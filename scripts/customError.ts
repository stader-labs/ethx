--- conflicted
+++ resolved
@@ -5,10 +5,6 @@
   const stakingContractJson = require('../artifacts/contracts/StaderValidatorRegistry.sol/StaderValidatorRegistry.json')
   let interfaces = new Interface(stakingContractJson.abi)
 
-<<<<<<< HEAD
-  let error_msg = interfaces.getError('0xe92c469f')
-  console.log('error is ', error_msg.name)
-=======
 async function errorDecode(){
 
     const stakingContractJson = require('../artifacts/contracts/PermissionedPool.sol/PermissionedPool.json');
@@ -16,8 +12,6 @@
 
     let error_msg = interfaces.getError("0x481d7ab2");
     console.log("error is ", error_msg.name);
-
->>>>>>> cea26547
 }
 
 errorDecode()