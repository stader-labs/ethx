--- conflicted
+++ resolved
@@ -75,11 +75,7 @@
         nextValidatorId = 1;
         inputKeyCountLimit = 100;
         maxKeyPerOperator = 50;
-<<<<<<< HEAD
-        _grantRole(DEFAULT_ADMIN_ROLE, staderConfig.getMultiSigAdmin());
-=======
         _grantRole(DEFAULT_ADMIN_ROLE, staderConfig.getAdmin());
->>>>>>> 6f3b281a
     }
 
     /**
@@ -108,11 +104,7 @@
             payable(_operatorRewardAddress)
         );
         feeRecipientAddress = _optInForSocializingPool
-<<<<<<< HEAD
-            ? staderConfig.getPermissionlessSocializePool()
-=======
             ? staderConfig.getPermissionlessSocializingPool()
->>>>>>> 6f3b281a
             : nodeELRewardVault;
         _onboardOperator(_optInForSocializingPool, _operatorName, _operatorRewardAddress);
         return feeRecipientAddress;
@@ -269,11 +261,7 @@
         );
         if (_optInForSocializingPool) {
             //TODO sanjay empty NodeELRewardVault --need to integrate function signature
-<<<<<<< HEAD
-            feeRecipientAddress = staderConfig.getPermissionlessSocializePool();
-=======
             feeRecipientAddress = staderConfig.getPermissionlessSocializingPool();
->>>>>>> 6f3b281a
         }
         operatorStructById[operatorId].optedForSocializingPool = _optInForSocializingPool;
         socializingPoolStateChangeTimestamp[operatorId] = block.timestamp;
@@ -342,11 +330,7 @@
     }
 
     //update the address of staderConfig
-<<<<<<< HEAD
-    function updateStaderConfig(address _staderConfig) external onlyRole(PERMISSIONLESS_NODE_REGISTRY_OWNER) {
-=======
     function updateStaderConfig(address _staderConfig) external onlyRole(DEFAULT_ADMIN_ROLE) {
->>>>>>> 6f3b281a
         Address.checkNonZeroAddress(_staderConfig);
         staderConfig = IStaderConfig(_staderConfig);
     }
