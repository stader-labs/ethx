// SPDX-License-Identifier: MIT
pragma solidity ^0.8.16;

import './library/AddressLib.sol';

import './library/ValidatorStatus.sol';
import './interfaces/IStaderConfig.sol';
import './interfaces/IVaultFactory.sol';
import './interfaces/IPoolFactory.sol';
import './interfaces/INodeRegistry.sol';
import './interfaces/IPermissionlessPool.sol';
import './interfaces/INodeELRewardVault.sol';
import './interfaces/SDCollateral/ISDCollateral.sol';
import './interfaces/IPermissionlessNodeRegistry.sol';

import '@openzeppelin/contracts-upgradeable/security/PausableUpgradeable.sol';
import '@openzeppelin/contracts-upgradeable/access/AccessControlUpgradeable.sol';
import '@openzeppelin/contracts-upgradeable/security/ReentrancyGuardUpgradeable.sol';

contract PermissionlessNodeRegistry is
    INodeRegistry,
    IPermissionlessNodeRegistry,
    AccessControlUpgradeable,
    PausableUpgradeable,
    ReentrancyGuardUpgradeable
{
    uint8 public constant override poolId = 1;
    uint16 public override inputKeyCountLimit;
    uint64 public override maxNonTerminalKeyPerOperator;

    IStaderConfig public staderConfig;

    uint256 public override nextOperatorId;
    uint256 public override nextValidatorId;
    uint256 public override validatorQueueSize;
    uint256 public override nextQueuedValidatorIndex;
    uint256 public override totalActiveValidatorCount;
    uint256 public constant override PRE_DEPOSIT = 1 ether;
    uint256 public constant override FRONT_RUN_PENALTY = 3 ether;
    uint256 public constant override collateralETH = 4 ether;

    bytes32 public constant override STADER_ORACLE = keccak256('STADER_ORACLE');
    bytes32 public constant override PERMISSIONLESS_POOL = keccak256('PERMISSIONLESS_POOL');
    bytes32 public constant override PERMISSIONLESS_NODE_REGISTRY_OWNER =
        keccak256('PERMISSIONLESS_NODE_REGISTRY_OWNER');

    // mapping of validator Id and Validator struct
    mapping(uint256 => Validator) public override validatorRegistry;
    // mapping of validator public key and validator Id
    mapping(bytes => uint256) public override validatorIdByPubkey;
    // Queued Validator queue
    mapping(uint256 => uint256) public override queuedValidators;
    // mapping of operator Id and Operator struct
    mapping(uint256 => Operator) public override operatorStructById;
    // mapping of operator address and operator Id
    mapping(address => uint256) public override operatorIDByAddress;
    //mapping of operator wise validator Ids arrays
    mapping(uint256 => uint256[]) public override validatorIdsByOperatorId;
    mapping(uint256 => uint256) public socializingPoolStateChangeBlock;
    //mapping of operator address with nodeELReward vault address
<<<<<<< HEAD
    mapping(uint256 => address) public override nodeELRewardVaultByOperatorId;
=======
    //TODO sanjay make it with operator ID
    mapping(address => address) public override nodeELRewardVaultByOperator;
>>>>>>> bf4ace86

    /// @custom:oz-upgrades-unsafe-allow constructor
    constructor() {
        _disableInitializers();
    }

    function initialize(address _staderConfig) external initializer {
        AddressLib.checkNonZeroAddress(_staderConfig);
        __AccessControl_init_unchained();
        __Pausable_init();
        __ReentrancyGuard_init();
        staderConfig = IStaderConfig(_staderConfig);
        nextOperatorId = 1;
        nextValidatorId = 1;
        inputKeyCountLimit = 100;
        maxNonTerminalKeyPerOperator = 50;
        _grantRole(DEFAULT_ADMIN_ROLE, staderConfig.getAdmin());
    }

    /**
     * @notice onboard a node operator
     * @dev any one call, permissionless
     * @param _optInForSocializingPool opted in or not to socialize mev and priority fee
     * @param _operatorName name of operator
     * @param _operatorRewardAddress eth1 address of operator to get rewards and withdrawals
     * @return feeRecipientAddress fee recipient address for all validator clients
     */
    function onboardNodeOperator(
        bool _optInForSocializingPool,
        string calldata _operatorName,
        address payable _operatorRewardAddress
    ) external override whenNotPaused returns (address feeRecipientAddress) {
<<<<<<< HEAD
        address poolFactory = staderConfig.getPoolFactory();
        IPoolFactory(poolFactory).onlyValidName(_operatorName);
        AddressLib.checkNonZeroAddress(_operatorRewardAddress);
=======
        _onlyValidName(_operatorName);
        AddressLib.checkNonZeroAddress(_operatorRewardAddress);

        //TODO sanjay move it to pool factory same as isPubkeyExit()
        if (ISDCollateral(staderConfig.getSDCollateral()).poolIdByOperator(msg.sender) != 0) {
            revert OperatorAlreadyAddedInOtherPool();
        }
        uint256 operatorId = operatorIDByAddress[msg.sender];
        if (operatorId != 0) {
            revert OperatorAlreadyOnBoarded();
        }
>>>>>>> bf4ace86

        //checks if operator already onboarded in any pool of protocol
        if (IPoolFactory(poolFactory).isExistingOperator(msg.sender)) {
            revert OperatorAlreadyOnBoardedInProtocol();
        }
        //deploy NodeELRewardVault for NO
        address nodeELRewardVault = IVaultFactory(staderConfig.getVaultFactory()).deployNodeELRewardVault(
            poolId,
            nextOperatorId
        );
<<<<<<< HEAD
        nodeELRewardVaultByOperatorId[nextOperatorId] = nodeELRewardVault;
=======
        nodeELRewardVaultByOperator[msg.sender] = nodeELRewardVault;
>>>>>>> bf4ace86
        feeRecipientAddress = _optInForSocializingPool
            ? staderConfig.getPermissionlessSocializingPool()
            : nodeELRewardVault;
        _onboardOperator(_optInForSocializingPool, _operatorName, _operatorRewardAddress);
        ISDCollateral(staderConfig.getSDCollateral()).updatePoolIdForOperator(poolId, msg.sender);
        return feeRecipientAddress;
    }

    /**
     * @notice add validator keys
     * @dev only accepts if bond of 4 ETH per key is provided along with sufficient SD lockup
     * @param _pubkey pubkey of validators
     * @param _preDepositSignature signature of a validators for 1ETH deposit
     * @param _depositSignature signature of a validator for 31ETH deposit
     */
    function addValidatorKeys(
        bytes[] calldata _pubkey,
        bytes[] calldata _preDepositSignature,
        bytes[] calldata _depositSignature
    ) external payable override nonReentrant whenNotPaused {
        uint256 operatorId = _onlyActiveOperator(msg.sender);
        (uint256 keyCount, uint256 operatorTotalKeys) = _checkInputKeysCountAndCollateral(
            poolId,
            _pubkey.length,
            _preDepositSignature.length,
            _depositSignature.length,
            operatorId
        );

        address vaultFactory = staderConfig.getVaultFactory();
        address poolFactory = staderConfig.getPoolFactory();
        for (uint256 i = 0; i < keyCount; i++) {
            IPoolFactory(poolFactory).validKeys(_pubkey[i], _preDepositSignature[i], _depositSignature[i]);
            address withdrawVault = IVaultFactory(vaultFactory).deployWithdrawVault(
                poolId,
                operatorId,
                operatorTotalKeys + i, //operator totalKeys
                nextValidatorId
            );
            validatorRegistry[nextValidatorId] = Validator(
                ValidatorStatus.INITIALIZED,
                _pubkey[i],
                _preDepositSignature[i],
                _depositSignature[i],
                withdrawVault,
                operatorId,
                0,
                0
            );

            validatorIdByPubkey[_pubkey[i]] = nextValidatorId;
            validatorIdsByOperatorId[operatorId].push(nextValidatorId);
            emit AddedValidatorKey(msg.sender, _pubkey[i], nextValidatorId);
            nextValidatorId++;
        }

        //slither-disable-next-line arbitrary-send-eth
        IPermissionlessPool(staderConfig.getPermissionlessPool()).preDepositOnBeaconChain{
            value: PRE_DEPOSIT * keyCount
        }(_pubkey, _preDepositSignature, operatorId, operatorTotalKeys);
    }

    /**
     * @notice move validator state from INITIALIZE to PRE_DEPOSIT
     * after verifying pre-sign message, front running and deposit signature.
     * report front run and invalid signature pubkeys
     * @dev only `STADER_ORACLE` role can call
     * @param _readyToDepositPubkey array of pubkeys ready to be moved to PRE_DEPOSIT state
     * @param _frontRunnedPubkey array for pubkeys which got front deposit
     * @param _invalidSignaturePubkey array of pubkey which has invalid signature for deposit
     */
    function markValidatorReadyToDeposit(
        bytes[] calldata _readyToDepositPubkey,
        bytes[] calldata _frontRunnedPubkey,
        bytes[] calldata _invalidSignaturePubkey
    ) external override whenNotPaused nonReentrant onlyRole(STADER_ORACLE) {
        for (uint256 i = 0; i < _readyToDepositPubkey.length; i++) {
            uint256 validatorId = validatorIdByPubkey[_readyToDepositPubkey[i]];
            _onlyInitializedValidator(validatorId);
            _markKeyReadyToDeposit(validatorId);
            emit ValidatorMarkedReadyToDeposit(_readyToDepositPubkey[i], validatorId);
        }

        address staderPenaltyFund = staderConfig.getStaderPenaltyFund();
        for (uint256 i = 0; i < _frontRunnedPubkey.length; i++) {
            uint256 validatorId = validatorIdByPubkey[_frontRunnedPubkey[i]];
            _onlyInitializedValidator(validatorId);
            _handleFrontRun(staderPenaltyFund, validatorId);
            emit ValidatorMarkedAsFrontRunned(_frontRunnedPubkey[i], validatorId);
        }

        for (uint256 i = 0; i < _invalidSignaturePubkey.length; i++) {
            uint256 validatorId = validatorIdByPubkey[_invalidSignaturePubkey[i]];
            _onlyInitializedValidator(validatorId);
            _handleInvalidSignature(validatorId);
            emit ValidatorStatusMarkedAsInvalidSignature(_invalidSignaturePubkey[i], validatorId);
        }
        _decreaseTotalActiveValidatorCount(_frontRunnedPubkey.length + _invalidSignaturePubkey.length);
    }

    /**
     * @notice handling of fully withdrawn validators
     * @dev list of pubkeys reported by oracle
     * @param  _pubkeys array of withdrawn validator's pubkey
     */
    function withdrawnValidators(bytes[] calldata _pubkeys) external override onlyRole(STADER_ORACLE) {
        uint256 withdrawnValidatorCount = _pubkeys.length;
        for (uint256 i = 0; i < withdrawnValidatorCount; i++) {
            uint256 validatorId = validatorIdByPubkey[_pubkeys[i]];
            if (!_isNonTerminalValidator(validatorId)) {
                revert UNEXPECTED_STATUS();
            }
            validatorRegistry[validatorId].status = ValidatorStatus.WITHDRAWN;
            validatorRegistry[validatorId].withdrawnBlock = block.number;
            emit ValidatorWithdrawn(_pubkeys[i], validatorId);
        }
        _decreaseTotalActiveValidatorCount(withdrawnValidatorCount);
    }

    /**
     * @notice update the next queued validator index by a count
     * @dev accept call from permissionless pool
     * @param _nextQueuedValidatorIndex updated next index of queued validator
     */
    function updateNextQueuedValidatorIndex(uint256 _nextQueuedValidatorIndex) external onlyRole(PERMISSIONLESS_POOL) {
        nextQueuedValidatorIndex = _nextQueuedValidatorIndex;
        emit UpdatedNextQueuedValidatorIndex(nextQueuedValidatorIndex);
    }

    /**
     * @notice sets the deposit block for a validator
     * @dev only permissionless pool can call
     * @param _validatorId ID of the validator
     */
    function updateDepositStatusAndBlock(uint256 _validatorId) external override onlyRole(PERMISSIONLESS_POOL) {
        validatorRegistry[_validatorId].depositBlock = block.number;
        _markValidatorDeposited(_validatorId);
        emit UpdatedValidatorDepositBlock(_validatorId, block.number);
    }

    // allow NOs to opt in/out of socialize pool after twice of coolDownPeriod i.e `getSocializingPoolCoolingPeriod`
    function changeSocializingPoolState(bool _optInForSocializingPool)
        external
        override
        returns (address feeRecipientAddress)
    {
        uint256 operatorId = _onlyActiveOperator(msg.sender);
        //TODO sanjay configure formatter to put braces in single if/else statements
        if (operatorStructById[operatorId].optedForSocializingPool == _optInForSocializingPool) {
            revert NoChangeInState();
        }

        //TODO remove this 2 factor call from config
        if (
            block.number <
<<<<<<< HEAD
            socializingPoolStateChangeBlock[operatorId] + staderConfig.getSocializingPoolOptInCoolingPeriod()
        ) {
            revert CooldownNotComplete();
        }
        feeRecipientAddress = nodeELRewardVaultByOperatorId[operatorId];
=======
            socializingPoolStateChangeBlock[operatorId] + 2 * staderConfig.getSocializingPoolCoolingPeriod()
        ) {
            revert CooldownNotComplete();
        }
        feeRecipientAddress = nodeELRewardVaultByOperator[msg.sender];
>>>>>>> bf4ace86
        if (_optInForSocializingPool) {
            if (address(feeRecipientAddress).balance > 0) {
                INodeELRewardVault(feeRecipientAddress).withdraw();
            }
            feeRecipientAddress = staderConfig.getPermissionlessSocializingPool();
        }
        operatorStructById[operatorId].optedForSocializingPool = _optInForSocializingPool;
        socializingPoolStateChangeBlock[operatorId] = block.number;
        emit UpdatedSocializingPoolState(operatorId, _optInForSocializingPool, block.number);
    }

    // @inheritdoc INodeRegistry
    function getSocializingPoolStateChangeBlock(uint256 _operatorId) external view returns (uint256) {
        return socializingPoolStateChangeBlock[_operatorId];
    }

    // @inheritdoc INodeRegistry
    function getOperator(bytes calldata _pubkey) external view returns (Operator memory) {
        uint256 validatorId = validatorIdByPubkey[_pubkey];
        if (validatorId == 0) {
            Operator memory emptyOperator;
            return emptyOperator;
        }

        uint256 operatorId = validatorRegistry[validatorId].operatorId;
        return operatorStructById[operatorId];
    }

    /**
     * @notice update maximum key to be added in a batch
     * @dev only admin can call
     * @param _inputKeyCountLimit updated maximum key limit in the input
     */
    function updateInputKeyCountLimit(uint16 _inputKeyCountLimit)
        external
        override
        onlyRole(PERMISSIONLESS_NODE_REGISTRY_OWNER)
    {
        inputKeyCountLimit = _inputKeyCountLimit;
        emit UpdatedInputKeyCountLimit(inputKeyCountLimit);
    }

    /**
     * @notice update the maximum non terminal key limit per operator
     * @dev only admin can call
     * @param _maxNonTerminalKeyPerOperator updated maximum non terminal key per operator limit
     */
    function updateMaxNonTerminalKeyPerOperator(uint64 _maxNonTerminalKeyPerOperator)
        external
        override
        onlyRole(PERMISSIONLESS_NODE_REGISTRY_OWNER)
    {
        maxNonTerminalKeyPerOperator = _maxNonTerminalKeyPerOperator;
        emit UpdatedMaxNonTerminalKeyPerOperator(maxNonTerminalKeyPerOperator);
    }

    //update the address of staderConfig
    function updateStaderConfig(address _staderConfig) external onlyRole(DEFAULT_ADMIN_ROLE) {
        AddressLib.checkNonZeroAddress(_staderConfig);
        staderConfig = IStaderConfig(_staderConfig);
        emit UpdatedStaderConfig(_staderConfig);
    }

    /**
     * @notice update the name and reward address of an operator
     * @dev only operator msg.sender can update
     * @param _operatorName new name of the operator
     * @param _rewardAddress new reward address
     */
    function updateOperatorDetails(string calldata _operatorName, address payable _rewardAddress) external override {
<<<<<<< HEAD
        IPoolFactory(staderConfig.getPoolFactory()).onlyValidName(_operatorName);
=======
        _onlyValidName(_operatorName);
>>>>>>> bf4ace86
        AddressLib.checkNonZeroAddress(_rewardAddress);
        _onlyActiveOperator(msg.sender);
        uint256 operatorId = operatorIDByAddress[msg.sender];
        operatorStructById[operatorId].operatorName = _operatorName;
        operatorStructById[operatorId].operatorRewardAddress = _rewardAddress;
        emit UpdatedOperatorDetails(msg.sender, _operatorName, _rewardAddress);
    }

    /**
     * @notice increase the total active validator count
     * @dev only permissionless pool calls it when it does the deposit of 31ETH for validator
     * @param _count count to increase total active validator value
     */
    function increaseTotalActiveValidatorCount(uint256 _count) external override onlyRole(PERMISSIONLESS_POOL) {
        totalActiveValidatorCount += _count;
        emit IncreasedTotalActiveValidatorCount(totalActiveValidatorCount);
    }

    /**
     * @notice transfer the `_amount` to permissionless pool
     * @dev only permissionless pool can call
     * @param _amount amount of eth to send to permissionless pool
     */
    function transferCollateralToPool(uint256 _amount) external override whenNotPaused onlyRole(PERMISSIONLESS_POOL) {
        IPermissionlessPool(staderConfig.getPermissionlessPool()).receiveRemainingCollateralETH{value: _amount}();
        emit TransferredCollateralToPool(_amount);
    }

    /**
     * @param _nodeOperator @notice operator total non terminal keys within a specified validator list
     * @param _startIndex start index in validator queue to start with
     * @param _endIndex  up to end index of validator queue to to count
     */
    function getOperatorTotalNonTerminalKeys(
        address _nodeOperator,
        uint256 _startIndex,
        uint256 _endIndex
    ) public view override returns (uint64) {
        if (_startIndex > _endIndex) {
            revert InvalidStartAndEndIndex();
        }
        uint256 operatorId = operatorIDByAddress[_nodeOperator];
        uint256 validatorCount = getOperatorTotalKeys(operatorId);
        _endIndex = _endIndex > validatorCount ? validatorCount : _endIndex;
        uint64 totalNonWithdrawnKeyCount;
        for (uint256 i = _startIndex; i < _endIndex; i++) {
            uint256 validatorId = validatorIdsByOperatorId[operatorId][i];
            if (_isNonTerminalValidator(validatorId)) {
                totalNonWithdrawnKeyCount++;
            }
        }
        return totalNonWithdrawnKeyCount;
    }

    /**
     * @notice get the total added keys for an operator
     * @dev length of the validatorIds array for an operator
     * @param _operatorId ID of node operator
     */
    function getOperatorTotalKeys(uint256 _operatorId) public view override returns (uint256 _totalKeys) {
        _totalKeys = validatorIdsByOperatorId[_operatorId].length;
    }

    /**
     * @notice return total queued keys for permissionless pool
     * @return _validatorCount total queued validator count
     */
    function getTotalQueuedValidatorCount() public view override returns (uint256) {
        return validatorQueueSize - nextQueuedValidatorIndex;
    }

    /**
     * @notice return total active keys for permissionless pool
     * @return _validatorCount total active validator count
     */
    function getTotalActiveValidatorCount() external view override returns (uint256) {
        return totalActiveValidatorCount;
    }

    function getCollateralETH() external pure override returns (uint256) {
        return collateralETH;
    }

    /**
<<<<<<< HEAD
     * @notice returns the operator reward address
     * @param _operatorId operator ID
     */
    function getOperatorRewardAddress(uint256 _operatorId) external view override returns (address payable) {
        return operatorStructById[_operatorId].operatorRewardAddress;
    }

    /**
=======
>>>>>>> bf4ace86
     * @dev Triggers stopped state.
     * should not be paused
     */
    function pause() external override onlyRole(PERMISSIONLESS_NODE_REGISTRY_OWNER) {
        _pause();
    }

    /**
     * @dev Returns to normal state.
     * should not be paused
     */
    function unpause() external override onlyRole(PERMISSIONLESS_NODE_REGISTRY_OWNER) {
        _unpause();
    }

    /**
     * @notice Returns an array of active validators
     *
     * @param _pageNumber The page number of the results to fetch (starting from 1).
     * @param _pageSize The maximum number of items per page.
     *
     * @return An array of `Validator` objects representing the active validators.
     */
    function getAllActiveValidators(uint256 _pageNumber, uint256 _pageSize)
<<<<<<< HEAD
        external
=======
        public
>>>>>>> bf4ace86
        view
        override
        returns (Validator[] memory)
    {
        if (_pageNumber == 0) {
            revert PageNumberIsZero();
        }
        uint256 startIndex = (_pageNumber - 1) * _pageSize + 1;
        uint256 endIndex = startIndex + _pageSize;
        endIndex = endIndex > nextValidatorId ? nextValidatorId : endIndex;
        Validator[] memory validators = new Validator[](_pageSize);
        uint256 validatorCount = 0;
        for (uint256 i = startIndex; i < endIndex; i++) {
            if (_isActiveValidator(i)) {
                validators[validatorCount] = validatorRegistry[i];
                validatorCount++;
            }
        }
        // If the result array isn't full, resize it to remove the unused elements
        assembly {
            mstore(validators, validatorCount)
        }

        return validators;
    }

    /**
     * @notice Returns an array of nodeELRewardVault address for operators opting out of socializing pool
     *
     * @param _pageNumber The page number of the results to fetch (starting from 1).
     * @param _pageSize The maximum number of items per page.
     *
     * @return An array of `address` objects representing the nodeELRewardVault contract address.
     */
    function getAllSocializingPoolOptOutOperators(uint256 _pageNumber, uint256 _pageSize)
        external
        view
        override
        returns (address[] memory)
    {
        if (_pageNumber == 0) {
            revert PageNumberIsZero();
        }
        uint256 startIndex = (_pageNumber - 1) * _pageSize + 1;
        uint256 endIndex = startIndex + _pageSize;
        endIndex = endIndex > nextOperatorId ? nextOperatorId : endIndex;
        address[] memory nodeELRewardVault = new address[](_pageSize);
        uint256 optOutOperatorCount = 0;
        for (uint256 i = startIndex; i < endIndex; i++) {
            if (!operatorStructById[i].optedForSocializingPool) {
                nodeELRewardVault[optOutOperatorCount] = nodeELRewardVaultByOperatorId[i];
                optOutOperatorCount++;
            }
        }

        // If the result array isn't full, resize it to remove the unused elements
        assembly {
            mstore(nodeELRewardVault, optOutOperatorCount)
        }

        return nodeELRewardVault;
    }

    function getValidator(bytes calldata _pubkey) external view returns (Validator memory) {
        return validatorRegistry[validatorIdByPubkey[_pubkey]];
    }

    function getValidator(uint256 _validatorId) external view returns (Validator memory) {
        return validatorRegistry[_validatorId];
    }

    // check for duplicate keys in permissionless node registry
    function isExistingPubkey(bytes calldata _pubkey) external view override returns (bool) {
        return validatorIdByPubkey[_pubkey] != 0;
    }

    // check for duplicate operator in permissionless node registry
    function isExistingOperator(address _operAddr) external view override returns (bool) {
        return operatorIDByAddress[_operAddr] != 0;
    }

    function _onboardOperator(
        bool _optInForSocializingPool,
        string calldata _operatorName,
        address payable _operatorRewardAddress
    ) internal {
        operatorStructById[nextOperatorId] = Operator(
            true,
            _optInForSocializingPool,
            _operatorName,
            _operatorRewardAddress,
            msg.sender
        );
        operatorIDByAddress[msg.sender] = nextOperatorId;
        socializingPoolStateChangeBlock[nextOperatorId] = block.number;
        nextOperatorId++;

        emit OnboardedOperator(msg.sender, nextOperatorId - 1);
    }

    // mark validator  `PRE_DEPOSIT` after successful key verification and front run check
    function _markKeyReadyToDeposit(uint256 _validatorId) internal {
        validatorRegistry[_validatorId].status = ValidatorStatus.PRE_DEPOSIT;
        queuedValidators[validatorQueueSize] = _validatorId;
        validatorQueueSize++;
    }

    // handle front run validator by changing their status, deactivating operator and imposing penalty
    function _handleFrontRun(address _staderPenaltyFund, uint256 _validatorId) internal {
        validatorRegistry[_validatorId].status = ValidatorStatus.FRONT_RUN;
        uint256 operatorId = validatorRegistry[_validatorId].operatorId;
        operatorStructById[operatorId].active = false;
        _sendValue(_staderPenaltyFund, FRONT_RUN_PENALTY);
    }

    // handle validator with invalid signature for 1ETH deposit
    function _handleInvalidSignature(uint256 _validatorId) internal {
        validatorRegistry[_validatorId].status = ValidatorStatus.INVALID_SIGNATURE;
        uint256 operatorId = validatorRegistry[_validatorId].operatorId;
        address operatorAddress = operatorStructById[operatorId].operatorAddress;
        _sendValue(operatorAddress, collateralETH - PRE_DEPOSIT);
    }

<<<<<<< HEAD
=======
    //TODO sanjay move common method to pool factory
    // checks for keys lengths, and if pubkey is already present in stader protocol(not just permissionless pool)
    function _validateKeys(
        bytes calldata _pubkey,
        bytes calldata _preDepositSignature,
        bytes calldata _depositSignature,
        address _poolFactory
    ) private view {
        if (_pubkey.length != PUBKEY_LENGTH) {
            revert InvalidLengthOfPubkey();
        }
        if (_preDepositSignature.length != SIGNATURE_LENGTH) {
            revert InvalidLengthOfSignature();
        }
        if (_depositSignature.length != SIGNATURE_LENGTH) {
            revert InvalidLengthOfSignature();
        }
        if (IPoolFactory(_poolFactory).isExistingPubkey(_pubkey)) {
            revert PubkeyAlreadyExist();
        }
    }

>>>>>>> bf4ace86
    // validate the input of `addValidatorKeys` function
    function _checkInputKeysCountAndCollateral(
        uint8 _poolId,
        uint256 _pubkeyLength,
        uint256 _preDepositSignatureLength,
        uint256 _depositSignatureLength,
        uint256 _operatorId
    ) internal view returns (uint256 keyCount, uint256 totalKeys) {
        if (_pubkeyLength != _preDepositSignatureLength || _pubkeyLength != _depositSignatureLength) {
            revert MisMatchingInputKeysSize();
        }
        keyCount = _pubkeyLength;
        if (keyCount == 0 || keyCount > inputKeyCountLimit) {
            revert InvalidKeyCount();
        }

        totalKeys = getOperatorTotalKeys(_operatorId);
        uint256 totalNonTerminalKeys = getOperatorTotalNonTerminalKeys(msg.sender, 0, totalKeys);
        if ((totalNonTerminalKeys + keyCount) > maxNonTerminalKeyPerOperator) {
            revert maxKeyLimitReached();
        }

        // check for collateral ETH for adding keys
        if (msg.value != keyCount * collateralETH) {
            revert InvalidBondEthValue();
        }
<<<<<<< HEAD
        //checks if operator has enough SD collateral for adding `keyCount` keys
        if (
            !ISDCollateral(staderConfig.getSDCollateral()).hasEnoughSDCollateral(
                msg.sender,
                _poolId,
                totalNonTerminalKeys + keyCount
            )
        ) {
=======
        //TODO sanjay do not use this extra boolean
        //check if operator has enough SD collateral for adding `keyCount` keys
        bool isEnoughCollateral = ISDCollateral(staderConfig.getSDCollateral()).hasEnoughSDCollateral(
            msg.sender,
            _poolId,
            totalNonTerminalKeys + keyCount
        );
        if (!isEnoughCollateral) {
>>>>>>> bf4ace86
            revert NotEnoughSDCollateral();
        }
    }

    function _sendValue(address _receiver, uint256 _amount) internal {
        if (address(this).balance < _amount) {
            revert InSufficientBalance();
        }

        //slither-disable-next-line arbitrary-send-eth
        (bool success, ) = payable(_receiver).call{value: _amount}('');
        if (!success) {
            revert TransferFailed();
        }
    }

    // operator in active state
    function _onlyActiveOperator(address _operAddr) internal view returns (uint256 _operatorId) {
        _operatorId = operatorIDByAddress[_operAddr];
        if (_operatorId == 0) {
            revert OperatorNotOnBoarded();
        }
        if (!operatorStructById[_operatorId].active) {
            revert OperatorIsDeactivate();
        }
<<<<<<< HEAD
=======
    }

    //TODO sanjay move common method to pool factory
    // only valid name with string length limit
    function _onlyValidName(string calldata _name) internal view {
        if (bytes(_name).length == 0) {
            revert EmptyNameString();
        }
        if (bytes(_name).length > staderConfig.getOperatorMaxNameLength()) {
            revert NameCrossedMaxLength();
        }
>>>>>>> bf4ace86
    }

    // checks if validator status enum is not withdrawn ,front run and invalid signature
    function _isNonTerminalValidator(uint256 _validatorId) internal view returns (bool) {
        Validator memory validator = validatorRegistry[_validatorId];
        return
            !(validator.status == ValidatorStatus.WITHDRAWN ||
                validator.status == ValidatorStatus.FRONT_RUN ||
                validator.status == ValidatorStatus.INVALID_SIGNATURE);
    }

    // checks if validator is active,
    //active validator are those having user deposit staked on beacon chain
    function _isActiveValidator(uint256 _validatorId) internal view returns (bool) {
        Validator memory validator = validatorRegistry[_validatorId];
        return
            !(validator.status == ValidatorStatus.INITIALIZED ||
                validator.status == ValidatorStatus.INVALID_SIGNATURE ||
                validator.status == ValidatorStatus.FRONT_RUN ||
                validator.status == ValidatorStatus.PRE_DEPOSIT ||
                validator.status == ValidatorStatus.WITHDRAWN);
    }

    // decreases the pool total active validator count
    function _decreaseTotalActiveValidatorCount(uint256 _count) internal {
        totalActiveValidatorCount -= _count;
    }

    function _onlyInitializedValidator(uint256 _validatorId) internal view {
        if (_validatorId == 0 || validatorRegistry[_validatorId].status != ValidatorStatus.INITIALIZED) {
            revert UNEXPECTED_STATUS();
        }
    }

    function _markValidatorDeposited(uint256 _validatorId) internal {
        validatorRegistry[_validatorId].status = ValidatorStatus.DEPOSITED;
    }
}<|MERGE_RESOLUTION|>--- conflicted
+++ resolved
@@ -58,12 +58,7 @@
     mapping(uint256 => uint256[]) public override validatorIdsByOperatorId;
     mapping(uint256 => uint256) public socializingPoolStateChangeBlock;
     //mapping of operator address with nodeELReward vault address
-<<<<<<< HEAD
     mapping(uint256 => address) public override nodeELRewardVaultByOperatorId;
-=======
-    //TODO sanjay make it with operator ID
-    mapping(address => address) public override nodeELRewardVaultByOperator;
->>>>>>> bf4ace86
 
     /// @custom:oz-upgrades-unsafe-allow constructor
     constructor() {
@@ -96,23 +91,9 @@
         string calldata _operatorName,
         address payable _operatorRewardAddress
     ) external override whenNotPaused returns (address feeRecipientAddress) {
-<<<<<<< HEAD
         address poolFactory = staderConfig.getPoolFactory();
         IPoolFactory(poolFactory).onlyValidName(_operatorName);
         AddressLib.checkNonZeroAddress(_operatorRewardAddress);
-=======
-        _onlyValidName(_operatorName);
-        AddressLib.checkNonZeroAddress(_operatorRewardAddress);
-
-        //TODO sanjay move it to pool factory same as isPubkeyExit()
-        if (ISDCollateral(staderConfig.getSDCollateral()).poolIdByOperator(msg.sender) != 0) {
-            revert OperatorAlreadyAddedInOtherPool();
-        }
-        uint256 operatorId = operatorIDByAddress[msg.sender];
-        if (operatorId != 0) {
-            revert OperatorAlreadyOnBoarded();
-        }
->>>>>>> bf4ace86
 
         //checks if operator already onboarded in any pool of protocol
         if (IPoolFactory(poolFactory).isExistingOperator(msg.sender)) {
@@ -123,11 +104,7 @@
             poolId,
             nextOperatorId
         );
-<<<<<<< HEAD
         nodeELRewardVaultByOperatorId[nextOperatorId] = nodeELRewardVault;
-=======
-        nodeELRewardVaultByOperator[msg.sender] = nodeELRewardVault;
->>>>>>> bf4ace86
         feeRecipientAddress = _optInForSocializingPool
             ? staderConfig.getPermissionlessSocializingPool()
             : nodeELRewardVault;
@@ -275,27 +252,17 @@
         returns (address feeRecipientAddress)
     {
         uint256 operatorId = _onlyActiveOperator(msg.sender);
-        //TODO sanjay configure formatter to put braces in single if/else statements
         if (operatorStructById[operatorId].optedForSocializingPool == _optInForSocializingPool) {
             revert NoChangeInState();
         }
 
-        //TODO remove this 2 factor call from config
         if (
             block.number <
-<<<<<<< HEAD
             socializingPoolStateChangeBlock[operatorId] + staderConfig.getSocializingPoolOptInCoolingPeriod()
         ) {
             revert CooldownNotComplete();
         }
         feeRecipientAddress = nodeELRewardVaultByOperatorId[operatorId];
-=======
-            socializingPoolStateChangeBlock[operatorId] + 2 * staderConfig.getSocializingPoolCoolingPeriod()
-        ) {
-            revert CooldownNotComplete();
-        }
-        feeRecipientAddress = nodeELRewardVaultByOperator[msg.sender];
->>>>>>> bf4ace86
         if (_optInForSocializingPool) {
             if (address(feeRecipientAddress).balance > 0) {
                 INodeELRewardVault(feeRecipientAddress).withdraw();
@@ -366,11 +333,7 @@
      * @param _rewardAddress new reward address
      */
     function updateOperatorDetails(string calldata _operatorName, address payable _rewardAddress) external override {
-<<<<<<< HEAD
         IPoolFactory(staderConfig.getPoolFactory()).onlyValidName(_operatorName);
-=======
-        _onlyValidName(_operatorName);
->>>>>>> bf4ace86
         AddressLib.checkNonZeroAddress(_rewardAddress);
         _onlyActiveOperator(msg.sender);
         uint256 operatorId = operatorIDByAddress[msg.sender];
@@ -455,7 +418,6 @@
     }
 
     /**
-<<<<<<< HEAD
      * @notice returns the operator reward address
      * @param _operatorId operator ID
      */
@@ -464,8 +426,6 @@
     }
 
     /**
-=======
->>>>>>> bf4ace86
      * @dev Triggers stopped state.
      * should not be paused
      */
@@ -490,11 +450,7 @@
      * @return An array of `Validator` objects representing the active validators.
      */
     function getAllActiveValidators(uint256 _pageNumber, uint256 _pageSize)
-<<<<<<< HEAD
         external
-=======
-        public
->>>>>>> bf4ace86
         view
         override
         returns (Validator[] memory)
@@ -618,31 +574,6 @@
         _sendValue(operatorAddress, collateralETH - PRE_DEPOSIT);
     }
 
-<<<<<<< HEAD
-=======
-    //TODO sanjay move common method to pool factory
-    // checks for keys lengths, and if pubkey is already present in stader protocol(not just permissionless pool)
-    function _validateKeys(
-        bytes calldata _pubkey,
-        bytes calldata _preDepositSignature,
-        bytes calldata _depositSignature,
-        address _poolFactory
-    ) private view {
-        if (_pubkey.length != PUBKEY_LENGTH) {
-            revert InvalidLengthOfPubkey();
-        }
-        if (_preDepositSignature.length != SIGNATURE_LENGTH) {
-            revert InvalidLengthOfSignature();
-        }
-        if (_depositSignature.length != SIGNATURE_LENGTH) {
-            revert InvalidLengthOfSignature();
-        }
-        if (IPoolFactory(_poolFactory).isExistingPubkey(_pubkey)) {
-            revert PubkeyAlreadyExist();
-        }
-    }
-
->>>>>>> bf4ace86
     // validate the input of `addValidatorKeys` function
     function _checkInputKeysCountAndCollateral(
         uint8 _poolId,
@@ -669,7 +600,6 @@
         if (msg.value != keyCount * collateralETH) {
             revert InvalidBondEthValue();
         }
-<<<<<<< HEAD
         //checks if operator has enough SD collateral for adding `keyCount` keys
         if (
             !ISDCollateral(staderConfig.getSDCollateral()).hasEnoughSDCollateral(
@@ -678,16 +608,6 @@
                 totalNonTerminalKeys + keyCount
             )
         ) {
-=======
-        //TODO sanjay do not use this extra boolean
-        //check if operator has enough SD collateral for adding `keyCount` keys
-        bool isEnoughCollateral = ISDCollateral(staderConfig.getSDCollateral()).hasEnoughSDCollateral(
-            msg.sender,
-            _poolId,
-            totalNonTerminalKeys + keyCount
-        );
-        if (!isEnoughCollateral) {
->>>>>>> bf4ace86
             revert NotEnoughSDCollateral();
         }
     }
@@ -713,20 +633,6 @@
         if (!operatorStructById[_operatorId].active) {
             revert OperatorIsDeactivate();
         }
-<<<<<<< HEAD
-=======
-    }
-
-    //TODO sanjay move common method to pool factory
-    // only valid name with string length limit
-    function _onlyValidName(string calldata _name) internal view {
-        if (bytes(_name).length == 0) {
-            revert EmptyNameString();
-        }
-        if (bytes(_name).length > staderConfig.getOperatorMaxNameLength()) {
-            revert NameCrossedMaxLength();
-        }
->>>>>>> bf4ace86
     }
 
     // checks if validator status enum is not withdrawn ,front run and invalid signature
