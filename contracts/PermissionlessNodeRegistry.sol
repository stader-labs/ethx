--- conflicted
+++ resolved
@@ -150,33 +150,17 @@
 
         if (msg.value != keyCount * collateralETH) revert InvalidBondEthValue();
 
-<<<<<<< HEAD
-        uint256 operatorTotalKeys = this.getOperatorTotalKeys(operatorId);
-        uint256 operatorTotalNonWithdrawnKeys = this.getOperatorTotalNonWithdrawnKeys(msg.sender, 0, operatorTotalKeys);
-        address payable operatorRewardAddress = this.getOperatorRewardAddress(operatorId);
-=======
         uint256 totalKeys = getOperatorTotalKeys(operatorId);
         uint256 totalNonTerminalKeys = getOperatorTotalNonTerminalKeys(msg.sender, 0, totalKeys);
         if ((totalNonTerminalKeys + keyCount) > maxKeyPerOperator) revert maxKeyLimitReached();
         address payable operatorRewardAddress = getOperatorRewardAddress(operatorId);
 
->>>>>>> 29a6d5fe
         //check if operator has enough SD collateral for adding `keyCount` keys
         ISDCollateral(sdCollateral).hasEnoughSDCollateral(msg.sender, poolId, totalNonTerminalKeys + keyCount);
 
         for (uint256 i = 0; i < keyCount; i++) {
-<<<<<<< HEAD
-            _addValidatorKey(
-                _pubkey[i],
-                _preDepositSignature[i],
-                _depositSignature[i],
-                operatorId,
-                operatorRewardAddress
-            );
-=======
             //TODO sanjay check if we can remove this internal function call
             _addValidatorKey(_pubkey[i], _signature[i], operatorRewardAddress, operatorId, totalKeys);
->>>>>>> 29a6d5fe
         }
     }
 
@@ -526,11 +510,7 @@
      * @notice returns the operator reward address
      * @param _operatorId operator ID
      */
-<<<<<<< HEAD
-    function getOperatorRewardAddress(uint256 _operatorId) external view override returns (address payable) {
-=======
     function getOperatorRewardAddress(uint256 _operatorId) public view override returns (address payable) {
->>>>>>> 29a6d5fe
         return operatorStructById[_operatorId].operatorRewardAddress;
     }
 
@@ -600,22 +580,6 @@
 
     function _addValidatorKey(
         bytes calldata _pubkey,
-<<<<<<< HEAD
-        bytes calldata _preDepositSignature,
-        bytes calldata _depositSignature,
-        uint256 _operatorId,
-        address payable _operatorRewardAddress
-    ) internal {
-        uint256 totalKeys = this.getOperatorTotalKeys(_operatorId);
-        _validateKeys(_pubkey, _preDepositSignature, _depositSignature);
-        address withdrawVault = IVaultFactory(vaultFactoryAddress).deployWithdrawVault(
-            poolId,
-            _operatorId,
-            totalKeys,
-            _operatorRewardAddress
-        );
-
-=======
         bytes calldata _signature,
         address payable _operatorRewardAddress,
         uint256 _operatorId,
@@ -628,7 +592,6 @@
             _totalKeys,
             _operatorRewardAddress
         );
->>>>>>> 29a6d5fe
         validatorRegistry[nextValidatorId] = Validator(
             ValidatorStatus.INITIALIZED,
             _pubkey,
