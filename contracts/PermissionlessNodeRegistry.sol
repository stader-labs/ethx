// SPDX-License-Identifier: MIT
pragma solidity ^0.8.16;

import './library/Address.sol';
import './library/ValidatorStatus.sol';
import './interfaces/IStaderConfig.sol';
import './interfaces/IVaultFactory.sol';
import './interfaces/IPoolFactory.sol';
import './interfaces/INodeRegistry.sol';
import './interfaces/IPermissionlessPool.sol';
import './interfaces/INodeELRewardVault.sol';
import './interfaces/IValidatorWithdrawalVault.sol';
import './interfaces/SDCollateral/ISDCollateral.sol';
import './interfaces/IPermissionlessNodeRegistry.sol';

import '@openzeppelin/contracts-upgradeable/security/PausableUpgradeable.sol';
import '@openzeppelin/contracts-upgradeable/access/AccessControlUpgradeable.sol';
import '@openzeppelin/contracts-upgradeable/security/ReentrancyGuardUpgradeable.sol';

contract PermissionlessNodeRegistry is
    INodeRegistry,
    IPermissionlessNodeRegistry,
    AccessControlUpgradeable,
    PausableUpgradeable,
    ReentrancyGuardUpgradeable
{
    uint8 public constant override poolId = 1;
    uint16 public override inputKeyCountLimit;
    uint64 public override maxKeyPerOperator;
    uint64 private constant PUBKEY_LENGTH = 48;
    uint64 private constant SIGNATURE_LENGTH = 96;

    IStaderConfig public staderConfig;

    uint256 public override nextOperatorId;
    uint256 public override nextValidatorId;
    uint256 public override validatorQueueSize;
    uint256 public override nextQueuedValidatorIndex;
    uint256 public override totalActiveValidatorCount;
    uint256 public constant override PRE_DEPOSIT = 1 ether;
    uint256 public constant override FRONT_RUN_PENALTY = 3 ether;
    uint256 public constant override collateralETH = 4 ether;
    // uint256 public constant override OPERATOR_MAX_NAME_LENGTH = 255;

    bytes32 public constant override PERMISSIONLESS_POOL = keccak256('PERMISSIONLESS_POOL');
    bytes32 public constant override STADER_ORACLE = keccak256('STADER_ORACLE');

    bytes32 public constant override PERMISSIONLESS_NODE_REGISTRY_OWNER =
        keccak256('PERMISSIONLESS_NODE_REGISTRY_OWNER');

    // mapping of validator Id and Validator struct
    mapping(uint256 => Validator) public override validatorRegistry;
    // mapping of validator public key and validator Id
    mapping(bytes => uint256) public override validatorIdByPubkey;
    // Queued Validator queue
    mapping(uint256 => uint256) public override queuedValidators;
    // mapping of operator Id and Operator struct
    mapping(uint256 => Operator) public override operatorStructById;
    // mapping of operator address and operator Id
    mapping(address => uint256) public override operatorIDByAddress;
    //mapping of operator wise validator IDs arrays
    mapping(uint256 => uint256[]) public override validatorIdsByOperatorId;
    mapping(uint256 => uint256) public socializingPoolStateChangeBlock;

    /**
     * @dev Stader Staking Pool validator registry is initialized with following variables
     */
    function initialize(address _staderConfig) external initializer {
        Address.checkNonZeroAddress(_staderConfig);
        __AccessControl_init_unchained();
        __Pausable_init();
        __ReentrancyGuard_init();
        staderConfig = IStaderConfig(_staderConfig);
        nextOperatorId = 1;
        nextValidatorId = 1;
        inputKeyCountLimit = 100;
        maxKeyPerOperator = 50;
        _grantRole(DEFAULT_ADMIN_ROLE, staderConfig.getAdmin());
    }

    /**
     * @notice onboard a node operator
     * @dev any one call, permissionless
     * @param _optInForSocializingPool opted in or not to socialize mev and priority fee
     * @param _operatorName name of operator
     * @param _operatorRewardAddress eth1 address of operator to get rewards and withdrawals
     * @return feeRecipientAddress fee recipient address for all validator clients
     */
    function onboardNodeOperator(
        bool _optInForSocializingPool,
        string calldata _operatorName,
        address payable _operatorRewardAddress
    ) external override whenNotPaused returns (address feeRecipientAddress) {
        _onlyValidName(_operatorName);
        Address.checkNonZeroAddress(_operatorRewardAddress);

        uint256 operatorId = operatorIDByAddress[msg.sender];
        if (operatorId != 0) revert OperatorAlreadyOnBoarded();

        //deploy NodeELRewardVault for NO
        address nodeELRewardVault = IVaultFactory(staderConfig.getVaultFactory()).deployNodeELRewardVault(
            poolId,
            nextOperatorId,
            payable(_operatorRewardAddress)
        );
        feeRecipientAddress = _optInForSocializingPool
            ? staderConfig.getPermissionlessSocializingPool()
            : nodeELRewardVault;
        _onboardOperator(_optInForSocializingPool, _operatorName, _operatorRewardAddress);
        return feeRecipientAddress;
    }

    /**
     * @notice add signing keys
     * @dev only accepts if bond of 4 ETH per key is provided along with sufficient SD lockup
     * @param _pubkey public key of validators
     * @param _preDepositSignature signature of a validators for 1ETH deposit
     * @param _depositSignature signature of a validator for 31ETH deposit
     */
    function addValidatorKeys(
        bytes[] calldata _pubkey,
        bytes[] calldata _preDepositSignature,
        bytes[] calldata _depositSignature
    ) external payable override nonReentrant whenNotPaused {
        uint256 operatorId = _onlyActiveOperator(msg.sender);
        (uint256 keyCount, uint256 operatorTotalKeys) = _checkInputKeysCountAndCollateral(
            poolId,
            _pubkey.length,
            _preDepositSignature.length,
            _depositSignature.length,
            operatorId
        );
        address payable operatorRewardAddress = getOperatorRewardAddress(operatorId);
        address vaultFactory = staderConfig.getVaultFactory();
        address poolFactory = staderConfig.getPoolFactory();
        for (uint256 i = 0; i < keyCount; i++) {
            _validateKeys(_pubkey[i], _preDepositSignature[i], _depositSignature[i], poolFactory);
            address withdrawVault = IVaultFactory(vaultFactory).deployWithdrawVault(
                poolId,
                operatorId,
                operatorTotalKeys + i, //operator totalKeys
                nextValidatorId,
                operatorRewardAddress
            );
            validatorRegistry[nextValidatorId] = Validator(
                ValidatorStatus.INITIALIZED,
                _pubkey[i],
                _preDepositSignature[i],
                _depositSignature[i],
                withdrawVault,
                operatorId,
                collateralETH,
                0,
                0
            );

            validatorIdByPubkey[_pubkey[i]] = nextValidatorId;
            validatorIdsByOperatorId[operatorId].push(nextValidatorId);
            emit AddedKeys(msg.sender, _pubkey[i], nextValidatorId);
            nextValidatorId++;
        }

        //TODO sanjay why are we not marking PRE_DEPOSIT status after 1ETH deposit
        //slither-disable-next-line arbitrary-send-eth
        IPermissionlessPool(staderConfig.getPermissionlessPool()).preDepositOnBeaconChain{
            value: PRE_DEPOSIT * keyCount
        }(_pubkey, _preDepositSignature, operatorId, operatorTotalKeys);
    }

    /**
     * @notice move validator state from INITIALIZE to PRE_DEPOSIT
     * after verifying pre-sign message, front running and deposit signature.
     * report front run and invalid signature pubkeys
     * @dev only oracle can call
     * @param _readyToDepositPubkey array of pubkeys ready to be moved to PRE_DEPOSIT state
     * @param _frontRunnedPubkey array for pubkeys which got front deposit
     * @param _invalidSignaturePubkey array of pubkey which has invalid signature for deposit
     */
    function markValidatorReadyToDeposit(
        bytes[] calldata _readyToDepositPubkey,
        bytes[] calldata _frontRunnedPubkey,
        bytes[] calldata _invalidSignaturePubkey
    ) external override whenNotPaused nonReentrant onlyRole(STADER_ORACLE) {
        for (uint256 i = 0; i < _readyToDepositPubkey.length; i++) {
            uint256 validatorId = validatorIdByPubkey[_readyToDepositPubkey[i]];
            _onlyInitializedValidator(validatorId);
            _markKeyReadyToDeposit(validatorId);
            emit ValidatorMarkedReadyToDeposit(_readyToDepositPubkey[i], validatorId);
        }

        address staderPenaltyFund = staderConfig.getStaderPenaltyFund();
        for (uint256 i = 0; i < _frontRunnedPubkey.length; i++) {
            uint256 validatorId = validatorIdByPubkey[_frontRunnedPubkey[i]];
            _onlyInitializedValidator(validatorId);
            _handleFrontRun(staderPenaltyFund, validatorId);
            emit ValidatorMarkedAsFrontRunned(_frontRunnedPubkey[i], validatorId);
        }

        for (uint256 i = 0; i < _invalidSignaturePubkey.length; i++) {
            uint256 validatorId = validatorIdByPubkey[_invalidSignaturePubkey[i]];
            _onlyInitializedValidator(validatorId);
            _handleInvalidSignature(validatorId);
            emit ValidatorStatusMarkedAsInvalidSignature(_invalidSignaturePubkey[i], validatorId);
        }
        _decreaseTotalActiveValidatorCount(_frontRunnedPubkey.length + _invalidSignaturePubkey.length);
    }

    /**
     * @notice handling of fully withdrawn validators
     * @dev list of pubkeys reported by oracle, settle all EL and CL vault balances
     * @param  _pubkeys array of withdrawn validator's pubkey
     */
    function withdrawnValidators(bytes[] calldata _pubkeys) external onlyRole(STADER_ORACLE) {
        uint256 withdrawnValidatorCount = _pubkeys.length;
        for (uint256 i = 0; i < withdrawnValidatorCount; i++) {
            uint256 validatorId = validatorIdByPubkey[_pubkeys[i]];
            if (!_isNonTerminalValidator(validatorId)) revert UNEXPECTED_STATUS();
<<<<<<< HEAD
            Validator memory validator = validatorRegistry[validatorId];
            validator.status = ValidatorStatus.WITHDRAWN;
            validator.withdrawnTime = block.timestamp;
            IValidatorWithdrawalVault(validator.withdrawVaultAddress).settleFunds();
            uint256 operatorId = validator.operatorId;
            if (!operatorStructById[operatorId].optedForSocializingPool) {
                address nodeELRewardVault = IVaultFactory(staderConfig.getVaultFactory())
                    .computeNodeELRewardVaultAddress(poolId, operatorId);
                INodeELRewardVault(nodeELRewardVault).withdraw();
            }
=======
            validatorRegistry[validatorId].status = ValidatorStatus.WITHDRAWN;
            validatorRegistry[validatorId].withdrawnBlock = block.number;
            //TODO sanjay take out money from withdraw vault --need interface of withdrawVault
            //TODO sanjay if optout, clear nodeELVault --need interfaces of NodeELVault
>>>>>>> 0131fe52
            emit ValidatorWithdrawn(_pubkeys[i], validatorId);
        }
        _decreaseTotalActiveValidatorCount(withdrawnValidatorCount);
    }

    /**
     * @notice update the next queued validator index by a count
     * @dev accept call from permissionless pool
     * @param _nextQueuedValidatorIndex updated next index of queued validator
     */
    function updateNextQueuedValidatorIndex(uint256 _nextQueuedValidatorIndex) external onlyRole(PERMISSIONLESS_POOL) {
        nextQueuedValidatorIndex = _nextQueuedValidatorIndex;
        emit UpdatedNextQueuedValidatorIndex(nextQueuedValidatorIndex);
    }

    /**
     * @notice sets the depositTime for a validator
     * @dev only permissionless pool can call
     * @param _validatorId ID of the validator
     */
    function updateDepositStatusAndTime(uint256 _validatorId) external override onlyRole(PERMISSIONLESS_POOL) {
        validatorRegistry[_validatorId].depositBlock = block.number;
        _markValidatorDeposited(_validatorId);
        emit ValidatorDepositBlockSet(_validatorId, block.number);
    }

    // allow NOs to opt in/out of socialize pool after coolDownPeriod i.e `socializePoolRewardDistributionCycle`
    function changeSocializingPoolState(bool _optInForSocializingPool)
        external
        override
        returns (address feeRecipientAddress)
    {
        uint256 operatorId = _onlyActiveOperator(msg.sender);
        //TODO sanjay configure formatter to put braces in single if/else statements
        if (operatorStructById[operatorId].optedForSocializingPool == _optInForSocializingPool)
            revert NoChangeInState();

        if (block.number < socializingPoolStateChangeBlock[operatorId] + staderConfig.getSocializingPoolCoolingPeriod())
            revert CooldownNotComplete();
        feeRecipientAddress = IVaultFactory(staderConfig.getVaultFactory()).computeNodeELRewardVaultAddress(
            poolId,
            operatorId
        );
        if (_optInForSocializingPool) {
            INodeELRewardVault(feeRecipientAddress).withdraw();
            feeRecipientAddress = staderConfig.getPermissionlessSocializingPool();
        }
        operatorStructById[operatorId].optedForSocializingPool = _optInForSocializingPool;
        socializingPoolStateChangeBlock[operatorId] = block.number;
        emit UpdatedSocializingPoolState(operatorId, _optInForSocializingPool, block.number);
    }

    // @inheritdoc INodeRegistry
    function getSocializingPoolStateChangeBlock(uint256 _operatorId) external view returns (uint256) {
        return socializingPoolStateChangeBlock[_operatorId];
    }

    // @inheritdoc INodeRegistry
    function getOperator(bytes calldata _pubkey) external view returns (Operator memory) {
        uint256 validatorId = validatorIdByPubkey[_pubkey];
        if (validatorId == 0) {
            Operator memory emptyOperator;

            return emptyOperator;
        }

        uint256 operatorId = validatorRegistry[validatorId].operatorId;
        return operatorStructById[operatorId];
    }

    /**
     * @notice update maximum key to be deposited in a batch
     * @dev only admin can call
     * @param _inputKeyCountLimit updated maximum key limit in the input
     */
    function updateInputKeyCountLimit(uint16 _inputKeyCountLimit)
        external
        override
        onlyRole(PERMISSIONLESS_NODE_REGISTRY_OWNER)
    {
        inputKeyCountLimit = _inputKeyCountLimit;
        emit UpdatedInputKeyCountLimit(inputKeyCountLimit);
    }

    /**
     * @notice update the maximum non withdrawn key limit per operator
     * @dev only admin can call
     * @param _maxKeyPerOperator updated maximum non withdrawn key per operator limit
     */
    function updateMaxKeyPerOperator(uint64 _maxKeyPerOperator)
        external
        override
        onlyRole(PERMISSIONLESS_NODE_REGISTRY_OWNER)
    {
        maxKeyPerOperator = _maxKeyPerOperator;
        emit UpdatedMaxKeyPerOperator(maxKeyPerOperator);
    }

    //update the address of staderConfig
    function updateStaderConfig(address _staderConfig) external onlyRole(DEFAULT_ADMIN_ROLE) {
        Address.checkNonZeroAddress(_staderConfig);
        staderConfig = IStaderConfig(_staderConfig);
    }

    /**
     * @notice update the name and reward address of an operator
     * @dev only operator msg.sender can update
     * @param _operatorName new name of the operator
     * @param _rewardAddress new reward address
     */
    function updateOperatorDetails(string calldata _operatorName, address payable _rewardAddress) external override {
        _onlyValidName(_operatorName);
        Address.checkNonZeroAddress(_rewardAddress);
        _onlyActiveOperator(msg.sender);
        uint256 operatorId = operatorIDByAddress[msg.sender];
        operatorStructById[operatorId].operatorName = _operatorName;
        operatorStructById[operatorId].operatorRewardAddress = _rewardAddress;
        emit UpdatedOperatorDetails(msg.sender, _operatorName, _rewardAddress);
    }

    /**
     * @notice increase the total active validator count
     * @dev only permissionless pool calls it when it does the deposit of 31ETH for validator
     * @param _count count to increase total active validator value
     */
    function increaseTotalActiveValidatorCount(uint256 _count) external override onlyRole(PERMISSIONLESS_POOL) {
        totalActiveValidatorCount += _count;
    }

    /**
     * @notice transfer the `_amount` to permissionless pool
     * @dev only permissionless pool can call
     * @param _amount amount of eth to send to permissionless pool
     */
    function transferCollateralToPool(uint256 _amount) external override whenNotPaused onlyRole(PERMISSIONLESS_POOL) {
        IPermissionlessPool(staderConfig.getPermissionlessPool()).receiveRemainingCollateralETH{value: _amount}();
    }

    /**
     * @notice get the total non terminal keys for an operator
     * //non terminal keys are front run, invalid signature and withdrawn
     * @dev loop over all keys of an operator from start index till
     *  end index (exclusive) to get the count excluding the terminal keys
     * @param _nodeOperator address of node operator
     */
    function getOperatorTotalNonTerminalKeys(
        address _nodeOperator,
        uint256 startIndex,
        uint256 endIndex
    ) public view override returns (uint64) {
        if (startIndex > endIndex) {
            revert InvalidStartAndEndIndex();
        }
        uint256 operatorId = operatorIDByAddress[_nodeOperator];
        uint256 validatorCount = getOperatorTotalKeys(operatorId);
        endIndex = endIndex > validatorCount ? validatorCount : endIndex;
        uint64 totalNonWithdrawnKeyCount;
        for (uint256 i = startIndex; i < endIndex; i++) {
            uint256 validatorId = validatorIdsByOperatorId[operatorId][i];
            if (_isNonTerminalValidator(validatorId)) {
                totalNonWithdrawnKeyCount++;
            }
        }
        return totalNonWithdrawnKeyCount;
    }

    /**
     * @notice get the total added keys for an operator
     * @dev length of the validatorIds array for an operator
     * @param _operatorId ID of node operator
     */
    function getOperatorTotalKeys(uint256 _operatorId) public view override returns (uint256 _totalKeys) {
        _totalKeys = validatorIdsByOperatorId[_operatorId].length;
    }

    /**
     * @notice return total queued keys for permissionless pool
     * @return _validatorCount total queued validator count
     */
    function getTotalQueuedValidatorCount() public view override returns (uint256) {
        return validatorQueueSize - nextQueuedValidatorIndex;
    }

    /**
     * @notice return total active keys for permissionless pool
     * @return _validatorCount total active validator count
     */
    function getTotalActiveValidatorCount() public view override returns (uint256) {
        return totalActiveValidatorCount;
    }

    function getCollateralETH() external pure override returns (uint256) {
        return collateralETH;
    }

    /**
     * @notice returns the operator reward address
     * @param _operatorId operator ID
     */
    function getOperatorRewardAddress(uint256 _operatorId) public view override returns (address payable) {
        return operatorStructById[_operatorId].operatorRewardAddress;
    }

    /**
     * @dev Triggers stopped state.
     * should not be paused
     */
    function pause() external override onlyRole(PERMISSIONLESS_NODE_REGISTRY_OWNER) {
        _pause();
    }

    /**
     * @dev Returns to normal state.
     * should not be paused
     */
    function unpause() external override onlyRole(PERMISSIONLESS_NODE_REGISTRY_OWNER) {
        _unpause();
    }

    /**
     * @notice returns the validator for which protocol don't have money on execution layer
     * @dev loop over all validator to filter out the initialized, front run and withdrawn and return the rest
     */
    function getAllActiveValidators() public view override returns (Validator[] memory) {
        Validator[] memory validators = new Validator[](getTotalActiveValidatorCount());
        uint256 validatorCount = 0;
        for (uint256 i = 1; i < nextValidatorId; i++) {
            if (_isActiveValidator(i)) {
                validators[validatorCount] = validatorRegistry[i];
                validatorCount++;
            }
        }
        return validators;
    }

    function getValidator(bytes calldata _pubkey) external view returns (Validator memory) {
        return validatorRegistry[validatorIdByPubkey[_pubkey]];
    }

    function getValidator(uint256 _validatorId) external view returns (Validator memory) {
        return validatorRegistry[_validatorId];
    }

    // check for duplicate keys in permissionless node registry
    function isExistingPubkey(bytes calldata _pubkey) external view override returns (bool) {
        return validatorIdByPubkey[_pubkey] != 0;
    }

    function _onboardOperator(
        bool _optInForSocializingPool,
        string calldata _operatorName,
        address payable _operatorRewardAddress
    ) internal {
        operatorStructById[nextOperatorId] = Operator(
            true,
            _optInForSocializingPool,
            _operatorName,
            _operatorRewardAddress,
            msg.sender
        );
        operatorIDByAddress[msg.sender] = nextOperatorId;
        socializingPoolStateChangeBlock[nextOperatorId] = block.number;
        nextOperatorId++;

        emit OnboardedOperator(msg.sender, nextOperatorId - 1);
    }

    // mark validator ready to deposit after successful key verification and front run check
    function _markKeyReadyToDeposit(uint256 _validatorId) internal {
        validatorRegistry[_validatorId].status = ValidatorStatus.PRE_DEPOSIT;
        queuedValidators[validatorQueueSize] = _validatorId;
        validatorQueueSize++;
    }

    // handle front run validator by changing their status, deactivating operator and imposing penalty
    function _handleFrontRun(address _staderPenaltyFund, uint256 _validatorId) internal {
        validatorRegistry[_validatorId].status = ValidatorStatus.FRONT_RUN;
        uint256 operatorId = validatorRegistry[_validatorId].operatorId;
        operatorStructById[operatorId].active = false;
        _sendValue(_staderPenaltyFund, FRONT_RUN_PENALTY);
    }

    // handle validator with invalid signature for 1ETH deposit
    function _handleInvalidSignature(uint256 _validatorId) internal {
        validatorRegistry[_validatorId].status = ValidatorStatus.INVALID_SIGNATURE;
        uint256 operatorId = validatorRegistry[_validatorId].operatorId;
        address operatorAddress = operatorStructById[operatorId].operatorAddress;
        _sendValue(operatorAddress, collateralETH - PRE_DEPOSIT);
    }

    // checks for keys lengths, and if pubkey is already present in stader protocol(not just permissionless pool)
    function _validateKeys(
        bytes calldata _pubkey,
        bytes calldata _preDepositSignature,
        bytes calldata _depositSignature,
        address _poolFactory
    ) private view {
        if (_pubkey.length != PUBKEY_LENGTH) revert InvalidLengthOfPubkey();
        if (_preDepositSignature.length != SIGNATURE_LENGTH) revert InvalidLengthOfSignature();
        if (_depositSignature.length != SIGNATURE_LENGTH) revert InvalidLengthOfSignature();
        if (IPoolFactory(_poolFactory).isExistingPubkey(_pubkey)) revert PubkeyAlreadyExist();
    }

    // validate the input of `addValidatorKeys` function
    function _checkInputKeysCountAndCollateral(
        uint8 _poolId,
        uint256 _pubkeyLength,
        uint256 _preDepositSignatureLength,
        uint256 _depositSignatureLength,
        uint256 _operatorId
    ) internal view returns (uint256 keyCount, uint256 totalKeys) {
        if (_pubkeyLength != _preDepositSignatureLength || _pubkeyLength != _depositSignatureLength)
            revert MisMatchingInputKeysSize();
        keyCount = _pubkeyLength;
        if (keyCount == 0 || keyCount > inputKeyCountLimit) revert InvalidKeyCount();

        totalKeys = getOperatorTotalKeys(_operatorId);
        uint256 totalNonTerminalKeys = getOperatorTotalNonTerminalKeys(msg.sender, 0, totalKeys);
        if ((totalNonTerminalKeys + keyCount) > maxKeyPerOperator) revert maxKeyLimitReached();

        // check for collateral ETH for adding keys
        if (msg.value != keyCount * collateralETH) revert InvalidBondEthValue();
        //check if operator has enough SD collateral for adding `keyCount` keys
        bool isEnoughCollateral = ISDCollateral(staderConfig.getSDCollateral()).hasEnoughSDCollateral(
            msg.sender,
            _poolId,
            totalNonTerminalKeys + keyCount
        );
        if (!isEnoughCollateral) revert NotEnoughSDCollateral();
    }

    function _sendValue(address receiver, uint256 _amount) internal {
        if (address(this).balance < _amount) revert InSufficientBalance();

        //slither-disable-next-line arbitrary-send-eth
        (bool success, ) = payable(receiver).call{value: _amount}('');
        if (!success) revert TransferFailed();
    }

    // operator in active state
    function _onlyActiveOperator(address operAddr) internal view returns (uint256 _operatorId) {
        _operatorId = operatorIDByAddress[operAddr];
        if (_operatorId == 0) revert OperatorNotOnBoarded();
        if (!operatorStructById[_operatorId].active) revert OperatorIsDeactivate();
    }

    // only valid name with string length limit
    function _onlyValidName(string calldata _name) internal view {
        if (bytes(_name).length == 0) revert EmptyNameString();
        if (bytes(_name).length > staderConfig.getOperatorMaxNameLength()) revert NameCrossedMaxLength();
    }

    // checks if validator status enum is not withdrawn ,front run and invalid signature
    function _isNonTerminalValidator(uint256 _validatorId) internal view returns (bool) {
        Validator memory validator = validatorRegistry[_validatorId];
        return
            !(validator.status == ValidatorStatus.WITHDRAWN ||
                validator.status == ValidatorStatus.FRONT_RUN ||
                validator.status == ValidatorStatus.INVALID_SIGNATURE);
    }

    // checks if validator is active,
    //active validator are those having user deposit staked on beacon chain
    function _isActiveValidator(uint256 _validatorId) internal view returns (bool) {
        Validator memory validator = validatorRegistry[_validatorId];
        return
            !(validator.status == ValidatorStatus.INITIALIZED ||
                validator.status == ValidatorStatus.INVALID_SIGNATURE ||
                validator.status == ValidatorStatus.FRONT_RUN ||
                validator.status == ValidatorStatus.PRE_DEPOSIT ||
                validator.status == ValidatorStatus.WITHDRAWN);
    }

    // decreases the pool total active validator count
    function _decreaseTotalActiveValidatorCount(uint256 _count) internal {
        totalActiveValidatorCount -= _count;
    }

    function _onlyInitializedValidator(uint256 _validatorId) internal view {
        if (_validatorId == 0 || validatorRegistry[_validatorId].status != ValidatorStatus.INITIALIZED)
            revert UNEXPECTED_STATUS();
    }

    function _markValidatorDeposited(uint256 _validatorId) internal {
        validatorRegistry[_validatorId].status = ValidatorStatus.DEPOSITED;
    }
}<|MERGE_RESOLUTION|>--- conflicted
+++ resolved
@@ -215,10 +215,9 @@
         for (uint256 i = 0; i < withdrawnValidatorCount; i++) {
             uint256 validatorId = validatorIdByPubkey[_pubkeys[i]];
             if (!_isNonTerminalValidator(validatorId)) revert UNEXPECTED_STATUS();
-<<<<<<< HEAD
             Validator memory validator = validatorRegistry[validatorId];
             validator.status = ValidatorStatus.WITHDRAWN;
-            validator.withdrawnTime = block.timestamp;
+            validator.withdrawnBlock = block.number;
             IValidatorWithdrawalVault(validator.withdrawVaultAddress).settleFunds();
             uint256 operatorId = validator.operatorId;
             if (!operatorStructById[operatorId].optedForSocializingPool) {
@@ -226,12 +225,6 @@
                     .computeNodeELRewardVaultAddress(poolId, operatorId);
                 INodeELRewardVault(nodeELRewardVault).withdraw();
             }
-=======
-            validatorRegistry[validatorId].status = ValidatorStatus.WITHDRAWN;
-            validatorRegistry[validatorId].withdrawnBlock = block.number;
-            //TODO sanjay take out money from withdraw vault --need interface of withdrawVault
-            //TODO sanjay if optout, clear nodeELVault --need interfaces of NodeELVault
->>>>>>> 0131fe52
             emit ValidatorWithdrawn(_pubkeys[i], validatorId);
         }
         _decreaseTotalActiveValidatorCount(withdrawnValidatorCount);
@@ -252,13 +245,13 @@
      * @dev only permissionless pool can call
      * @param _validatorId ID of the validator
      */
-    function updateDepositStatusAndTime(uint256 _validatorId) external override onlyRole(PERMISSIONLESS_POOL) {
+    function updateDepositStatusAndBlock(uint256 _validatorId) external override onlyRole(PERMISSIONLESS_POOL) {
         validatorRegistry[_validatorId].depositBlock = block.number;
         _markValidatorDeposited(_validatorId);
         emit ValidatorDepositBlockSet(_validatorId, block.number);
     }
 
-    // allow NOs to opt in/out of socialize pool after coolDownPeriod i.e `socializePoolRewardDistributionCycle`
+    // allow NOs to opt in/out of socialize pool after coolDownPeriod i.e `getSocializingPoolCoolingPeriod`
     function changeSocializingPoolState(bool _optInForSocializingPool)
         external
         override
@@ -269,6 +262,7 @@
         if (operatorStructById[operatorId].optedForSocializingPool == _optInForSocializingPool)
             revert NoChangeInState();
 
+        //TODO sanjay it should be twice of coolDown period
         if (block.number < socializingPoolStateChangeBlock[operatorId] + staderConfig.getSocializingPoolCoolingPeriod())
             revert CooldownNotComplete();
         feeRecipientAddress = IVaultFactory(staderConfig.getVaultFactory()).computeNodeELRewardVaultAddress(
