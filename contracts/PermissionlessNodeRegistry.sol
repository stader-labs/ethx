// SPDX-License-Identifier: MIT
pragma solidity ^0.8.16;

import './library/AddressLib.sol';

import './library/ValidatorStatus.sol';
import './interfaces/IStaderConfig.sol';
import './interfaces/IVaultFactory.sol';
import './interfaces/IPoolFactory.sol';
import './interfaces/INodeRegistry.sol';
import './interfaces/IPermissionlessPool.sol';
import './interfaces/INodeELRewardVault.sol';
import './interfaces/SDCollateral/ISDCollateral.sol';
import './interfaces/IPermissionlessNodeRegistry.sol';

import '@openzeppelin/contracts-upgradeable/security/PausableUpgradeable.sol';
import '@openzeppelin/contracts-upgradeable/access/AccessControlUpgradeable.sol';
import '@openzeppelin/contracts-upgradeable/security/ReentrancyGuardUpgradeable.sol';

contract PermissionlessNodeRegistry is
    INodeRegistry,
    IPermissionlessNodeRegistry,
    AccessControlUpgradeable,
    PausableUpgradeable,
    ReentrancyGuardUpgradeable
{
    uint8 public constant override poolId = 1;
    uint16 public override inputKeyCountLimit;
    uint64 public override maxNonTerminalKeyPerOperator;
    uint64 private constant PUBKEY_LENGTH = 48;
    uint64 private constant SIGNATURE_LENGTH = 96;

    IStaderConfig public staderConfig;

    uint256 public override nextOperatorId;
    uint256 public override nextValidatorId;
    uint256 public override validatorQueueSize;
    uint256 public override nextQueuedValidatorIndex;
    uint256 public override totalActiveValidatorCount;
    uint256 public constant override PRE_DEPOSIT = 1 ether;
    uint256 public constant override FRONT_RUN_PENALTY = 3 ether;
    uint256 public constant override collateralETH = 4 ether;

    bytes32 public constant override STADER_ORACLE = keccak256('STADER_ORACLE');
    bytes32 public constant override PERMISSIONLESS_POOL = keccak256('PERMISSIONLESS_POOL');
    bytes32 public constant override PERMISSIONLESS_NODE_REGISTRY_OWNER =
        keccak256('PERMISSIONLESS_NODE_REGISTRY_OWNER');

    // mapping of validator Id and Validator struct
    mapping(uint256 => Validator) public override validatorRegistry;
    // mapping of validator public key and validator Id
    mapping(bytes => uint256) public override validatorIdByPubkey;
    // Queued Validator queue
    mapping(uint256 => uint256) public override queuedValidators;
    // mapping of operator Id and Operator struct
    mapping(uint256 => Operator) public override operatorStructById;
    // mapping of operator address and operator Id
    mapping(address => uint256) public override operatorIDByAddress;
    //mapping of operator wise validator Ids arrays
    mapping(uint256 => uint256[]) public override validatorIdsByOperatorId;
    mapping(uint256 => uint256) public socializingPoolStateChangeBlock;
    //mapping of operator address with nodeELReward vault address
<<<<<<< HEAD
    mapping(uint256 => address) public override nodeELRewardVaultByOperatorId;
=======
    //TODO sanjay make it with operator ID
    mapping(address => address) public override nodeELRewardVaultByOperator;
>>>>>>> 6cc101c1

    /// @custom:oz-upgrades-unsafe-allow constructor
    constructor() {
        _disableInitializers();
    }

    function initialize(address _staderConfig) external initializer {
        AddressLib.checkNonZeroAddress(_staderConfig);
        __AccessControl_init_unchained();
        __Pausable_init();
        __ReentrancyGuard_init();
        staderConfig = IStaderConfig(_staderConfig);
        nextOperatorId = 1;
        nextValidatorId = 1;
        inputKeyCountLimit = 100;
        maxNonTerminalKeyPerOperator = 50;
        _grantRole(DEFAULT_ADMIN_ROLE, staderConfig.getAdmin());
    }

    /**
     * @notice onboard a node operator
     * @dev any one call, permissionless
     * @param _optInForSocializingPool opted in or not to socialize mev and priority fee
     * @param _operatorName name of operator
     * @param _operatorRewardAddress eth1 address of operator to get rewards and withdrawals
     * @return feeRecipientAddress fee recipient address for all validator clients
     */
    function onboardNodeOperator(
        bool _optInForSocializingPool,
        string calldata _operatorName,
        address payable _operatorRewardAddress
    ) external override whenNotPaused returns (address feeRecipientAddress) {
        _onlyValidName(_operatorName);
        AddressLib.checkNonZeroAddress(_operatorRewardAddress);

        //TODO sanjay move it to pool factory same as isPubkeyExit()
        if (ISDCollateral(staderConfig.getSDCollateral()).poolIdByOperator(msg.sender) != 0) {
            revert OperatorAlreadyAddedInOtherPool();
        }
        uint256 operatorId = operatorIDByAddress[msg.sender];
        if (operatorId != 0) {
            revert OperatorAlreadyOnBoarded();
        }

        //deploy NodeELRewardVault for NO
        address nodeELRewardVault = IVaultFactory(staderConfig.getVaultFactory()).deployNodeELRewardVault(
            poolId,
            nextOperatorId
        );
        nodeELRewardVaultByOperatorId[nextOperatorId] = nodeELRewardVault;
        feeRecipientAddress = _optInForSocializingPool
            ? staderConfig.getPermissionlessSocializingPool()
            : nodeELRewardVault;
        _onboardOperator(_optInForSocializingPool, _operatorName, _operatorRewardAddress);
        ISDCollateral(staderConfig.getSDCollateral()).updatePoolIdForOperator(poolId, msg.sender);
        return feeRecipientAddress;
    }

    /**
     * @notice add validator keys
     * @dev only accepts if bond of 4 ETH per key is provided along with sufficient SD lockup
     * @param _pubkey pubkey of validators
     * @param _preDepositSignature signature of a validators for 1ETH deposit
     * @param _depositSignature signature of a validator for 31ETH deposit
     */
    function addValidatorKeys(
        bytes[] calldata _pubkey,
        bytes[] calldata _preDepositSignature,
        bytes[] calldata _depositSignature
    ) external payable override nonReentrant whenNotPaused {
        uint256 operatorId = _onlyActiveOperator(msg.sender);
        (uint256 keyCount, uint256 operatorTotalKeys) = _checkInputKeysCountAndCollateral(
            poolId,
            _pubkey.length,
            _preDepositSignature.length,
            _depositSignature.length,
            operatorId
        );

        address vaultFactory = staderConfig.getVaultFactory();
        address poolFactory = staderConfig.getPoolFactory();
        for (uint256 i = 0; i < keyCount; i++) {
            _validateKeys(_pubkey[i], _preDepositSignature[i], _depositSignature[i], poolFactory);
            address withdrawVault = IVaultFactory(vaultFactory).deployWithdrawVault(
                poolId,
                operatorId,
                operatorTotalKeys + i, //operator totalKeys
                nextValidatorId
            );
            validatorRegistry[nextValidatorId] = Validator(
                ValidatorStatus.INITIALIZED,
                _pubkey[i],
                _preDepositSignature[i],
                _depositSignature[i],
                withdrawVault,
                operatorId,
                0,
                0
            );

            validatorIdByPubkey[_pubkey[i]] = nextValidatorId;
            validatorIdsByOperatorId[operatorId].push(nextValidatorId);
            emit AddedValidatorKey(msg.sender, _pubkey[i], nextValidatorId);
            nextValidatorId++;
        }

        //slither-disable-next-line arbitrary-send-eth
        IPermissionlessPool(staderConfig.getPermissionlessPool()).preDepositOnBeaconChain{
            value: PRE_DEPOSIT * keyCount
        }(_pubkey, _preDepositSignature, operatorId, operatorTotalKeys);
    }

    /**
     * @notice move validator state from INITIALIZE to PRE_DEPOSIT
     * after verifying pre-sign message, front running and deposit signature.
     * report front run and invalid signature pubkeys
     * @dev only `STADER_ORACLE` role can call
     * @param _readyToDepositPubkey array of pubkeys ready to be moved to PRE_DEPOSIT state
     * @param _frontRunnedPubkey array for pubkeys which got front deposit
     * @param _invalidSignaturePubkey array of pubkey which has invalid signature for deposit
     */
    function markValidatorReadyToDeposit(
        bytes[] calldata _readyToDepositPubkey,
        bytes[] calldata _frontRunnedPubkey,
        bytes[] calldata _invalidSignaturePubkey
    ) external override whenNotPaused nonReentrant onlyRole(STADER_ORACLE) {
        for (uint256 i = 0; i < _readyToDepositPubkey.length; i++) {
            uint256 validatorId = validatorIdByPubkey[_readyToDepositPubkey[i]];
            _onlyInitializedValidator(validatorId);
            _markKeyReadyToDeposit(validatorId);
            emit ValidatorMarkedReadyToDeposit(_readyToDepositPubkey[i], validatorId);
        }

        address staderPenaltyFund = staderConfig.getStaderPenaltyFund();
        for (uint256 i = 0; i < _frontRunnedPubkey.length; i++) {
            uint256 validatorId = validatorIdByPubkey[_frontRunnedPubkey[i]];
            _onlyInitializedValidator(validatorId);
            _handleFrontRun(staderPenaltyFund, validatorId);
            emit ValidatorMarkedAsFrontRunned(_frontRunnedPubkey[i], validatorId);
        }

        for (uint256 i = 0; i < _invalidSignaturePubkey.length; i++) {
            uint256 validatorId = validatorIdByPubkey[_invalidSignaturePubkey[i]];
            _onlyInitializedValidator(validatorId);
            _handleInvalidSignature(validatorId);
            emit ValidatorStatusMarkedAsInvalidSignature(_invalidSignaturePubkey[i], validatorId);
        }
        _decreaseTotalActiveValidatorCount(_frontRunnedPubkey.length + _invalidSignaturePubkey.length);
    }

    /**
     * @notice handling of fully withdrawn validators
     * @dev list of pubkeys reported by oracle
     * @param  _pubkeys array of withdrawn validator's pubkey
     */
    function withdrawnValidators(bytes[] calldata _pubkeys) external override onlyRole(STADER_ORACLE) {
        uint256 withdrawnValidatorCount = _pubkeys.length;
        for (uint256 i = 0; i < withdrawnValidatorCount; i++) {
            uint256 validatorId = validatorIdByPubkey[_pubkeys[i]];
            if (!_isNonTerminalValidator(validatorId)) {
                revert UNEXPECTED_STATUS();
            }
            validatorRegistry[validatorId].status = ValidatorStatus.WITHDRAWN;
            validatorRegistry[validatorId].withdrawnBlock = block.number;
            emit ValidatorWithdrawn(_pubkeys[i], validatorId);
        }
        _decreaseTotalActiveValidatorCount(withdrawnValidatorCount);
    }

    /**
     * @notice update the next queued validator index by a count
     * @dev accept call from permissionless pool
     * @param _nextQueuedValidatorIndex updated next index of queued validator
     */
    function updateNextQueuedValidatorIndex(uint256 _nextQueuedValidatorIndex) external onlyRole(PERMISSIONLESS_POOL) {
        nextQueuedValidatorIndex = _nextQueuedValidatorIndex;
        emit UpdatedNextQueuedValidatorIndex(nextQueuedValidatorIndex);
    }

    /**
     * @notice sets the deposit block for a validator
     * @dev only permissionless pool can call
     * @param _validatorId ID of the validator
     */
    function updateDepositStatusAndBlock(uint256 _validatorId) external override onlyRole(PERMISSIONLESS_POOL) {
        validatorRegistry[_validatorId].depositBlock = block.number;
        _markValidatorDeposited(_validatorId);
        emit UpdatedValidatorDepositBlock(_validatorId, block.number);
    }

    // allow NOs to opt in/out of socialize pool after twice of coolDownPeriod i.e `getSocializingPoolCoolingPeriod`
    function changeSocializingPoolState(bool _optInForSocializingPool)
        external
        override
        returns (address feeRecipientAddress)
    {
        uint256 operatorId = _onlyActiveOperator(msg.sender);
        //TODO sanjay configure formatter to put braces in single if/else statements
        if (operatorStructById[operatorId].optedForSocializingPool == _optInForSocializingPool) {
            revert NoChangeInState();
        }

        //TODO remove this 2 factor call from config
        if (
            block.number <
            socializingPoolStateChangeBlock[operatorId] + staderConfig.getSocializingPoolOptInCoolingPeriod()
        ) {
            revert CooldownNotComplete();
        }
        feeRecipientAddress = nodeELRewardVaultByOperatorId[operatorId];
        if (_optInForSocializingPool) {
            if (address(feeRecipientAddress).balance > 0) {
                INodeELRewardVault(feeRecipientAddress).withdraw();
            }
            feeRecipientAddress = staderConfig.getPermissionlessSocializingPool();
        }
        operatorStructById[operatorId].optedForSocializingPool = _optInForSocializingPool;
        socializingPoolStateChangeBlock[operatorId] = block.number;
        emit UpdatedSocializingPoolState(operatorId, _optInForSocializingPool, block.number);
    }

    // @inheritdoc INodeRegistry
    function getSocializingPoolStateChangeBlock(uint256 _operatorId) external view returns (uint256) {
        return socializingPoolStateChangeBlock[_operatorId];
    }

    // @inheritdoc INodeRegistry
    function getOperator(bytes calldata _pubkey) external view returns (Operator memory) {
        uint256 validatorId = validatorIdByPubkey[_pubkey];
        if (validatorId == 0) {
            Operator memory emptyOperator;
            return emptyOperator;
        }

        uint256 operatorId = validatorRegistry[validatorId].operatorId;
        return operatorStructById[operatorId];
    }

    /**
     * @notice update maximum key to be added in a batch
     * @dev only admin can call
     * @param _inputKeyCountLimit updated maximum key limit in the input
     */
    function updateInputKeyCountLimit(uint16 _inputKeyCountLimit)
        external
        override
        onlyRole(PERMISSIONLESS_NODE_REGISTRY_OWNER)
    {
        inputKeyCountLimit = _inputKeyCountLimit;
        emit UpdatedInputKeyCountLimit(inputKeyCountLimit);
    }

    /**
     * @notice update the maximum non terminal key limit per operator
     * @dev only admin can call
     * @param _maxNonTerminalKeyPerOperator updated maximum non terminal key per operator limit
     */
    function updateMaxNonTerminalKeyPerOperator(uint64 _maxNonTerminalKeyPerOperator)
        external
        override
        onlyRole(PERMISSIONLESS_NODE_REGISTRY_OWNER)
    {
        maxNonTerminalKeyPerOperator = _maxNonTerminalKeyPerOperator;
        emit UpdatedMaxNonTerminalKeyPerOperator(maxNonTerminalKeyPerOperator);
    }

    //update the address of staderConfig
    function updateStaderConfig(address _staderConfig) external onlyRole(DEFAULT_ADMIN_ROLE) {
        AddressLib.checkNonZeroAddress(_staderConfig);
        staderConfig = IStaderConfig(_staderConfig);
        emit UpdatedStaderConfig(_staderConfig);
    }

    /**
     * @notice update the name and reward address of an operator
     * @dev only operator msg.sender can update
     * @param _operatorName new name of the operator
     * @param _rewardAddress new reward address
     */
    function updateOperatorDetails(string calldata _operatorName, address payable _rewardAddress) external override {
        _onlyValidName(_operatorName);
        AddressLib.checkNonZeroAddress(_rewardAddress);
        _onlyActiveOperator(msg.sender);
        uint256 operatorId = operatorIDByAddress[msg.sender];
        operatorStructById[operatorId].operatorName = _operatorName;
        operatorStructById[operatorId].operatorRewardAddress = _rewardAddress;
        emit UpdatedOperatorDetails(msg.sender, _operatorName, _rewardAddress);
    }

    /**
     * @notice increase the total active validator count
     * @dev only permissionless pool calls it when it does the deposit of 31ETH for validator
     * @param _count count to increase total active validator value
     */
    function increaseTotalActiveValidatorCount(uint256 _count) external override onlyRole(PERMISSIONLESS_POOL) {
        totalActiveValidatorCount += _count;
        emit IncreasedTotalActiveValidatorCount(totalActiveValidatorCount);
    }

    /**
     * @notice transfer the `_amount` to permissionless pool
     * @dev only permissionless pool can call
     * @param _amount amount of eth to send to permissionless pool
     */
    function transferCollateralToPool(uint256 _amount) external override whenNotPaused onlyRole(PERMISSIONLESS_POOL) {
        IPermissionlessPool(staderConfig.getPermissionlessPool()).receiveRemainingCollateralETH{value: _amount}();
        emit TransferredCollateralToPool(_amount);
    }

    /**
     * @param _nodeOperator @notice operator total non terminal keys within a specified validator list
     * @param _startIndex start index in validator queue to start with
     * @param _endIndex  up to end index of validator queue to to count
     */
    function getOperatorTotalNonTerminalKeys(
        address _nodeOperator,
        uint256 _startIndex,
        uint256 _endIndex
    ) public view override returns (uint64) {
        if (_startIndex > _endIndex) {
            revert InvalidStartAndEndIndex();
        }
        uint256 operatorId = operatorIDByAddress[_nodeOperator];
        uint256 validatorCount = getOperatorTotalKeys(operatorId);
        _endIndex = _endIndex > validatorCount ? validatorCount : _endIndex;
        uint64 totalNonWithdrawnKeyCount;
        for (uint256 i = _startIndex; i < _endIndex; i++) {
            uint256 validatorId = validatorIdsByOperatorId[operatorId][i];
            if (_isNonTerminalValidator(validatorId)) {
                totalNonWithdrawnKeyCount++;
            }
        }
        return totalNonWithdrawnKeyCount;
    }

    /**
     * @notice get the total added keys for an operator
     * @dev length of the validatorIds array for an operator
     * @param _operatorId ID of node operator
     */
    function getOperatorTotalKeys(uint256 _operatorId) public view override returns (uint256 _totalKeys) {
        _totalKeys = validatorIdsByOperatorId[_operatorId].length;
    }

    /**
     * @notice return total queued keys for permissionless pool
     * @return _validatorCount total queued validator count
     */
    function getTotalQueuedValidatorCount() public view override returns (uint256) {
        return validatorQueueSize - nextQueuedValidatorIndex;
    }

    /**
     * @notice return total active keys for permissionless pool
     * @return _validatorCount total active validator count
     */
    function getTotalActiveValidatorCount() external view override returns (uint256) {
        return totalActiveValidatorCount;
    }

    function getCollateralETH() external pure override returns (uint256) {
        return collateralETH;
    }

    /**
     * @notice returns the operator reward address
     * @param _operatorId operator ID
     */
    function getOperatorRewardAddress(uint256 _operatorId) external view override returns (address payable) {
        return operatorStructById[_operatorId].operatorRewardAddress;
    }

    /**
     * @dev Triggers stopped state.
     * should not be paused
     */
    function pause() external override onlyRole(PERMISSIONLESS_NODE_REGISTRY_OWNER) {
        _pause();
    }

    /**
     * @dev Returns to normal state.
     * should not be paused
     */
    function unpause() external override onlyRole(PERMISSIONLESS_NODE_REGISTRY_OWNER) {
        _unpause();
    }

    /**
     * @notice Returns an array of active validators
     *
     * @param _pageNumber The page number of the results to fetch (starting from 1).
     * @param _pageSize The maximum number of items per page.
     *
     * @return An array of `Validator` objects representing the active validators.
     */
    function getAllActiveValidators(uint256 _pageNumber, uint256 _pageSize)
        external
        view
        override
        returns (Validator[] memory)
    {
        if (_pageNumber == 0) {
            revert PageNumberIsZero();
        }
        uint256 startIndex = (_pageNumber - 1) * _pageSize + 1;
        uint256 endIndex = startIndex + _pageSize;
        endIndex = endIndex > nextValidatorId ? nextValidatorId : endIndex;
        Validator[] memory validators = new Validator[](_pageSize);
        uint256 validatorCount = 0;
        for (uint256 i = startIndex; i < endIndex; i++) {
            if (_isActiveValidator(i)) {
                validators[validatorCount] = validatorRegistry[i];
                validatorCount++;
            }
        }
        // If the result array isn't full, resize it to remove the unused elements
        assembly {
            mstore(validators, validatorCount)
        }

        return validators;
    }

    /**
     * @notice Returns an array of nodeELRewardVault address for operators opting out of socializing pool
     *
     * @param _pageNumber The page number of the results to fetch (starting from 1).
     * @param _pageSize The maximum number of items per page.
     *
     * @return An array of `address` objects representing the nodeELRewardVault contract address.
     */
    function getAllSocializingPoolOptOutOperators(uint256 _pageNumber, uint256 _pageSize)
        external
        view
        override
        returns (address[] memory)
    {
        if (_pageNumber == 0) {
            revert PageNumberIsZero();
        }
        uint256 startIndex = (_pageNumber - 1) * _pageSize + 1;
        uint256 endIndex = startIndex + _pageSize;
        endIndex = endIndex > nextOperatorId ? nextOperatorId : endIndex;
        address[] memory nodeELRewardVault = new address[](_pageSize);
        uint256 optOutOperatorCount = 0;
        for (uint256 i = startIndex; i < endIndex; i++) {
            if (!operatorStructById[i].optedForSocializingPool) {
                nodeELRewardVault[optOutOperatorCount] = nodeELRewardVaultByOperatorId[i];
                optOutOperatorCount++;
            }
        }

        // If the result array isn't full, resize it to remove the unused elements
        assembly {
            mstore(nodeELRewardVault, optOutOperatorCount)
        }

        return nodeELRewardVault;
    }

    function getValidator(bytes calldata _pubkey) external view returns (Validator memory) {
        return validatorRegistry[validatorIdByPubkey[_pubkey]];
    }

    function getValidator(uint256 _validatorId) external view returns (Validator memory) {
        return validatorRegistry[_validatorId];
    }

    // check for duplicate keys in permissionless node registry
    function isExistingPubkey(bytes calldata _pubkey) external view override returns (bool) {
        return validatorIdByPubkey[_pubkey] != 0;
    }

    function _onboardOperator(
        bool _optInForSocializingPool,
        string calldata _operatorName,
        address payable _operatorRewardAddress
    ) internal {
        operatorStructById[nextOperatorId] = Operator(
            true,
            _optInForSocializingPool,
            _operatorName,
            _operatorRewardAddress,
            msg.sender
        );
        operatorIDByAddress[msg.sender] = nextOperatorId;
        socializingPoolStateChangeBlock[nextOperatorId] = block.number;
        nextOperatorId++;

        emit OnboardedOperator(msg.sender, nextOperatorId - 1);
    }

    // mark validator  `PRE_DEPOSIT` after successful key verification and front run check
    function _markKeyReadyToDeposit(uint256 _validatorId) internal {
        validatorRegistry[_validatorId].status = ValidatorStatus.PRE_DEPOSIT;
        queuedValidators[validatorQueueSize] = _validatorId;
        validatorQueueSize++;
    }

    // handle front run validator by changing their status, deactivating operator and imposing penalty
    function _handleFrontRun(address _staderPenaltyFund, uint256 _validatorId) internal {
        validatorRegistry[_validatorId].status = ValidatorStatus.FRONT_RUN;
        uint256 operatorId = validatorRegistry[_validatorId].operatorId;
        operatorStructById[operatorId].active = false;
        _sendValue(_staderPenaltyFund, FRONT_RUN_PENALTY);
    }

    // handle validator with invalid signature for 1ETH deposit
    function _handleInvalidSignature(uint256 _validatorId) internal {
        validatorRegistry[_validatorId].status = ValidatorStatus.INVALID_SIGNATURE;
        uint256 operatorId = validatorRegistry[_validatorId].operatorId;
        address operatorAddress = operatorStructById[operatorId].operatorAddress;
        _sendValue(operatorAddress, collateralETH - PRE_DEPOSIT);
    }

    //TODO sanjay move common method to pool factory
    // checks for keys lengths, and if pubkey is already present in stader protocol(not just permissionless pool)
    function _validateKeys(
        bytes calldata _pubkey,
        bytes calldata _preDepositSignature,
        bytes calldata _depositSignature,
        address _poolFactory
    ) private view {
        if (_pubkey.length != PUBKEY_LENGTH) {
            revert InvalidLengthOfPubkey();
        }
        if (_preDepositSignature.length != SIGNATURE_LENGTH) {
            revert InvalidLengthOfSignature();
        }
        if (_depositSignature.length != SIGNATURE_LENGTH) {
            revert InvalidLengthOfSignature();
        }
        if (IPoolFactory(_poolFactory).isExistingPubkey(_pubkey)) {
            revert PubkeyAlreadyExist();
        }
    }

    // validate the input of `addValidatorKeys` function
    function _checkInputKeysCountAndCollateral(
        uint8 _poolId,
        uint256 _pubkeyLength,
        uint256 _preDepositSignatureLength,
        uint256 _depositSignatureLength,
        uint256 _operatorId
    ) internal view returns (uint256 keyCount, uint256 totalKeys) {
        if (_pubkeyLength != _preDepositSignatureLength || _pubkeyLength != _depositSignatureLength) {
            revert MisMatchingInputKeysSize();
        }
        keyCount = _pubkeyLength;
        if (keyCount == 0 || keyCount > inputKeyCountLimit) {
            revert InvalidKeyCount();
        }

        totalKeys = getOperatorTotalKeys(_operatorId);
        uint256 totalNonTerminalKeys = getOperatorTotalNonTerminalKeys(msg.sender, 0, totalKeys);
        if ((totalNonTerminalKeys + keyCount) > maxNonTerminalKeyPerOperator) {
            revert maxKeyLimitReached();
        }

        // check for collateral ETH for adding keys
        if (msg.value != keyCount * collateralETH) {
            revert InvalidBondEthValue();
        }
        //TODO sanjay do not use this extra boolean
        //check if operator has enough SD collateral for adding `keyCount` keys
        bool isEnoughCollateral = ISDCollateral(staderConfig.getSDCollateral()).hasEnoughSDCollateral(
            msg.sender,
            _poolId,
            totalNonTerminalKeys + keyCount
        );
        if (!isEnoughCollateral) {
            revert NotEnoughSDCollateral();
        }
    }

    function _sendValue(address _receiver, uint256 _amount) internal {
        if (address(this).balance < _amount) {
            revert InSufficientBalance();
        }

        //slither-disable-next-line arbitrary-send-eth
        (bool success, ) = payable(_receiver).call{value: _amount}('');
        if (!success) {
            revert TransferFailed();
        }
    }

    // operator in active state
    function _onlyActiveOperator(address _operAddr) internal view returns (uint256 _operatorId) {
        _operatorId = operatorIDByAddress[_operAddr];
        if (_operatorId == 0) {
            revert OperatorNotOnBoarded();
        }
        if (!operatorStructById[_operatorId].active) {
            revert OperatorIsDeactivate();
        }
    }

    //TODO sanjay move common method to pool factory
    // only valid name with string length limit
    function _onlyValidName(string calldata _name) internal view {
        if (bytes(_name).length == 0) {
            revert EmptyNameString();
        }
        if (bytes(_name).length > staderConfig.getOperatorMaxNameLength()) {
            revert NameCrossedMaxLength();
        }
    }

    // checks if validator status enum is not withdrawn ,front run and invalid signature
    function _isNonTerminalValidator(uint256 _validatorId) internal view returns (bool) {
        Validator memory validator = validatorRegistry[_validatorId];
        return
            !(validator.status == ValidatorStatus.WITHDRAWN ||
                validator.status == ValidatorStatus.FRONT_RUN ||
                validator.status == ValidatorStatus.INVALID_SIGNATURE);
    }

    // checks if validator is active,
    //active validator are those having user deposit staked on beacon chain
    function _isActiveValidator(uint256 _validatorId) internal view returns (bool) {
        Validator memory validator = validatorRegistry[_validatorId];
        return
            !(validator.status == ValidatorStatus.INITIALIZED ||
                validator.status == ValidatorStatus.INVALID_SIGNATURE ||
                validator.status == ValidatorStatus.FRONT_RUN ||
                validator.status == ValidatorStatus.PRE_DEPOSIT ||
                validator.status == ValidatorStatus.WITHDRAWN);
    }

    // decreases the pool total active validator count
    function _decreaseTotalActiveValidatorCount(uint256 _count) internal {
        totalActiveValidatorCount -= _count;
    }

    function _onlyInitializedValidator(uint256 _validatorId) internal view {
        if (_validatorId == 0 || validatorRegistry[_validatorId].status != ValidatorStatus.INITIALIZED) {
            revert UNEXPECTED_STATUS();
        }
    }

    function _markValidatorDeposited(uint256 _validatorId) internal {
        validatorRegistry[_validatorId].status = ValidatorStatus.DEPOSITED;
    }
}<|MERGE_RESOLUTION|>--- conflicted
+++ resolved
@@ -27,8 +27,6 @@
     uint8 public constant override poolId = 1;
     uint16 public override inputKeyCountLimit;
     uint64 public override maxNonTerminalKeyPerOperator;
-    uint64 private constant PUBKEY_LENGTH = 48;
-    uint64 private constant SIGNATURE_LENGTH = 96;
 
     IStaderConfig public staderConfig;
 
@@ -60,12 +58,7 @@
     mapping(uint256 => uint256[]) public override validatorIdsByOperatorId;
     mapping(uint256 => uint256) public socializingPoolStateChangeBlock;
     //mapping of operator address with nodeELReward vault address
-<<<<<<< HEAD
     mapping(uint256 => address) public override nodeELRewardVaultByOperatorId;
-=======
-    //TODO sanjay make it with operator ID
-    mapping(address => address) public override nodeELRewardVaultByOperator;
->>>>>>> 6cc101c1
 
     /// @custom:oz-upgrades-unsafe-allow constructor
     constructor() {
@@ -98,18 +91,14 @@
         string calldata _operatorName,
         address payable _operatorRewardAddress
     ) external override whenNotPaused returns (address feeRecipientAddress) {
-        _onlyValidName(_operatorName);
+        address poolFactory = staderConfig.getPoolFactory();
+        IPoolFactory(poolFactory).onlyValidName(_operatorName);
         AddressLib.checkNonZeroAddress(_operatorRewardAddress);
 
-        //TODO sanjay move it to pool factory same as isPubkeyExit()
-        if (ISDCollateral(staderConfig.getSDCollateral()).poolIdByOperator(msg.sender) != 0) {
-            revert OperatorAlreadyAddedInOtherPool();
-        }
-        uint256 operatorId = operatorIDByAddress[msg.sender];
-        if (operatorId != 0) {
-            revert OperatorAlreadyOnBoarded();
-        }
-
+        //checks if operator already onboarded in any pool of protocol
+        if (IPoolFactory(poolFactory).isExistingOperator(msg.sender)) {
+            revert OperatorAlreadyOnBoardedInProtocol();
+        }
         //deploy NodeELRewardVault for NO
         address nodeELRewardVault = IVaultFactory(staderConfig.getVaultFactory()).deployNodeELRewardVault(
             poolId,
@@ -148,7 +137,7 @@
         address vaultFactory = staderConfig.getVaultFactory();
         address poolFactory = staderConfig.getPoolFactory();
         for (uint256 i = 0; i < keyCount; i++) {
-            _validateKeys(_pubkey[i], _preDepositSignature[i], _depositSignature[i], poolFactory);
+            IPoolFactory(poolFactory).validKeys(_pubkey[i], _preDepositSignature[i], _depositSignature[i]);
             address withdrawVault = IVaultFactory(vaultFactory).deployWithdrawVault(
                 poolId,
                 operatorId,
@@ -346,7 +335,7 @@
      * @param _rewardAddress new reward address
      */
     function updateOperatorDetails(string calldata _operatorName, address payable _rewardAddress) external override {
-        _onlyValidName(_operatorName);
+        IPoolFactory(staderConfig.getPoolFactory()).onlyValidName(_operatorName);
         AddressLib.checkNonZeroAddress(_rewardAddress);
         _onlyActiveOperator(msg.sender);
         uint256 operatorId = operatorIDByAddress[msg.sender];
@@ -538,6 +527,11 @@
     // check for duplicate keys in permissionless node registry
     function isExistingPubkey(bytes calldata _pubkey) external view override returns (bool) {
         return validatorIdByPubkey[_pubkey] != 0;
+    }
+
+    // check for duplicate operator in permissionless node registry
+    function isExistingOperator(address _operAddr) external view override returns (bool) {
+        return operatorIDByAddress[_operAddr] != 0;
     }
 
     function _onboardOperator(
@@ -582,28 +576,6 @@
         _sendValue(operatorAddress, collateralETH - PRE_DEPOSIT);
     }
 
-    //TODO sanjay move common method to pool factory
-    // checks for keys lengths, and if pubkey is already present in stader protocol(not just permissionless pool)
-    function _validateKeys(
-        bytes calldata _pubkey,
-        bytes calldata _preDepositSignature,
-        bytes calldata _depositSignature,
-        address _poolFactory
-    ) private view {
-        if (_pubkey.length != PUBKEY_LENGTH) {
-            revert InvalidLengthOfPubkey();
-        }
-        if (_preDepositSignature.length != SIGNATURE_LENGTH) {
-            revert InvalidLengthOfSignature();
-        }
-        if (_depositSignature.length != SIGNATURE_LENGTH) {
-            revert InvalidLengthOfSignature();
-        }
-        if (IPoolFactory(_poolFactory).isExistingPubkey(_pubkey)) {
-            revert PubkeyAlreadyExist();
-        }
-    }
-
     // validate the input of `addValidatorKeys` function
     function _checkInputKeysCountAndCollateral(
         uint8 _poolId,
@@ -630,14 +602,14 @@
         if (msg.value != keyCount * collateralETH) {
             revert InvalidBondEthValue();
         }
-        //TODO sanjay do not use this extra boolean
-        //check if operator has enough SD collateral for adding `keyCount` keys
-        bool isEnoughCollateral = ISDCollateral(staderConfig.getSDCollateral()).hasEnoughSDCollateral(
-            msg.sender,
-            _poolId,
-            totalNonTerminalKeys + keyCount
-        );
-        if (!isEnoughCollateral) {
+        //checks if operator has enough SD collateral for adding `keyCount` keys
+        if (
+            !ISDCollateral(staderConfig.getSDCollateral()).hasEnoughSDCollateral(
+                msg.sender,
+                _poolId,
+                totalNonTerminalKeys + keyCount
+            )
+        ) {
             revert NotEnoughSDCollateral();
         }
     }
@@ -662,17 +634,6 @@
         }
         if (!operatorStructById[_operatorId].active) {
             revert OperatorIsDeactivate();
-        }
-    }
-
-    //TODO sanjay move common method to pool factory
-    // only valid name with string length limit
-    function _onlyValidName(string calldata _name) internal view {
-        if (bytes(_name).length == 0) {
-            revert EmptyNameString();
-        }
-        if (bytes(_name).length > staderConfig.getOperatorMaxNameLength()) {
-            revert NameCrossedMaxLength();
         }
     }
 
