--- conflicted
+++ resolved
@@ -38,11 +38,7 @@
         __AccessControl_init_unchained();
 
         nodeELRewardVaultImplementation = address(new NodeELRewardVault());
-<<<<<<< HEAD
-        nodeWithdrawVaultImplementation = address(new ValidatorWithdrawVault());
-=======
         validatorWithdrawVaultImplementation = address(new ValidatorWithdrawVault());
->>>>>>> 29a6d5fe
 
         _grantRole(DEFAULT_ADMIN_ROLE, _factoryAdmin);
     }
@@ -54,24 +50,15 @@
         address payable nodeRecipient
     ) public override onlyRole(STADER_NETWORK_CONTRACT) returns (address) {
         address withdrawVaultAddress;
-<<<<<<< HEAD
-        bytes32 salt = sha256(abi.encode(poolType, operatorId, validatorCount));
-        withdrawVaultAddress = ClonesUpgradeable.cloneDeterministic(nodeWithdrawVaultImplementation, salt);
-=======
         bytes32 salt = sha256(abi.encode(poolId, operatorId, validatorCount));
         withdrawVaultAddress = ClonesUpgradeable.cloneDeterministic(validatorWithdrawVaultImplementation, salt);
->>>>>>> 29a6d5fe
         ValidatorWithdrawVault(payable(withdrawVaultAddress)).initialize(
             vaultOwner,
             nodeRecipient,
             staderTreasury,
             staderStakePoolsManager,
             poolFactory,
-<<<<<<< HEAD
-            poolType
-=======
             poolId
->>>>>>> 29a6d5fe
         );
 
         emit WithdrawVaultCreated(withdrawVaultAddress);
