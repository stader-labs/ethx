// SPDX-License-Identifier: MIT
pragma solidity ^0.8.16;

import './library/Address.sol';
import './library/ValidatorStatus.sol';

import './interfaces/IVaultFactory.sol';
import './interfaces/INodeRegistry.sol';
import './interfaces/IStaderPoolBase.sol';
import './interfaces/IDepositContract.sol';
import './interfaces/IStaderStakePoolManager.sol';
import './interfaces/IPermissionedNodeRegistry.sol';

import '@openzeppelin/contracts/utils/math/Math.sol';
import '@openzeppelin/contracts-upgradeable/access/AccessControlUpgradeable.sol';
import '@openzeppelin/contracts-upgradeable/security/PausableUpgradeable.sol';
import '@openzeppelin/contracts-upgradeable/security/ReentrancyGuardUpgradeable.sol';

contract PermissionedPool is
    IStaderPoolBase,
    Initializable,
    AccessControlUpgradeable,
    PausableUpgradeable,
    ReentrancyGuardUpgradeable
{
    using Math for uint256;

    uint8 public constant poolId = 2;
    address public nodeRegistryAddress;
    address public ethDepositContract;
    address public vaultFactoryAddress;
    address public staderStakePoolManager;

    bytes32 public constant POOL_MANAGER = keccak256('POOL_MANAGER');
    bytes32 public constant PERMISSIONED_POOL_ADMIN = keccak256('PERMISSIONED_POOL_ADMIN');
    bytes32 public constant STADER_ORACLE = keccak256('STADER_ORACLE');

    //TODO sanjay remove this variable after making sure we are not receiving EAO eth
    uint256 public balanceForDeposit;
    uint256 public nextIndexToDeposit;
    uint256 public VERIFIED_KEYS_BATCH_SIZE;
    uint256 public constant PRE_DEPOSIT_SIZE = 1 ether;
    uint256 public constant DEPOSIT_SIZE = 31 ether;
    uint256 public constant FULL_DEPOSIT_SIZE = 32 ether;
    uint256 internal constant SIGNATURE_LENGTH = 96;
    uint256 public constant TOTAL_FEE = 10000;

    // @inheritdoc IStaderPoolBase
    uint256 public override protocolFee;

    // @inheritdoc IStaderPoolBase
    uint256 public override operatorFee;

    function initialize(
        address _adminOwner,
        address _nodeRegistryAddress,
        address _ethDepositContract,
        address _vaultFactoryAddress,
        address _staderStakePoolManager
    ) external initializer {
        Address.checkNonZeroAddress(_adminOwner);
        Address.checkNonZeroAddress(_nodeRegistryAddress);
        Address.checkNonZeroAddress(_ethDepositContract);
        Address.checkNonZeroAddress(_vaultFactoryAddress);
        Address.checkNonZeroAddress(_staderStakePoolManager);
        __AccessControl_init_unchained();
        __Pausable_init();
        __ReentrancyGuard_init();
        VERIFIED_KEYS_BATCH_SIZE = 100;
        nodeRegistryAddress = _nodeRegistryAddress;
        ethDepositContract = _ethDepositContract;
        vaultFactoryAddress = _vaultFactoryAddress;
        staderStakePoolManager = _staderStakePoolManager;
        _grantRole(DEFAULT_ADMIN_ROLE, _adminOwner);
    }

    //TODO remove functions to receive EAO ETH, check for fallback function too
    receive() external payable {}

    //TODO move it to PD node registry
    function markValidatorReadyToDeposit(
        bytes[] calldata _readyToDepositPubkeys,
        bytes[] calldata _frontRunPubkeys,
        bytes[] calldata _invalidSignaturePubkeys
    ) external nonReentrant onlyRole(STADER_ORACLE) {
        uint256 verifiedValidatorsLength = _readyToDepositPubkeys.length;
        if (verifiedValidatorsLength > VERIFIED_KEYS_BATCH_SIZE) revert TooManyVerifiedKeysToDeposit();

        uint256 frontRunValidatorsLength = _frontRunPubkeys.length;
        uint256 invalidSignatureValidatorsLength = _invalidSignaturePubkeys.length;

        if (frontRunValidatorsLength > 0) {
            IPermissionedNodeRegistry(nodeRegistryAddress).reportFrontRunValidator(_frontRunPubkeys);
        }

        if (invalidSignatureValidatorsLength > 0) {
            IPermissionedNodeRegistry(nodeRegistryAddress).reportInvalidSignatureValidator(_invalidSignaturePubkeys);
        }

        // send back 31 ETH for front run and invalid signature validators back to pool manager
        // These counts are correct because any double reporting of frontrun/invalid statuses results in an error.
        uint256 amountToSendToPoolManager = (frontRunValidatorsLength + invalidSignatureValidatorsLength) *
            DEPOSIT_SIZE;
        // update the remaining balance for 31 ETH deposit by subtracting the amount, sending to SSMP
        // for invalid or front run keys and `verifiedValidatorLength` keys 31 ETH deposit amount
        balanceForDeposit -= (amountToSendToPoolManager + verifiedValidatorsLength * DEPOSIT_SIZE);
        //slither-disable-next-line arbitrary-send-eth
        IStaderStakePoolManager(staderStakePoolManager).receiveExcessEthFromPool{value: amountToSendToPoolManager}(
            poolId
        );

        for (uint256 i = 0; i < verifiedValidatorsLength; i++) {
            IPermissionedNodeRegistry(nodeRegistryAddress).onlyPreDepositValidator(_readyToDepositPubkeys[i]);
            // TODO sanjay update 31ETH limbo
            _fullDepositOnBeaconChain(_readyToDepositPubkeys[i]);
        }
    }

    // @inheritdoc IStaderPoolBase
    function setProtocolFee(uint256 _protocolFee) external onlyRole(PERMISSIONED_POOL_ADMIN) {
        if (_protocolFee > TOTAL_FEE) revert ProtocolFeeMoreThanTOTAL_FEE();
        if (protocolFee == _protocolFee) revert ProtocolFeeUnchanged();

        protocolFee = _protocolFee;

        emit ProtocolFeeUpdated(_protocolFee);
    }

    // @inheritdoc IStaderPoolBase
    function setOperatorFee(uint256 _operatorFee) external onlyRole(PERMISSIONED_POOL_ADMIN) {
        if (_operatorFee > TOTAL_FEE) revert OperatorFeeMoreThanTOTAL_FEE();
        if (operatorFee == _operatorFee) revert OperatorFeeUnchanged();

        operatorFee = _operatorFee;

        emit OperatorFeeUpdated(_operatorFee);
    }

    /**
     * @notice receives eth from pool manager to deposit for validators on beacon chain
     * @dev deposit PRE_DEPOSIT_SIZE of ETH for validators while adhering to pool capacity.
     */
    function stakeUserETHToBeaconChain() external payable override onlyRole(POOL_MANAGER) {
        uint256 requiredValidators = msg.value / FULL_DEPOSIT_SIZE;
        uint256[] memory selectedOperatorCapacity = IPermissionedNodeRegistry(nodeRegistryAddress)
            .computeOperatorAllocationForDeposit(requiredValidators);

        // i is the operator ID
        for (uint16 i = 1; i < selectedOperatorCapacity.length; i++) {
            uint256 validatorToDeposit = selectedOperatorCapacity[i];
            if (validatorToDeposit == 0) continue;
            uint256 nextQueuedValidatorIndex = IPermissionedNodeRegistry(nodeRegistryAddress)
                .nextQueuedValidatorIndexByOperatorId(i);

            for (
                uint256 index = nextQueuedValidatorIndex;
                index < nextQueuedValidatorIndex + validatorToDeposit;
                index++
            ) {
                uint256 validatorId = IPermissionedNodeRegistry(nodeRegistryAddress).validatorIdsByOperatorId(i, index);
                // TODO sanjay update 1ETH limbo
                _preDepositOnBeaconChain(validatorId);
            }
            IPermissionedNodeRegistry(nodeRegistryAddress).updateQueuedValidatorIndex(
                i,
                nextQueuedValidatorIndex + validatorToDeposit
            );
        }
        balanceForDeposit += requiredValidators * DEPOSIT_SIZE;
        IPermissionedNodeRegistry(nodeRegistryAddress).increaseTotalActiveValidatorCount(requiredValidators);
    }

    /**
     * @notice return total queued keys for permissioned pool
     */
    function getTotalQueuedValidatorCount() external view override returns (uint256) {
        return INodeRegistry(nodeRegistryAddress).getTotalQueuedValidatorCount();
    }

    /**
     * @notice return total active keys for permissioned pool
     */
    function getTotalActiveValidatorCount() external view override returns (uint256) {
        return INodeRegistry(nodeRegistryAddress).getTotalActiveValidatorCount();
    }

    /**
     * @notice returns the total non terminal keys of a operator
     */
    function getOperatorTotalNonTerminalKeys(
        address _nodeOperator,
        uint256 _startIndex,
        uint256 _endIndex
    ) external view override returns (uint256) {
        return
            INodeRegistry(nodeRegistryAddress).getOperatorTotalNonTerminalKeys(_nodeOperator, _startIndex, _endIndex);
    }

    /**
     * @notice update the stader stake pool manager address
     * @dev only admin can call
     * @param _staderStakePoolManager address of stader stake pool manager
     */
    function updateStaderStakePoolManager(address _staderStakePoolManager)
        external
        override
        onlyRole(PERMISSIONED_POOL_ADMIN)
    {
        Address.checkNonZeroAddress(_staderStakePoolManager);
        staderStakePoolManager = _staderStakePoolManager;
        emit UpdatedStaderStakePoolManager(staderStakePoolManager);
    }

    function getAllActiveValidators() public view override returns (Validator[] memory) {
        return INodeRegistry(nodeRegistryAddress).getAllActiveValidators();
    }

    function getValidator(bytes calldata _pubkey) external view returns (Validator memory) {
        return INodeRegistry(nodeRegistryAddress).getValidator(_pubkey);
    }

    // @inheritdoc IStaderPoolBase
    function getOperator(bytes calldata _pubkey) external view returns (Operator memory) {
        return INodeRegistry(nodeRegistryAddress).getOperator(_pubkey);
    }

    // @inheritdoc IStaderPoolBase
    function getSocializingPoolAddress() external view returns (address) {
        return IPermissionedNodeRegistry(nodeRegistryAddress).elRewardSocializePool();
    }

    function isExistingPubkey(bytes calldata _pubkey) external view override returns (bool) {
        return INodeRegistry(nodeRegistryAddress).isExistingPubkey(_pubkey);
    }

    /**
     * @notice update the node registry address
     * @dev only admin can call
     * @param _nodeRegistryAddress address of node registry
     */
    function updateNodeRegistryAddress(address _nodeRegistryAddress)
        external
        override
        onlyRole(PERMISSIONED_POOL_ADMIN)
    {
        Address.checkNonZeroAddress(_nodeRegistryAddress);
        nodeRegistryAddress = _nodeRegistryAddress;
        emit UpdatedNodeRegistryAddress(_nodeRegistryAddress);
    }

    /**
     * @notice update the vault factory address
     * @dev only admin can call
     * @param _vaultFactoryAddress address of vault factory
     */
    function updateVaultFactoryAddress(address _vaultFactoryAddress)
        external
        override
        onlyRole(PERMISSIONED_POOL_ADMIN)
    {
        Address.checkNonZeroAddress(_vaultFactoryAddress);
        vaultFactoryAddress = _vaultFactoryAddress;
        emit UpdatedVaultFactoryAddress(_vaultFactoryAddress);
    }

    function updateVerifiedKeysBatchSize(uint256 _verifiedKeysBatchSize) external onlyRole(PERMISSIONED_POOL_ADMIN) {
        VERIFIED_KEYS_BATCH_SIZE = _verifiedKeysBatchSize;
    }

    function getCollateralETH() external view override returns (uint256) {
        return INodeRegistry(nodeRegistryAddress).getCollateralETH();
    }

<<<<<<< HEAD
    function getCollateralETH() external view override returns (uint256) {
        return INodeRegistry(nodeRegistryAddress).getCollateralETH();
    }

    /// @notice calculate the deposit data root based on pubkey, signature, withdrawCredential and amount
    function _computeDepositDataRoot(
        bytes memory _pubkey,
        bytes memory _signature,
        bytes memory _withdrawCredential,
=======
    // @notice calculate the deposit data root based on pubkey, signature, withdrawCredential and amount
    // formula based on ethereum deposit contract
    function computeDepositDataRoot(
        bytes calldata _pubkey,
        bytes calldata _signature,
        bytes calldata _withdrawCredential,
>>>>>>> f3b61a39
        uint256 _depositAmount
    ) external pure returns (bytes32) {
        bytes memory amount = to_little_endian_64(_depositAmount);
        bytes32 pubkey_root = sha256(abi.encodePacked(_pubkey, bytes16(0)));
        bytes32 signature_root = sha256(
            abi.encodePacked(
                sha256(abi.encodePacked(_signature[:64])),
                sha256(abi.encodePacked(_signature[64:], bytes32(0)))
            )
        );
        return
            sha256(
                abi.encodePacked(
                    sha256(abi.encodePacked(pubkey_root, _withdrawCredential)),
                    sha256(abi.encodePacked(amount, bytes24(0), signature_root))
                )
            );
    }

    // deposit `PRE_DEPOSIT_SIZE` for validator
    function _preDepositOnBeaconChain(uint256 _validatorId) internal {
        (
            ,
            bytes memory pubkey,
            bytes memory signature,
            address withdrawVaultAddress,
            ,
            ,
            ,

        ) = IPermissionedNodeRegistry(nodeRegistryAddress).validatorRegistry(_validatorId);

        bytes memory withdrawCredential = IVaultFactory(vaultFactoryAddress).getValidatorWithdrawCredential(
            withdrawVaultAddress
        );
        bytes32 depositDataRoot = this.computeDepositDataRoot(pubkey, signature, withdrawCredential, PRE_DEPOSIT_SIZE);

        //slither-disable-next-line arbitrary-send-eth
        IDepositContract(ethDepositContract).deposit{value: PRE_DEPOSIT_SIZE}(
            pubkey,
            withdrawCredential,
            signature,
            depositDataRoot
        );
        IPermissionedNodeRegistry(nodeRegistryAddress).updateValidatorStatus(pubkey, ValidatorStatus.PRE_DEPOSIT);
        emit ValidatorPreDepositedOnBeaconChain(pubkey);
    }

    // deposit `DEPOSIT_SIZE` for the verified preDeposited Validator
    function _fullDepositOnBeaconChain(bytes calldata _pubkey) internal {
        uint256 validatorId = IPermissionedNodeRegistry(nodeRegistryAddress).validatorIdByPubkey(_pubkey);
        (, , bytes memory signature, address withdrawVaultAddress, , , , ) = IPermissionedNodeRegistry(
            nodeRegistryAddress
        ).validatorRegistry(validatorId);
        bytes memory withdrawCredential = IVaultFactory(vaultFactoryAddress).getValidatorWithdrawCredential(
            withdrawVaultAddress
        );
        bytes32 depositDataRoot = this.computeDepositDataRoot(_pubkey, signature, withdrawCredential, DEPOSIT_SIZE);

        //slither-disable-next-line arbitrary-send-eth
        IDepositContract(ethDepositContract).deposit{value: DEPOSIT_SIZE}(
            _pubkey,
            withdrawCredential,
            signature,
            depositDataRoot
        );
        IPermissionedNodeRegistry(nodeRegistryAddress).updateDepositStatusAndTime(validatorId);
        emit ValidatorDepositedOnBeaconChain(validatorId, _pubkey);
    }

    //ethereum deposit contract function to get amount into little_endian_64
    function to_little_endian_64(uint256 _depositAmount) internal pure returns (bytes memory ret) {
        uint64 value = uint64(_depositAmount / 1 gwei);

        ret = new bytes(8);
        bytes8 bytesValue = bytes8(value);
        // Byteswapping during copying to bytes.
        ret[0] = bytesValue[7];
        ret[1] = bytesValue[6];
        ret[2] = bytesValue[5];
        ret[3] = bytesValue[4];
        ret[4] = bytesValue[3];
        ret[5] = bytesValue[2];
        ret[6] = bytesValue[1];
        ret[7] = bytesValue[0];
    }
}<|MERGE_RESOLUTION|>--- conflicted
+++ resolved
@@ -271,24 +271,12 @@
         return INodeRegistry(nodeRegistryAddress).getCollateralETH();
     }
 
-<<<<<<< HEAD
-    function getCollateralETH() external view override returns (uint256) {
-        return INodeRegistry(nodeRegistryAddress).getCollateralETH();
-    }
-
-    /// @notice calculate the deposit data root based on pubkey, signature, withdrawCredential and amount
-    function _computeDepositDataRoot(
-        bytes memory _pubkey,
-        bytes memory _signature,
-        bytes memory _withdrawCredential,
-=======
     // @notice calculate the deposit data root based on pubkey, signature, withdrawCredential and amount
     // formula based on ethereum deposit contract
     function computeDepositDataRoot(
         bytes calldata _pubkey,
         bytes calldata _signature,
         bytes calldata _withdrawCredential,
->>>>>>> f3b61a39
         uint256 _depositAmount
     ) external pure returns (bytes32) {
         bytes memory amount = to_little_endian_64(_depositAmount);
