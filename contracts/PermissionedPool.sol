--- conflicted
+++ resolved
@@ -1,3 +1,4 @@
+// SPDX-License-Identifier: MIT
 pragma solidity ^0.8.16;
 
 import './library/Address.sol';
@@ -9,7 +10,6 @@
 import './interfaces/IStaderPoolBase.sol';
 import './interfaces/IDepositContract.sol';
 import './interfaces/IStaderStakePoolManager.sol';
-import './interfaces/INodeRegistry.sol';
 import './interfaces/IPermissionedNodeRegistry.sol';
 
 import '@openzeppelin/contracts/utils/math/Math.sol';
@@ -26,12 +26,8 @@
 
     address public nodeRegistryAddress;
     address public ethValidatorDeposit;
-<<<<<<< HEAD
     address public vaultFactoryAddress;
     address public staderStakePoolManager;
-=======
-    address public nodeRegistryAddress;
->>>>>>> d5113878
 
     bytes32 public constant POOL_MANAGER = keccak256('POOL_MANAGER');
     bytes32 public constant PERMISSIONED_POOL_ADMIN = keccak256('PERMISSIONED_POOL_ADMIN');
@@ -51,20 +47,14 @@
         address _adminOwner,
         address _nodeRegistryAddress,
         address _ethValidatorDeposit,
-<<<<<<< HEAD
         address _vaultFactoryAddress,
         address _staderStakePoolManager
-=======
-        address _staderStakePoolManager,
-        address _nodeRegistryAddress
->>>>>>> d5113878
     ) external initializer {
         Address.checkNonZeroAddress(_adminOwner);
         Address.checkNonZeroAddress(_nodeRegistryAddress);
         Address.checkNonZeroAddress(_ethValidatorDeposit);
         Address.checkNonZeroAddress(_vaultFactoryAddress);
         Address.checkNonZeroAddress(_staderStakePoolManager);
-        Address.checkNonZeroAddress(_nodeRegistryAddress);
         __Pausable_init();
         __AccessControl_init_unchained();
 
@@ -72,7 +62,6 @@
         ethValidatorDeposit = _ethValidatorDeposit;
         vaultFactoryAddress = _vaultFactoryAddress;
         staderStakePoolManager = _staderStakePoolManager;
-<<<<<<< HEAD
 
         //initialize `preDepositValidatorBatch` with empty array at index 0
         preDepositValidatorBatch[0].push();
@@ -80,9 +69,6 @@
         depositBatchSize = 1;
         nextDepositBatchId = 1;
         nextProcessedBatchId = 1;
-=======
-        nodeRegistryAddress = _nodeRegistryAddress;
->>>>>>> d5113878
         _grantRole(DEFAULT_ADMIN_ROLE, _adminOwner);
     }
 
@@ -92,7 +78,6 @@
      * @notice receives eth from pool Manager to pre deposit validators
      * @dev pre deposit validator taking care of pool capacity
      */
-<<<<<<< HEAD
     function registerOnBeaconChain() external payable override onlyRole(POOL_MANAGER) {
         uint256 requiredValidators = msg.value / DEPOSIT_SIZE;
         uint256[] memory selectedOperatorCapacity = IPermissionedNodeRegistry(nodeRegistryAddress)
@@ -104,23 +89,6 @@
             if (validatorToDeposit == 0) continue;
             uint256 nextQueuedValidatorIndex = IPermissionedNodeRegistry(nodeRegistryAddress)
                 .nextQueuedValidatorIndexByOperatorId(i);
-=======
-    function registerValidatorsOnBeacon() external payable override {
-        uint256 requiredValidators = address(this).balance / DEPOSIT_SIZE;
-        uint256 queuedValidatorKeys = INodeRegistry(nodeRegistryAddress).getQueuedValidatorCount();
-        requiredValidators = Math.min(requiredValidators, queuedValidatorKeys);
-
-        if (requiredValidators == 0) revert NotEnoughValidatorToDeposit();
-        uint256[] memory operatorWiseValidatorToDeposit = IPermissionedNodeRegistry(nodeRegistryAddress)
-            .computeOperatorWiseValidatorsToDeposit(requiredValidators);
-
-        for (uint256 i = 1; i < operatorWiseValidatorToDeposit.length; i++) {
-            uint256 validatorToDeposit = operatorWiseValidatorToDeposit[i];
-            if (validatorToDeposit == 0) continue;
-            address operator = IPermissionedNodeRegistry(nodeRegistryAddress).operatorByOperatorId(i);
-            (, , , , uint256 nextQueuedValidatorIndex, , , , ) = IPermissionedNodeRegistry(nodeRegistryAddress)
-                .operatorRegistry(operator);
->>>>>>> d5113878
 
             for (
                 uint256 index = nextQueuedValidatorIndex;
@@ -129,7 +97,6 @@
             ) {
                 uint256 validatorId = IPermissionedNodeRegistry(nodeRegistryAddress).operatorQueuedValidators(i, index);
 
-<<<<<<< HEAD
                 (
                     ,
                     ,
@@ -165,35 +132,6 @@
             IPermissionedNodeRegistry(nodeRegistryAddress).updateQueuedAndActiveValidatorsCount(i, validatorToDeposit);
             IPermissionedNodeRegistry(nodeRegistryAddress).updateQueuedValidatorIndex(
                 i,
-=======
-                Validator memory validator = INodeRegistry(nodeRegistryAddress).getValidator(validatorId);
-                // node operator might withdraw validator in queue
-                if (validator.status != ValidatorStatus.PRE_DEPOSIT) continue;
-
-                bytes32 depositDataRoot = _computeDepositDataRoot(
-                    validator.pubKey,
-                    validator.signature,
-                    validator.withdrawalAddress
-                );
-
-                IDepositContract(ethValidatorDeposit).deposit{value: DEPOSIT_SIZE}(
-                    validator.pubKey,
-                    validator.withdrawalAddress,
-                    validator.signature,
-                    depositDataRoot
-                );
-                IPermissionedNodeRegistry(nodeRegistryAddress).updateValidatorStatus(
-                    validator.pubKey,
-                    ValidatorStatus.DEPOSITED
-                );
-                IPermissionedNodeRegistry(nodeRegistryAddress).reduceQueuedValidatorsCount(operator);
-                IPermissionedNodeRegistry(nodeRegistryAddress).incrementActiveValidatorsCount(operator);
-                emit ValidatorRegisteredOnBeacon(validatorId, validator.pubKey);
-            }
-
-            IPermissionedNodeRegistry(nodeRegistryAddress).updateQueuedValidatorIndex(
-                operator,
->>>>>>> d5113878
                 nextQueuedValidatorIndex + validatorToDeposit
             );
         }
@@ -297,7 +235,14 @@
         emit UpdatedStaderStakePoolManager(staderStakePoolManager);
     }
 
-<<<<<<< HEAD
+    function getAllActiveValidators() public view override returns (Validator[] memory) {
+        return INodeRegistry(nodeRegistryAddress).getAllActiveValidators();
+    }
+
+    function getValidator(bytes memory _pubkey) external view returns (Validator memory) {
+        return INodeRegistry(nodeRegistryAddress).getValidator(_pubkey);
+    }
+
     /**
      * @notice update the node registry address
      * @dev only admin can call
@@ -329,37 +274,6 @@
     }
 
     /// @notice calculate the deposit data root based on pubkey, signature, withdrawCredential and amount
-=======
-    function getValidator(bytes memory _pubkey) external view returns (Validator memory) {
-        return INodeRegistry(nodeRegistryAddress).getValidator(_pubkey);
-    }
-
-    function getTotalValidatorCount() external view returns (uint256) {
-        return
-            this.getInitializedValidatorCount() +
-            this.getActiveValidatorCount() +
-            this.getQueuedValidatorCount() +
-            this.getWithdrawnValidatorCount();
-    }
-
-    function getInitializedValidatorCount() external view returns (uint256) {
-        return INodeRegistry(nodeRegistryAddress).getInitializedValidatorCount();
-    }
-
-    function getActiveValidatorCount() external view returns (uint256) {
-        return INodeRegistry(nodeRegistryAddress).getActiveValidatorCount();
-    }
-
-    function getQueuedValidatorCount() external view returns (uint256) {
-        return INodeRegistry(nodeRegistryAddress).getQueuedValidatorCount();
-    }
-
-    function getWithdrawnValidatorCount() external view returns (uint256) {
-        return INodeRegistry(nodeRegistryAddress).getWithdrawnValidatorCount();
-    }
-
-    /// @notice calculate the deposit data root based on pubkey, signature and withdrawCredential
->>>>>>> d5113878
     function _computeDepositDataRoot(
         bytes memory _pubkey,
         bytes memory _signature,
