// SPDX-License-Identifier: MIT
pragma solidity ^0.8.16;

import './library/Address.sol';
import './library/ValidatorStatus.sol';

import './interfaces/IStaderConfig.sol';
import './interfaces/IVaultFactory.sol';
import './interfaces/INodeRegistry.sol';
import './interfaces/IStaderPoolBase.sol';
import './interfaces/IDepositContract.sol';
import './interfaces/IStaderStakePoolManager.sol';
import './interfaces/IPermissionedNodeRegistry.sol';

import '@openzeppelin/contracts/utils/math/Math.sol';
import '@openzeppelin/contracts-upgradeable/access/AccessControlUpgradeable.sol';
import '@openzeppelin/contracts-upgradeable/security/PausableUpgradeable.sol';
import '@openzeppelin/contracts-upgradeable/security/ReentrancyGuardUpgradeable.sol';

contract PermissionedPool is
    IStaderPoolBase,
    Initializable,
    AccessControlUpgradeable,
    PausableUpgradeable,
    ReentrancyGuardUpgradeable
{
    using Math for uint256;

    IStaderConfig public staderConfig;
    uint8 public constant poolId = 2;

    bytes32 public constant POOL_MANAGER = keccak256('POOL_MANAGER');
    bytes32 public constant PERMISSIONED_POOL_ADMIN = keccak256('PERMISSIONED_POOL_ADMIN');
    bytes32 public constant PERMISSIONED_NODE_REGISTRY = keccak256('PERMISSIONED_NODE_REGISTRY');

    uint256 public constant PRE_DEPOSIT_SIZE = 1 ether;
<<<<<<< HEAD
    uint256 public constant DEPOSIT_SIZE = 31 ether;
=======
    uint256 public constant FULL_DEPOSIT_SIZE = 31 ether;
>>>>>>> 6f3b281a
    uint256 public constant TOTAL_FEE = 10000;

    // @inheritdoc IStaderPoolBase
    uint256 public override protocolFee;

    // @inheritdoc IStaderPoolBase
    uint256 public override operatorFee;

    function initialize(address _staderConfig) external initializer {
        Address.checkNonZeroAddress(_staderConfig);
        __AccessControl_init_unchained();
        __Pausable_init();
        __ReentrancyGuard_init();
        staderConfig = IStaderConfig(_staderConfig);
<<<<<<< HEAD
        _grantRole(DEFAULT_ADMIN_ROLE, staderConfig.getMultiSigAdmin());
=======
        _grantRole(DEFAULT_ADMIN_ROLE, staderConfig.getAdmin());
>>>>>>> 6f3b281a
    }

    // protection against accidental submissions by calling non-existent function
    receive() external payable {
        revert UnsupportedOperation();
    }

    // protection against accidental submissions by calling non-existent function
    fallback() external payable {
        revert UnsupportedOperation();
    }

    //TODO sanjay Stader Insurance fund to reimburse lost 1 ETH.
    // transfer the 31ETH for defective keys (front run, invalid signature) to stader stake pool manager (SSPM)
    function transferETHOfDefectiveKeysToSSPM(uint256 _defectiveKeyCount)
        external
        onlyRole(PERMISSIONED_NODE_REGISTRY)
    {
        // send back 31 ETH for front run and invalid signature validators back to pool manager
        // These counts are correct because any double reporting of frontrun/invalid statuses results in an error.
        uint256 amountToSendToPoolManager = _defectiveKeyCount * FULL_DEPOSIT_SIZE;
        //slither-disable-next-line arbitrary-send-eth
        IStaderStakePoolManager(staderConfig.getStakePoolManager()).receiveExcessEthFromPool{
            value: amountToSendToPoolManager
        }(poolId);
    }

    /**
     * @notice receives eth from pool manager to deposit for validators on beacon chain
     * @dev deposit PRE_DEPOSIT_SIZE of ETH for validators while adhering to pool capacity.
     */
    function stakeUserETHToBeaconChain() external payable override onlyRole(POOL_MANAGER) {
        //TODO sanjay how to make sure pool capacity remain same at this point compared to pool selection
<<<<<<< HEAD
        uint256 requiredValidators = msg.value / staderConfig.getFullDepositOnBeaconChain();
=======
        uint256 requiredValidators = msg.value / staderConfig.getStakedEthPerNode();
>>>>>>> 6f3b281a
        address nodeRegistryAddress = staderConfig.getPermissionedNodeRegistry();
        address vaultFactory = staderConfig.getVaultFactory();
        address ethDepositContract = staderConfig.getETHDepositContract();
        uint256[] memory selectedOperatorCapacity = IPermissionedNodeRegistry(nodeRegistryAddress)
            .computeOperatorAllocationForDeposit(requiredValidators);

        // i is the operator ID
        for (uint16 i = 1; i < selectedOperatorCapacity.length; i++) {
            uint256 validatorToDeposit = selectedOperatorCapacity[i];
            if (validatorToDeposit == 0) continue;
            uint256 nextQueuedValidatorIndex = IPermissionedNodeRegistry(nodeRegistryAddress)
                .nextQueuedValidatorIndexByOperatorId(i);

            for (
                uint256 index = nextQueuedValidatorIndex;
                index < nextQueuedValidatorIndex + validatorToDeposit;
                index++
            ) {
                uint256 validatorId = IPermissionedNodeRegistry(nodeRegistryAddress).validatorIdsByOperatorId(i, index);
                // TODO sanjay update 1ETH limbo
                _preDepositOnBeaconChain(nodeRegistryAddress, vaultFactory, ethDepositContract, validatorId);
            }
            IPermissionedNodeRegistry(nodeRegistryAddress).updateQueuedValidatorIndex(
                i,
                nextQueuedValidatorIndex + validatorToDeposit
            );
        }
        IPermissionedNodeRegistry(nodeRegistryAddress).increaseTotalActiveValidatorCount(requiredValidators);
    }

    // deposit `FULL_DEPOSIT_SIZE` for the verified preDeposited Validator
    function fullDepositOnBeaconChain(bytes[] calldata _pubkey) external onlyRole(PERMISSIONED_NODE_REGISTRY) {
        address nodeRegistryAddress = staderConfig.getPermissionedNodeRegistry();
        address vaultFactory = staderConfig.getVaultFactory();
        address ethDepositContract = staderConfig.getETHDepositContract();
        for (uint256 i = 0; i < _pubkey.length; i++) {
            IPermissionedNodeRegistry(nodeRegistryAddress).onlyPreDepositValidator(_pubkey[i]);
            uint256 validatorId = IPermissionedNodeRegistry(nodeRegistryAddress).validatorIdByPubkey(_pubkey[i]);
            (, , , bytes memory depositSignature, address withdrawVaultAddress, , , , ) = IPermissionedNodeRegistry(
                nodeRegistryAddress
            ).validatorRegistry(validatorId);
            bytes memory withdrawCredential = IVaultFactory(vaultFactory).getValidatorWithdrawCredential(
                withdrawVaultAddress
            );
            bytes32 depositDataRoot = this.computeDepositDataRoot(
                _pubkey[i],
                depositSignature,
                withdrawCredential,
                FULL_DEPOSIT_SIZE
            );

            //slither-disable-next-line arbitrary-send-eth
            IDepositContract(ethDepositContract).deposit{value: FULL_DEPOSIT_SIZE}(
                _pubkey[i],
                withdrawCredential,
                depositSignature,
                depositDataRoot
            );
            IPermissionedNodeRegistry(nodeRegistryAddress).updateDepositStatusAndTime(validatorId);
            emit ValidatorDepositedOnBeaconChain(validatorId, _pubkey[i]);
        }
    }

    /**
     * @notice return total queued keys for permissioned pool
     */
    function getTotalQueuedValidatorCount() external view override returns (uint256) {
        return INodeRegistry(staderConfig.getPermissionedNodeRegistry()).getTotalQueuedValidatorCount();
    }

    /**
     * @notice return total active keys for permissioned pool
     */
    function getTotalActiveValidatorCount() external view override returns (uint256) {
        return INodeRegistry(staderConfig.getPermissionedNodeRegistry()).getTotalActiveValidatorCount();
    }

    /**
     * @notice returns the total non terminal keys of a operator
     */
    function getOperatorTotalNonTerminalKeys(
        address _nodeOperator,
        uint256 _startIndex,
        uint256 _endIndex
    ) external view override returns (uint256) {
        return
            INodeRegistry(staderConfig.getPermissionedNodeRegistry()).getOperatorTotalNonTerminalKeys(
                _nodeOperator,
                _startIndex,
                _endIndex
            );
    }

    function getAllActiveValidators() public view override returns (Validator[] memory) {
        return INodeRegistry(staderConfig.getPermissionedNodeRegistry()).getAllActiveValidators();
    }

    function getValidator(bytes calldata _pubkey) external view returns (Validator memory) {
        return INodeRegistry(staderConfig.getPermissionedNodeRegistry()).getValidator(_pubkey);
    }

    // @inheritdoc IStaderPoolBase
    function getOperator(bytes calldata _pubkey) external view returns (Operator memory) {
        return INodeRegistry(staderConfig.getPermissionedNodeRegistry()).getOperator(_pubkey);
    }

    // @inheritdoc IStaderPoolBase
    function getSocializingPoolAddress() external view returns (address) {
<<<<<<< HEAD
        return staderConfig.getPermissionedSocializePool();
=======
        return staderConfig.getPermissionedSocializingPool();
>>>>>>> 6f3b281a
    }

    function isExistingPubkey(bytes calldata _pubkey) external view override returns (bool) {
        return INodeRegistry(staderConfig.getPermissionedNodeRegistry()).isExistingPubkey(_pubkey);
    }

    function getCollateralETH() external view override returns (uint256) {
        return INodeRegistry(staderConfig.getPermissionedNodeRegistry()).getCollateralETH();
    }

    //TODO sanjay merge setProtocolFee and setOperatorFee function
    // @inheritdoc IStaderPoolBase
    function setProtocolFee(uint256 _protocolFee) external onlyRole(PERMISSIONED_POOL_ADMIN) {
        if (_protocolFee > TOTAL_FEE) revert ProtocolFeeMoreThanTOTAL_FEE();
        if (protocolFee == _protocolFee) revert ProtocolFeeUnchanged();

        protocolFee = _protocolFee;

        emit ProtocolFeeUpdated(_protocolFee);
    }

    // @inheritdoc IStaderPoolBase
    function setOperatorFee(uint256 _operatorFee) external onlyRole(PERMISSIONED_POOL_ADMIN) {
        if (_operatorFee > TOTAL_FEE) revert OperatorFeeMoreThanTOTAL_FEE();
        if (operatorFee == _operatorFee) revert OperatorFeeUnchanged();

        operatorFee = _operatorFee;

        emit OperatorFeeUpdated(_operatorFee);
    }

    //update the address of staderConfig
<<<<<<< HEAD
    function updateStaderConfig(address _staderConfig) external onlyRole(PERMISSIONED_POOL_ADMIN) {
=======
    function updateStaderConfig(address _staderConfig) external onlyRole(DEFAULT_ADMIN_ROLE) {
>>>>>>> 6f3b281a
        Address.checkNonZeroAddress(_staderConfig);
        staderConfig = IStaderConfig(_staderConfig);
    }

    // @notice calculate the deposit data root based on pubkey, signature, withdrawCredential and amount
    // formula based on ethereum deposit contract
    function computeDepositDataRoot(
        bytes calldata _pubkey,
        bytes calldata _signature,
        bytes calldata _withdrawCredential,
        uint256 _depositAmount
    ) external pure returns (bytes32) {
        bytes memory amount = to_little_endian_64(_depositAmount);
        bytes32 pubkey_root = sha256(abi.encodePacked(_pubkey, bytes16(0)));
        bytes32 signature_root = sha256(
            abi.encodePacked(
                sha256(abi.encodePacked(_signature[:64])),
                sha256(abi.encodePacked(_signature[64:], bytes32(0)))
            )
        );
        return
            sha256(
                abi.encodePacked(
                    sha256(abi.encodePacked(pubkey_root, _withdrawCredential)),
                    sha256(abi.encodePacked(amount, bytes24(0), signature_root))
                )
            );
    }

    // deposit `PRE_DEPOSIT_SIZE` for validator
    function _preDepositOnBeaconChain(
        address _nodeRegistryAddress,
        address _vaultFactory,
        address _ethDepositContract,
        uint256 _validatorId
    ) internal {
        (
            ,
            bytes memory pubkey,
            bytes memory preDepositSignature,
            ,
            address withdrawVaultAddress,
            ,
            ,
            ,

        ) = IPermissionedNodeRegistry(_nodeRegistryAddress).validatorRegistry(_validatorId);

        bytes memory withdrawCredential = IVaultFactory(_vaultFactory).getValidatorWithdrawCredential(
            withdrawVaultAddress
        );
        bytes32 depositDataRoot = this.computeDepositDataRoot(
            pubkey,
            preDepositSignature,
            withdrawCredential,
            PRE_DEPOSIT_SIZE
        );

        //slither-disable-next-line arbitrary-send-eth
        IDepositContract(_ethDepositContract).deposit{value: PRE_DEPOSIT_SIZE}(
            pubkey,
            withdrawCredential,
            preDepositSignature,
            depositDataRoot
        );
        IPermissionedNodeRegistry(_nodeRegistryAddress).updateValidatorStatus(pubkey, ValidatorStatus.PRE_DEPOSIT);
        emit ValidatorPreDepositedOnBeaconChain(pubkey);
    }

    //ethereum deposit contract function to get amount into little_endian_64
    function to_little_endian_64(uint256 _depositAmount) internal pure returns (bytes memory ret) {
        uint64 value = uint64(_depositAmount / 1 gwei);

        ret = new bytes(8);
        bytes8 bytesValue = bytes8(value);
        // Byteswapping during copying to bytes.
        ret[0] = bytesValue[7];
        ret[1] = bytesValue[6];
        ret[2] = bytesValue[5];
        ret[3] = bytesValue[4];
        ret[4] = bytesValue[3];
        ret[5] = bytesValue[2];
        ret[6] = bytesValue[1];
        ret[7] = bytesValue[0];
    }
}<|MERGE_RESOLUTION|>--- conflicted
+++ resolved
@@ -34,11 +34,7 @@
     bytes32 public constant PERMISSIONED_NODE_REGISTRY = keccak256('PERMISSIONED_NODE_REGISTRY');
 
     uint256 public constant PRE_DEPOSIT_SIZE = 1 ether;
-<<<<<<< HEAD
-    uint256 public constant DEPOSIT_SIZE = 31 ether;
-=======
     uint256 public constant FULL_DEPOSIT_SIZE = 31 ether;
->>>>>>> 6f3b281a
     uint256 public constant TOTAL_FEE = 10000;
 
     // @inheritdoc IStaderPoolBase
@@ -53,11 +49,7 @@
         __Pausable_init();
         __ReentrancyGuard_init();
         staderConfig = IStaderConfig(_staderConfig);
-<<<<<<< HEAD
-        _grantRole(DEFAULT_ADMIN_ROLE, staderConfig.getMultiSigAdmin());
-=======
         _grantRole(DEFAULT_ADMIN_ROLE, staderConfig.getAdmin());
->>>>>>> 6f3b281a
     }
 
     // protection against accidental submissions by calling non-existent function
@@ -91,11 +83,7 @@
      */
     function stakeUserETHToBeaconChain() external payable override onlyRole(POOL_MANAGER) {
         //TODO sanjay how to make sure pool capacity remain same at this point compared to pool selection
-<<<<<<< HEAD
-        uint256 requiredValidators = msg.value / staderConfig.getFullDepositOnBeaconChain();
-=======
         uint256 requiredValidators = msg.value / staderConfig.getStakedEthPerNode();
->>>>>>> 6f3b281a
         address nodeRegistryAddress = staderConfig.getPermissionedNodeRegistry();
         address vaultFactory = staderConfig.getVaultFactory();
         address ethDepositContract = staderConfig.getETHDepositContract();
@@ -204,11 +192,7 @@
 
     // @inheritdoc IStaderPoolBase
     function getSocializingPoolAddress() external view returns (address) {
-<<<<<<< HEAD
-        return staderConfig.getPermissionedSocializePool();
-=======
         return staderConfig.getPermissionedSocializingPool();
->>>>>>> 6f3b281a
     }
 
     function isExistingPubkey(bytes calldata _pubkey) external view override returns (bool) {
@@ -241,11 +225,7 @@
     }
 
     //update the address of staderConfig
-<<<<<<< HEAD
-    function updateStaderConfig(address _staderConfig) external onlyRole(PERMISSIONED_POOL_ADMIN) {
-=======
     function updateStaderConfig(address _staderConfig) external onlyRole(DEFAULT_ADMIN_ROLE) {
->>>>>>> 6f3b281a
         Address.checkNonZeroAddress(_staderConfig);
         staderConfig = IStaderConfig(_staderConfig);
     }
