--- conflicted
+++ resolved
@@ -128,7 +128,7 @@
         for (uint256 i = 0; i < _pubkey.length; i++) {
             IPermissionedNodeRegistry(nodeRegistryAddress).onlyPreDepositValidator(_pubkey[i]);
             uint256 validatorId = IPermissionedNodeRegistry(nodeRegistryAddress).validatorIdByPubkey(_pubkey[i]);
-            (, , , bytes memory depositSignature, address withdrawVaultAddress, , , , ) = INodeRegistry(
+            (, , , bytes memory depositSignature, address withdrawVaultAddress, , , ) = INodeRegistry(
                 nodeRegistryAddress
             ).validatorRegistry(validatorId);
             bytes memory withdrawCredential = IVaultFactory(vaultFactory).getValidatorWithdrawCredential(
@@ -183,21 +183,13 @@
             );
     }
 
-<<<<<<< HEAD
     function getAllActiveValidators(uint256 _pageNumber, uint256 _pageSize)
-=======
-    function getAllActiveValidators(uint256 pageNumber, uint256 pageSize)
->>>>>>> c366e837
         public
         view
         override
         returns (Validator[] memory)
     {
-<<<<<<< HEAD
         return INodeRegistry(staderConfig.getPermissionedNodeRegistry()).getAllActiveValidators(_pageNumber, _pageSize);
-=======
-        return INodeRegistry(staderConfig.getPermissionedNodeRegistry()).getAllActiveValidators(pageNumber, pageSize);
->>>>>>> c366e837
     }
 
     function getValidator(bytes calldata _pubkey) external view returns (Validator memory) {
@@ -221,21 +213,6 @@
     function getNodeRegistry() external view override returns (address) {
         return staderConfig.getPermissionedNodeRegistry();
     }
-<<<<<<< HEAD
-=======
-
-    function isExistingPubkey(bytes calldata _pubkey) external view override returns (bool) {
-        return INodeRegistry(staderConfig.getPermissionedNodeRegistry()).isExistingPubkey(_pubkey);
-    }
-
-    //TODO sanjay merge setProtocolFee and setOperatorFee function
-    // @inheritdoc IStaderPoolBase
-    function setProtocolFee(uint256 _protocolFee) external onlyRole(PERMISSIONED_POOL_ADMIN) {
-        if (_protocolFee > TOTAL_FEE) revert ProtocolFeeMoreThanTOTAL_FEE();
-        if (protocolFee == _protocolFee) revert ProtocolFeeUnchanged();
-
-        protocolFee = _protocolFee;
->>>>>>> c366e837
 
     function isExistingPubkey(bytes calldata _pubkey) external view override returns (bool) {
         return INodeRegistry(staderConfig.getPermissionedNodeRegistry()).isExistingPubkey(_pubkey);
@@ -292,17 +269,9 @@
         address _ethDepositContract,
         uint256 _validatorId
     ) internal {
-        (
-            ,
-            bytes memory pubkey,
-            bytes memory preDepositSignature,
-            ,
-            address withdrawVaultAddress,
-            ,
-            ,
-            ,
-
-        ) = INodeRegistry(_nodeRegistryAddress).validatorRegistry(_validatorId);
+        (, bytes memory pubkey, bytes memory preDepositSignature, , address withdrawVaultAddress, , , ) = INodeRegistry(
+            _nodeRegistryAddress
+        ).validatorRegistry(_validatorId);
 
         bytes memory withdrawCredential = IVaultFactory(_vaultFactory).getValidatorWithdrawCredential(
             withdrawVaultAddress
