// SPDX-License-Identifier: MIT
pragma solidity ^0.8.16;

import './library/AddressLib.sol';

import './interfaces/IValidatorWithdrawalVault.sol';
import './interfaces/IStaderStakePoolManager.sol';
import './interfaces/IPoolFactory.sol';
import './interfaces/IStaderConfig.sol';
import './interfaces/IPenalty.sol';
import './interfaces/INodeRegistry.sol';
<<<<<<< HEAD
=======

import '@openzeppelin/contracts/utils/math/Math.sol';
import '@openzeppelin/contracts-upgradeable/access/AccessControlUpgradeable.sol';
import '@openzeppelin/contracts-upgradeable/security/ReentrancyGuardUpgradeable.sol';
>>>>>>> c366e837

contract ValidatorWithdrawalVault is
    IValidatorWithdrawalVault,
    Initializable,
    AccessControlUpgradeable,
    ReentrancyGuardUpgradeable
{
<<<<<<< HEAD
=======
    using Math for uint256;
>>>>>>> c366e837
    uint8 public poolId;
    IStaderConfig public staderConfig;
    address payable public nodeRecipient;
    uint256 public validatorId;
<<<<<<< HEAD

    /// @custom:oz-upgrades-unsafe-allow constructor
    constructor() {
        _disableInitializers();
    }
=======
>>>>>>> c366e837

    function initialize(
        uint8 _poolId,
        address _staderConfig,
        //TODO sanjay as we _validatorId, _nodeRecipient becomes semi-redundant here
        address payable _nodeRecipient,
        uint256 _validatorId
    ) external initializer {
        AddressLib.checkNonZeroAddress(_staderConfig);
        AddressLib.checkNonZeroAddress(_nodeRecipient);

        __AccessControl_init_unchained();
        __ReentrancyGuard_init();

        staderConfig = IStaderConfig(_staderConfig);
        nodeRecipient = _nodeRecipient;
        poolId = _poolId;
        validatorId = _validatorId;
        _grantRole(DEFAULT_ADMIN_ROLE, staderConfig.getAdmin());
    }

    // Allows the contract to receive ETH
    receive() external payable {
        emit ETHReceived(msg.sender, msg.value);
    }

    function distributeRewards() external nonReentrant {
        uint256 totalRewards = address(this).balance;

        // TODO: in below condition, let staderManager handle it, impl to byPass below revert for staderManager
        if (totalRewards > staderConfig.getRewardsThreshold()) {
            emit DistributeRewardFailed(totalRewards, staderConfig.getRewardsThreshold());
            revert InvalidRewardAmount();
        }

        (uint256 userShare, uint256 operatorShare, uint256 protocolShare) = _calculateRewardShare(totalRewards);

        // Distribute rewards
        IStaderStakePoolManager(staderConfig.getStakePoolManager()).receiveWithdrawVaultUserShare{value: userShare}();
        _sendValue(nodeRecipient, operatorShare);
        _sendValue(payable(staderConfig.getStaderTreasury()), protocolShare);
        emit DistributedRewards(userShare, operatorShare, protocolShare);
    }

    function _calculateRewardShare(uint256 _totalRewards)
        internal
        view
        returns (
            uint256 userShare,
            uint256 operatorShare,
            uint256 protocolShare
        )
    {
        uint256 TOTAL_STAKED_ETH = staderConfig.getStakedEthPerNode();
        uint256 collateralETH = getCollateralETH();
        uint256 usersETH = TOTAL_STAKED_ETH - collateralETH;
        uint256 protocolFeeBps = getProtocolFeeBps();
        uint256 operatorFeeBps = getOperatorFeeBps();

        uint256 _userShareBeforeCommision = (_totalRewards * usersETH) / TOTAL_STAKED_ETH;

        protocolShare = (protocolFeeBps * _userShareBeforeCommision) / 10000;

        operatorShare = (_totalRewards * collateralETH) / TOTAL_STAKED_ETH;
        operatorShare += (operatorFeeBps * _userShareBeforeCommision) / 10000;

        userShare = _totalRewards - protocolShare - operatorShare;
    }

    function settleFunds() external nonReentrant {
        if (msg.sender != IPoolFactory(staderConfig.getPoolFactory()).getNodeRegistry(poolId))
            revert CallerNotNodeRegistry();
        (uint256 userShare_prelim, uint256 operatorShare, uint256 protocolShare) = _calculateValidatorWithdrawalShare();
<<<<<<< HEAD

        uint256 penaltyAmount = getPenaltyAmount();
        uint256 userShare = userShare_prelim + _min(penaltyAmount, operatorShare);

        //TODO liquidate SD if operatorShare < penaltyAmount
        operatorShare = operatorShare > penaltyAmount ? operatorShare - penaltyAmount : 0;
=======

        uint256 penaltyAmount = getPenaltyAmount();
        //TODO liquidate SD if operatorShare < penaltyAmount

        penaltyAmount = Math.min(penaltyAmount, operatorShare);
        uint256 userShare = userShare_prelim + penaltyAmount;
        operatorShare = operatorShare - penaltyAmount;
>>>>>>> c366e837
        // Final settlement
        IStaderStakePoolManager(staderConfig.getStakePoolManager()).receiveWithdrawVaultUserShare{value: userShare}();
        _sendValue(nodeRecipient, operatorShare);
        _sendValue(payable(staderConfig.getStaderTreasury()), protocolShare);
        emit SettledFunds(userShare, operatorShare, protocolShare);
    }

    //update the address of staderConfig
    function updateStaderConfig(address _staderConfig) external onlyRole(DEFAULT_ADMIN_ROLE) {
<<<<<<< HEAD
        AddressLib.checkNonZeroAddress(_staderConfig);
=======
        Address.checkNonZeroAddress(_staderConfig);
>>>>>>> c366e837
        staderConfig = IStaderConfig(_staderConfig);
        emit UpdatedStaderConfig(_staderConfig);
    }

    function _calculateValidatorWithdrawalShare()
        internal
        view
        returns (
            uint256 _userShare,
            uint256 _operatorShare,
            uint256 _protocolShare
        )
    {
        uint256 TOTAL_STAKED_ETH = staderConfig.getStakedEthPerNode();
        uint256 collateralETH = getCollateralETH(); // 0, incase of permissioned NOs
        uint256 usersETH = TOTAL_STAKED_ETH - collateralETH;
        uint256 contractBalance = address(this).balance;

        uint256 totalRewards;

        if (contractBalance <= usersETH) {
            _userShare = contractBalance;
            return (_userShare, _operatorShare, _protocolShare);
        } else if (contractBalance <= TOTAL_STAKED_ETH) {
            _userShare = usersETH;
            _operatorShare = contractBalance - _userShare;
            return (_userShare, _operatorShare, _protocolShare);
        } else {
            totalRewards = contractBalance - TOTAL_STAKED_ETH;
            _operatorShare = collateralETH;
            _userShare = usersETH;
        }

        (uint256 userReward, uint256 operatorReward, uint256 protocolReward) = _calculateRewardShare(totalRewards);
        _userShare += userReward;
        _operatorShare += operatorReward;
        _protocolShare += protocolReward;
    }

<<<<<<< HEAD
    function _sendValue(address payable _recipient, uint256 _amount) internal {
        if (address(this).balance < _amount) revert InsufficientBalance();

        //slither-disable-next-line arbitrary-send-eth
        if (_amount > 0) {
            (bool success, ) = _recipient.call{value: _amount}('');
=======
    function _sendValue(address payable recipient, uint256 amount) internal {
        if (address(this).balance < amount) revert InsufficientBalance();

        //slither-disable-next-line arbitrary-send-eth
        if (amount > 0) {
            (bool success, ) = recipient.call{value: amount}('');
>>>>>>> c366e837
            if (!success) revert TransferFailed();
        }
    }

    // getters

    function getProtocolFeeBps() internal view returns (uint256) {
        return IPoolFactory(staderConfig.getPoolFactory()).getProtocolFee(poolId);
    }

    // should return 0, for permissioned NOs
    function getOperatorFeeBps() internal view returns (uint256) {
        return IPoolFactory(staderConfig.getPoolFactory()).getOperatorFee(poolId);
    }

    function getCollateralETH() private view returns (uint256) {
        return IPoolFactory(staderConfig.getPoolFactory()).getCollateralETH(poolId);
    }

    function getPenaltyAmount() private returns (uint256) {
        address nodeRegistry = IPoolFactory(staderConfig.getPoolFactory()).getNodeRegistry(poolId);
        (, bytes memory pubkey, , , , , , , ) = INodeRegistry(nodeRegistry).validatorRegistry(validatorId);
        return IPenalty(staderConfig.getPenaltyContract()).calculatePenalty(pubkey);
<<<<<<< HEAD
    }

    function _min(uint256 a, uint256 b) internal pure returns (uint256) {
        return a < b ? a : b;
=======
>>>>>>> c366e837
    }
}<|MERGE_RESOLUTION|>--- conflicted
+++ resolved
@@ -3,19 +3,16 @@
 
 import './library/AddressLib.sol';
 
+import './interfaces/IPenalty.sol';
+import './interfaces/IPoolFactory.sol';
+import './interfaces/INodeRegistry.sol';
+import './interfaces/IStaderConfig.sol';
+import './interfaces/IStaderStakePoolManager.sol';
 import './interfaces/IValidatorWithdrawalVault.sol';
-import './interfaces/IStaderStakePoolManager.sol';
-import './interfaces/IPoolFactory.sol';
-import './interfaces/IStaderConfig.sol';
-import './interfaces/IPenalty.sol';
-import './interfaces/INodeRegistry.sol';
-<<<<<<< HEAD
-=======
 
 import '@openzeppelin/contracts/utils/math/Math.sol';
 import '@openzeppelin/contracts-upgradeable/access/AccessControlUpgradeable.sol';
 import '@openzeppelin/contracts-upgradeable/security/ReentrancyGuardUpgradeable.sol';
->>>>>>> c366e837
 
 contract ValidatorWithdrawalVault is
     IValidatorWithdrawalVault,
@@ -23,38 +20,27 @@
     AccessControlUpgradeable,
     ReentrancyGuardUpgradeable
 {
-<<<<<<< HEAD
-=======
     using Math for uint256;
->>>>>>> c366e837
     uint8 public poolId;
     IStaderConfig public staderConfig;
-    address payable public nodeRecipient;
     uint256 public validatorId;
-<<<<<<< HEAD
 
     /// @custom:oz-upgrades-unsafe-allow constructor
     constructor() {
         _disableInitializers();
     }
-=======
->>>>>>> c366e837
 
     function initialize(
         uint8 _poolId,
         address _staderConfig,
-        //TODO sanjay as we _validatorId, _nodeRecipient becomes semi-redundant here
-        address payable _nodeRecipient,
         uint256 _validatorId
     ) external initializer {
         AddressLib.checkNonZeroAddress(_staderConfig);
-        AddressLib.checkNonZeroAddress(_nodeRecipient);
 
         __AccessControl_init_unchained();
         __ReentrancyGuard_init();
 
         staderConfig = IStaderConfig(_staderConfig);
-        nodeRecipient = _nodeRecipient;
         poolId = _poolId;
         validatorId = _validatorId;
         _grantRole(DEFAULT_ADMIN_ROLE, staderConfig.getAdmin());
@@ -78,7 +64,7 @@
 
         // Distribute rewards
         IStaderStakePoolManager(staderConfig.getStakePoolManager()).receiveWithdrawVaultUserShare{value: userShare}();
-        _sendValue(nodeRecipient, operatorShare);
+        _sendValue(getNodeRecipient(), operatorShare);
         _sendValue(payable(staderConfig.getStaderTreasury()), protocolShare);
         emit DistributedRewards(userShare, operatorShare, protocolShare);
     }
@@ -112,14 +98,6 @@
         if (msg.sender != IPoolFactory(staderConfig.getPoolFactory()).getNodeRegistry(poolId))
             revert CallerNotNodeRegistry();
         (uint256 userShare_prelim, uint256 operatorShare, uint256 protocolShare) = _calculateValidatorWithdrawalShare();
-<<<<<<< HEAD
-
-        uint256 penaltyAmount = getPenaltyAmount();
-        uint256 userShare = userShare_prelim + _min(penaltyAmount, operatorShare);
-
-        //TODO liquidate SD if operatorShare < penaltyAmount
-        operatorShare = operatorShare > penaltyAmount ? operatorShare - penaltyAmount : 0;
-=======
 
         uint256 penaltyAmount = getPenaltyAmount();
         //TODO liquidate SD if operatorShare < penaltyAmount
@@ -127,21 +105,16 @@
         penaltyAmount = Math.min(penaltyAmount, operatorShare);
         uint256 userShare = userShare_prelim + penaltyAmount;
         operatorShare = operatorShare - penaltyAmount;
->>>>>>> c366e837
         // Final settlement
         IStaderStakePoolManager(staderConfig.getStakePoolManager()).receiveWithdrawVaultUserShare{value: userShare}();
-        _sendValue(nodeRecipient, operatorShare);
+        _sendValue(getNodeRecipient(), operatorShare);
         _sendValue(payable(staderConfig.getStaderTreasury()), protocolShare);
         emit SettledFunds(userShare, operatorShare, protocolShare);
     }
 
     //update the address of staderConfig
     function updateStaderConfig(address _staderConfig) external onlyRole(DEFAULT_ADMIN_ROLE) {
-<<<<<<< HEAD
         AddressLib.checkNonZeroAddress(_staderConfig);
-=======
-        Address.checkNonZeroAddress(_staderConfig);
->>>>>>> c366e837
         staderConfig = IStaderConfig(_staderConfig);
         emit UpdatedStaderConfig(_staderConfig);
     }
@@ -181,21 +154,12 @@
         _protocolShare += protocolReward;
     }
 
-<<<<<<< HEAD
     function _sendValue(address payable _recipient, uint256 _amount) internal {
         if (address(this).balance < _amount) revert InsufficientBalance();
 
         //slither-disable-next-line arbitrary-send-eth
         if (_amount > 0) {
             (bool success, ) = _recipient.call{value: _amount}('');
-=======
-    function _sendValue(address payable recipient, uint256 amount) internal {
-        if (address(this).balance < amount) revert InsufficientBalance();
-
-        //slither-disable-next-line arbitrary-send-eth
-        if (amount > 0) {
-            (bool success, ) = recipient.call{value: amount}('');
->>>>>>> c366e837
             if (!success) revert TransferFailed();
         }
     }
@@ -215,16 +179,16 @@
         return IPoolFactory(staderConfig.getPoolFactory()).getCollateralETH(poolId);
     }
 
+    function getNodeRecipient() private view returns (address payable) {
+        address nodeRegistry = IPoolFactory(staderConfig.getPoolFactory()).getNodeRegistry(poolId);
+        (, , , , , uint256 operatorId, , ) = INodeRegistry(nodeRegistry).validatorRegistry(validatorId);
+        (, , , address payable operatorRewardAddress, ) = INodeRegistry(nodeRegistry).operatorStructById(operatorId);
+        return operatorRewardAddress;
+    }
+
     function getPenaltyAmount() private returns (uint256) {
         address nodeRegistry = IPoolFactory(staderConfig.getPoolFactory()).getNodeRegistry(poolId);
-        (, bytes memory pubkey, , , , , , , ) = INodeRegistry(nodeRegistry).validatorRegistry(validatorId);
+        (, bytes memory pubkey, , , , , , ) = INodeRegistry(nodeRegistry).validatorRegistry(validatorId);
         return IPenalty(staderConfig.getPenaltyContract()).calculatePenalty(pubkey);
-<<<<<<< HEAD
-    }
-
-    function _min(uint256 a, uint256 b) internal pure returns (uint256) {
-        return a < b ? a : b;
-=======
->>>>>>> c366e837
     }
 }