--- conflicted
+++ resolved
@@ -9,13 +9,10 @@
 import './interfaces/IStaderConfig.sol';
 import './interfaces/IPenalty.sol';
 import './interfaces/INodeRegistry.sol';
-<<<<<<< HEAD
-=======
 
 import '@openzeppelin/contracts/utils/math/Math.sol';
 import '@openzeppelin/contracts-upgradeable/access/AccessControlUpgradeable.sol';
 import '@openzeppelin/contracts-upgradeable/security/ReentrancyGuardUpgradeable.sol';
->>>>>>> c32880d8
 
 contract ValidatorWithdrawalVault is
     IValidatorWithdrawalVault,
@@ -23,10 +20,7 @@
     AccessControlUpgradeable,
     ReentrancyGuardUpgradeable
 {
-<<<<<<< HEAD
-=======
     using Math for uint256;
->>>>>>> c32880d8
     uint8 public poolId;
     IStaderConfig public staderConfig;
     address payable public nodeRecipient;
@@ -106,18 +100,11 @@
         (uint256 userShare_prelim, uint256 operatorShare, uint256 protocolShare) = _calculateValidatorWithdrawalShare();
 
         uint256 penaltyAmount = getPenaltyAmount();
-<<<<<<< HEAD
-        uint256 userShare = userShare_prelim + _min(penaltyAmount, operatorShare);
-
-        //TODO liquidate SD if operatorShare < penaltyAmount
-        operatorShare = operatorShare > penaltyAmount ? operatorShare - penaltyAmount : 0;
-=======
         //TODO liquidate SD if operatorShare < penaltyAmount
 
         penaltyAmount = Math.min(penaltyAmount, operatorShare);
         uint256 userShare = userShare_prelim + penaltyAmount;
         operatorShare = operatorShare - penaltyAmount;
->>>>>>> c32880d8
         // Final settlement
         IStaderStakePoolManager(staderConfig.getStakePoolManager()).receiveWithdrawVaultUserShare{value: userShare}();
         _sendValue(nodeRecipient, operatorShare);
@@ -177,12 +164,6 @@
         }
     }
 
-    //update the address of staderConfig
-    function updateStaderConfig(address _staderConfig) external onlyRole(DEFAULT_ADMIN_ROLE) {
-        Address.checkNonZeroAddress(_staderConfig);
-        staderConfig = IStaderConfig(_staderConfig);
-    }
-
     // getters
 
     function getProtocolFeeBps() internal view returns (uint256) {
@@ -202,12 +183,5 @@
         address nodeRegistry = IPoolFactory(staderConfig.getPoolFactory()).getNodeRegistry(poolId);
         (, bytes memory pubkey, , , , , , , ) = INodeRegistry(nodeRegistry).validatorRegistry(validatorId);
         return IPenalty(staderConfig.getPenaltyContract()).calculatePenalty(pubkey);
-<<<<<<< HEAD
-    }
-
-    function _min(uint256 a, uint256 b) internal pure returns (uint256) {
-        return a < b ? a : b;
-=======
->>>>>>> c32880d8
     }
 }