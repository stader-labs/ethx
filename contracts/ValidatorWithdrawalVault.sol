// SPDX-License-Identifier: MIT
pragma solidity ^0.8.16;

import './library/AddressLib.sol';
import './library/ValidatorStatus.sol';

import './interfaces/IPenalty.sol';
import './interfaces/IPoolFactory.sol';
import './interfaces/INodeRegistry.sol';
import './interfaces/IStaderStakePoolManager.sol';
import './interfaces/IValidatorWithdrawalVault.sol';

import '@openzeppelin/contracts/utils/math/Math.sol';
import '@openzeppelin/contracts-upgradeable/access/AccessControlUpgradeable.sol';
import '@openzeppelin/contracts-upgradeable/security/ReentrancyGuardUpgradeable.sol';

contract ValidatorWithdrawalVault is
    IValidatorWithdrawalVault,
    Initializable,
    AccessControlUpgradeable,
    ReentrancyGuardUpgradeable
{
    using Math for uint256;

    uint8 public override poolId;
    IStaderConfig public override staderConfig;
    uint256 public override validatorId;

    /// @custom:oz-upgrades-unsafe-allow constructor
    constructor() {
        _disableInitializers();
    }

    function initialize(
        uint8 _poolId,
        address _staderConfig,
        uint256 _validatorId
    ) external initializer {
        AddressLib.checkNonZeroAddress(_staderConfig);

        __AccessControl_init_unchained();
        __ReentrancyGuard_init();

        staderConfig = IStaderConfig(_staderConfig);
        poolId = _poolId;
        validatorId = _validatorId;
        _grantRole(DEFAULT_ADMIN_ROLE, staderConfig.getAdmin());
    }

    // Allows the contract to receive ETH
    receive() external payable {
        emit ETHReceived(msg.sender, msg.value);
    }

    function distributeRewards() external override nonReentrant {
        uint256 totalRewards = address(this).balance;

        // TODO: in below condition, let staderManager handle it, impl to byPass below revert for staderManager
        if (totalRewards > staderConfig.getRewardsThreshold()) {
            emit DistributeRewardFailed(totalRewards, staderConfig.getRewardsThreshold());
            revert InvalidRewardAmount();
        }

        (uint256 userShare, uint256 operatorShare, uint256 protocolShare) = calculateRewardShare(totalRewards);

        // Distribute rewards
        IStaderStakePoolManager(staderConfig.getStakePoolManager()).receiveWithdrawVaultUserShare{value: userShare}();
<<<<<<< HEAD
        _sendValue(_getNodeRecipient(), operatorShare);
=======
        _sendValue(getNodeRewardAddress(), operatorShare);
>>>>>>> b4cb370f
        _sendValue(payable(staderConfig.getStaderTreasury()), protocolShare);
        emit DistributedRewards(userShare, operatorShare, protocolShare);
    }

    function calculateRewardShare(uint256 _totalRewards)
        public
        view
        returns (
            uint256 userShare,
            uint256 operatorShare,
            uint256 protocolShare
        )
    {
        uint256 TOTAL_STAKED_ETH = staderConfig.getStakedEthPerNode();
        uint256 collateralETH = _getCollateralETH();
        uint256 usersETH = TOTAL_STAKED_ETH - collateralETH;
        uint256 protocolFeeBps = _getProtocolFeeBps();
        uint256 operatorFeeBps = _getOperatorFeeBps();

        uint256 _userShareBeforeCommision = (_totalRewards * usersETH) / TOTAL_STAKED_ETH;

        protocolShare = (protocolFeeBps * _userShareBeforeCommision) / 10000;

        operatorShare = (_totalRewards * collateralETH) / TOTAL_STAKED_ETH;
        operatorShare += (operatorFeeBps * _userShareBeforeCommision) / 10000;

        userShare = _totalRewards - protocolShare - operatorShare;
    }

    function settleFunds() external override nonReentrant {
        if (!_isWithdrawnValidator()) {
            revert ValidatorNotWithdrawn();
        }
        (uint256 userShare_prelim, uint256 operatorShare, uint256 protocolShare) = calculateValidatorWithdrawalShare();

        uint256 penaltyAmount = _getPenaltyAmount();
        //TODO liquidate SD if operatorShare < penaltyAmount

        penaltyAmount = Math.min(penaltyAmount, operatorShare);
        uint256 userShare = userShare_prelim + penaltyAmount;
        operatorShare = operatorShare - penaltyAmount;
        // Final settlement
        IStaderStakePoolManager(staderConfig.getStakePoolManager()).receiveWithdrawVaultUserShare{value: userShare}();
<<<<<<< HEAD
        _sendValue(_getNodeRecipient(), operatorShare);
=======
        _sendValue(getNodeRewardAddress(), operatorShare);
>>>>>>> b4cb370f
        _sendValue(payable(staderConfig.getStaderTreasury()), protocolShare);
        emit SettledFunds(userShare, operatorShare, protocolShare);
    }

<<<<<<< HEAD
    function _calculateValidatorWithdrawalShare()
        internal
=======
    //update the address of staderConfig
    function updateStaderConfig(address _staderConfig) external onlyRole(DEFAULT_ADMIN_ROLE) {
        AddressLib.checkNonZeroAddress(_staderConfig);
        staderConfig = IStaderConfig(_staderConfig);
        emit UpdatedStaderConfig(_staderConfig);
    }

    function calculateValidatorWithdrawalShare()
        public
>>>>>>> b4cb370f
        view
        returns (
            uint256 _userShare,
            uint256 _operatorShare,
            uint256 _protocolShare
        )
    {
        uint256 TOTAL_STAKED_ETH = staderConfig.getStakedEthPerNode();
        uint256 collateralETH = _getCollateralETH(); // 0, incase of permissioned NOs
        uint256 usersETH = TOTAL_STAKED_ETH - collateralETH;
        uint256 contractBalance = address(this).balance;

        uint256 totalRewards;

        if (contractBalance <= usersETH) {
            _userShare = contractBalance;
            return (_userShare, _operatorShare, _protocolShare);
        } else if (contractBalance <= TOTAL_STAKED_ETH) {
            _userShare = usersETH;
            _operatorShare = contractBalance - _userShare;
            return (_userShare, _operatorShare, _protocolShare);
        } else {
            totalRewards = contractBalance - TOTAL_STAKED_ETH;
            _operatorShare = collateralETH;
            _userShare = usersETH;
        }

        (uint256 userReward, uint256 operatorReward, uint256 protocolReward) = calculateRewardShare(totalRewards);
        _userShare += userReward;
        _operatorShare += operatorReward;
        _protocolShare += protocolReward;
    }

    //update the address of staderConfig
    function updateStaderConfig(address _staderConfig) external override onlyRole(DEFAULT_ADMIN_ROLE) {
        AddressLib.checkNonZeroAddress(_staderConfig);
        staderConfig = IStaderConfig(_staderConfig);
        emit UpdatedStaderConfig(_staderConfig);
    }

    function _sendValue(address payable _recipient, uint256 _amount) internal {
        if (address(this).balance < _amount) {
            revert InsufficientBalance();
        }

        //slither-disable-next-line arbitrary-send-eth
        if (_amount > 0) {
            (bool success, ) = _recipient.call{value: _amount}('');
            if (!success) {
                revert ETHTransferFailed(_recipient, _amount);
            }
        }
    }

    // HELPER METHODS

    function _getProtocolFeeBps() internal view returns (uint256) {
        return IPoolFactory(staderConfig.getPoolFactory()).getProtocolFee(poolId);
    }

    // should return 0, for permissioned NOs
    function _getOperatorFeeBps() internal view returns (uint256) {
        return IPoolFactory(staderConfig.getPoolFactory()).getOperatorFee(poolId);
    }

    function _getCollateralETH() internal view returns (uint256) {
        return IPoolFactory(staderConfig.getPoolFactory()).getCollateralETH(poolId);
    }

<<<<<<< HEAD
    function _getNodeRecipient() internal view returns (address payable) {
=======
    function getNodeRewardAddress() private view returns (address payable) {
>>>>>>> b4cb370f
        address nodeRegistry = IPoolFactory(staderConfig.getPoolFactory()).getNodeRegistry(poolId);
        (, , , , , uint256 operatorId, , ) = INodeRegistry(nodeRegistry).validatorRegistry(validatorId);
        address payable operatorRewardAddress = INodeRegistry(nodeRegistry).getOperatorRewardAddress(operatorId);
        return operatorRewardAddress;
    }

    function _getPenaltyAmount() internal returns (uint256) {
        address nodeRegistry = IPoolFactory(staderConfig.getPoolFactory()).getNodeRegistry(poolId);
        (, bytes memory pubkey, , , , , , ) = INodeRegistry(nodeRegistry).validatorRegistry(validatorId);
        return IPenalty(staderConfig.getPenaltyContract()).calculatePenalty(pubkey);
    }

    function _isWithdrawnValidator() internal view returns (bool) {
        address nodeRegistry = IPoolFactory(staderConfig.getPoolFactory()).getNodeRegistry(poolId);
        (ValidatorStatus status, , , , , , , ) = INodeRegistry(nodeRegistry).validatorRegistry(validatorId);
        return status == ValidatorStatus.WITHDRAWN;
    }
}<|MERGE_RESOLUTION|>--- conflicted
+++ resolved
@@ -65,11 +65,7 @@
 
         // Distribute rewards
         IStaderStakePoolManager(staderConfig.getStakePoolManager()).receiveWithdrawVaultUserShare{value: userShare}();
-<<<<<<< HEAD
         _sendValue(_getNodeRecipient(), operatorShare);
-=======
-        _sendValue(getNodeRewardAddress(), operatorShare);
->>>>>>> b4cb370f
         _sendValue(payable(staderConfig.getStaderTreasury()), protocolShare);
         emit DistributedRewards(userShare, operatorShare, protocolShare);
     }
@@ -113,19 +109,11 @@
         operatorShare = operatorShare - penaltyAmount;
         // Final settlement
         IStaderStakePoolManager(staderConfig.getStakePoolManager()).receiveWithdrawVaultUserShare{value: userShare}();
-<<<<<<< HEAD
         _sendValue(_getNodeRecipient(), operatorShare);
-=======
-        _sendValue(getNodeRewardAddress(), operatorShare);
->>>>>>> b4cb370f
         _sendValue(payable(staderConfig.getStaderTreasury()), protocolShare);
         emit SettledFunds(userShare, operatorShare, protocolShare);
     }
 
-<<<<<<< HEAD
-    function _calculateValidatorWithdrawalShare()
-        internal
-=======
     //update the address of staderConfig
     function updateStaderConfig(address _staderConfig) external onlyRole(DEFAULT_ADMIN_ROLE) {
         AddressLib.checkNonZeroAddress(_staderConfig);
@@ -133,9 +121,8 @@
         emit UpdatedStaderConfig(_staderConfig);
     }
 
-    function calculateValidatorWithdrawalShare()
-        public
->>>>>>> b4cb370f
+    function _calculateValidatorWithdrawalShare()
+        internal
         view
         returns (
             uint256 _userShare,
@@ -205,11 +192,7 @@
         return IPoolFactory(staderConfig.getPoolFactory()).getCollateralETH(poolId);
     }
 
-<<<<<<< HEAD
     function _getNodeRecipient() internal view returns (address payable) {
-=======
-    function getNodeRewardAddress() private view returns (address payable) {
->>>>>>> b4cb370f
         address nodeRegistry = IPoolFactory(staderConfig.getPoolFactory()).getNodeRegistry(poolId);
         (, , , , , uint256 operatorId, , ) = INodeRegistry(nodeRegistry).validatorRegistry(validatorId);
         address payable operatorRewardAddress = INodeRegistry(nodeRegistry).getOperatorRewardAddress(operatorId);
