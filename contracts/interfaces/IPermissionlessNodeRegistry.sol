--- conflicted
+++ resolved
@@ -15,17 +15,10 @@
 
     //Events
 
-<<<<<<< HEAD
     event ValidatorMarkedReadyToDeposit(bytes indexed pubkey, uint256 validatorId);
     event UpdatedNextQueuedValidatorIndex(uint256 nextQueuedValidatorIndex);
     event UpdatedSocializingPoolState(uint256 operatorId, bool optedForSocializingPool, uint256 block);
     event TransferredCollateralToPool(uint256 amount);
-=======
-    event ValidatorMarkedReadyToDeposit(bytes indexed _pubkey, uint256 _validatorId);
-    event UpdatedNextQueuedValidatorIndex(uint256 _nextQueuedValidatorIndex);
-    event UpdatedSocializingPoolState(uint256 _operatorId, bool _optedForSocializingPool, uint256 block);
-    event TransferredCollateralToPool(uint256 _amount);
->>>>>>> c366e837
 
     //Getters
 
@@ -61,27 +54,11 @@
 
     function queuedValidators(uint256) external view returns (uint256);
 
-    function operatorStructById(uint256)
-        external
-        view
-        returns (
-            bool active,
-            bool optedForSocializingPool,
-            string calldata operatorName,
-            address payable operatorRewardAddress,
-            address operatorAddress
-        );
-
     function operatorIDByAddress(address) external view returns (uint256);
 
     function validatorIdsByOperatorId(uint256, uint256) external view returns (uint256);
 
-<<<<<<< HEAD
     function nodeELRewardVaultByOperator(address) external view returns (address);
-
-=======
->>>>>>> c366e837
-    function getOperatorRewardAddress(uint256 _operatorId) external view returns (address payable);
 
     //Setters
 
