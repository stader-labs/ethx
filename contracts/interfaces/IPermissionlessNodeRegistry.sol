// SPDX-License-Identifier: MIT
pragma solidity ^0.8.16;

import '../library/ValidatorStatus.sol';
import './INodeRegistry.sol';

interface IPermissionlessNodeRegistry {
    // Error
    error TransferFailed();
    error InvalidBondEthValue();
    error InSufficientBalance();
    error PubkeyNotFoundOrDuplicateInput();
    error CooldownNotComplete();
    error NoChangeInState();

    //Events
    event OnboardedOperator(address indexed _nodeOperator, uint256 _operatorId);
    event AddedKeys(address indexed _nodeOperator, bytes _pubkey, uint256 _validatorId);
    event ValidatorWithdrawn(bytes indexed _pubkey, uint256 _validatorId);
    event ValidatorMarkedReadyToDeposit(bytes indexed _pubkey, uint256 _validatorId);
    event ValidatorMarkedAsFrontRunned(bytes indexed _frontRunnedPubkey, uint256 _validatorId);
    event ValidatorStatusMarkedAsInvalidSignature(bytes indexed invalidSignaturePubkey, uint256 _validatorId);

    event UpdatedInputKeyCountLimit(uint16 _inputKeyCountLimit);
    event UpdatedMaxKeyPerOperator(uint64 _keyDepositLimit);
    event ValidatorDepositBlockSet(uint256 _validatorId, uint256 _depositBlock);
    event UpdatedNextQueuedValidatorIndex(uint256 _nextQueuedValidatorIndex);
    event UpdatedOperatorDetails(address indexed _nodeOperator, string _operatorName, address _rewardAddress);
    event UpdatedSocializingPoolState(uint256 _operatorId, bool _optedForSocializingPool, uint256 block);

    //Getters

    function PERMISSIONLESS_NODE_REGISTRY_OWNER() external returns (bytes32);

    function STADER_ORACLE() external view returns (bytes32);

    function PERMISSIONLESS_POOL() external returns (bytes32);

    function poolId() external view returns (uint8);

    function nextOperatorId() external view returns (uint256);

    function nextValidatorId() external view returns (uint256);

    function validatorQueueSize() external view returns (uint256);

    function nextQueuedValidatorIndex() external view returns (uint256);

    function totalActiveValidatorCount() external view returns (uint256);

    function inputKeyCountLimit() external view returns (uint16);

    function maxKeyPerOperator() external view returns (uint64);

    function PRE_DEPOSIT() external view returns (uint256);

    function FRONT_RUN_PENALTY() external view returns (uint256);

    function collateralETH() external view returns (uint256);

<<<<<<< HEAD
    function socializePoolRewardDistributionCycle() external view returns (uint256);
=======
    function validatorRegistry(uint256)
        external
        view
        returns (
            ValidatorStatus status,
            bytes calldata pubkey,
            bytes calldata preDepositSignature,
            bytes calldata depositSignature,
            address withdrawVaultAddress,
            uint256 operatorId,
            uint256 initialBondEth,
            uint256 depositTime,
            uint256 withdrawnTime
        );
>>>>>>> 0131fe52

    function validatorIdByPubkey(bytes calldata _pubkey) external view returns (uint256);

    function queuedValidators(uint256) external view returns (uint256);

    function operatorStructById(uint256)
        external
        view
        returns (
            bool active,
            bool optedForSocializingPool,
            string calldata operatorName,
            address payable operatorRewardAddress,
            address operatorAddress
        );

    function operatorIDByAddress(address) external view returns (uint256);

    function validatorIdsByOperatorId(uint256, uint256) external view returns (uint256);

    function getOperatorRewardAddress(uint256 _operatorId) external view returns (address payable);

    //Setters

    function onboardNodeOperator(
        bool _optInForMevSocialize,
        string calldata _operatorName,
        address payable _operatorRewardAddress
    ) external returns (address mevFeeRecipientAddress);

    function addValidatorKeys(
        bytes[] calldata _pubkey,
        bytes[] calldata _preDepositSignature,
        bytes[] calldata _depositSignature
    ) external payable;

    function markValidatorReadyToDeposit(
        bytes[] calldata _readyToDepositPubkey,
        bytes[] calldata _frontRunnedPubkey,
        bytes[] calldata _invalidSignaturePubkey
    ) external;

    function updateNextQueuedValidatorIndex(uint256 _nextQueuedValidatorIndex) external;

    function updateDepositStatusAndTime(uint256 _validatorId) external;

    function increaseTotalActiveValidatorCount(uint256 _count) external;

    function transferCollateralToPool(uint256 _amount) external;

    function updateInputKeyCountLimit(uint16 _batchKeyDepositLimit) external;

    function updateMaxKeyPerOperator(uint64 _keyDepositLimit) external;

    function updateOperatorDetails(string calldata _operatorName, address payable _rewardAddress) external;

    function changeSocializingPoolState(bool _optInForSocializingPool)
        external
        returns (address mevFeeRecipientAddress);

    function pause() external;

    function unpause() external;
}<|MERGE_RESOLUTION|>--- conflicted
+++ resolved
@@ -58,25 +58,6 @@
 
     function collateralETH() external view returns (uint256);
 
-<<<<<<< HEAD
-    function socializePoolRewardDistributionCycle() external view returns (uint256);
-=======
-    function validatorRegistry(uint256)
-        external
-        view
-        returns (
-            ValidatorStatus status,
-            bytes calldata pubkey,
-            bytes calldata preDepositSignature,
-            bytes calldata depositSignature,
-            address withdrawVaultAddress,
-            uint256 operatorId,
-            uint256 initialBondEth,
-            uint256 depositTime,
-            uint256 withdrawnTime
-        );
->>>>>>> 0131fe52
-
     function validatorIdByPubkey(bytes calldata _pubkey) external view returns (uint256);
 
     function queuedValidators(uint256) external view returns (uint256);
@@ -120,7 +101,7 @@
 
     function updateNextQueuedValidatorIndex(uint256 _nextQueuedValidatorIndex) external;
 
-    function updateDepositStatusAndTime(uint256 _validatorId) external;
+    function updateDepositStatusAndBlock(uint256 _validatorId) external;
 
     function increaseTotalActiveValidatorCount(uint256 _count) external;
 
