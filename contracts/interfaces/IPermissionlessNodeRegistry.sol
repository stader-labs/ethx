pragma solidity ^0.8.16;

import '../library/ValidatorStatus.sol';
import './INodeRegistry.sol';

interface IPermissionlessNodeRegistry {
    // Error events
    error InvalidIndex();
    error TransferFailed();
    error EmptyNameString();
    error NameCrossedMaxLength();
    error pubkeyDoesNotExist();
    error OperatorNotOnBoarded();
    error InvalidBondEthValue();
    error InSufficientBalance();
    error OperatorAlreadyOnBoarded();
    error NoQueuedValidatorLeft();
    error NoActiveValidatorLeft();
    error NoKeysProvided();
    error pubkeyAlreadyExist();
    error InvalidLengthOfpubkey();
    error InvalidLengthOfSignature();
    error InvalidSizeOfInputKeys();
    error ValidatorInPreDepositState();

    //Events
    event OnboardedOperator(address indexed _nodeOperator, uint256 _operatorId);
    event AddedKeys(address indexed _nodeOperator, bytes _pubkey, uint256 _validatorId);
    event ValidatorMarkedReadyToDeposit(bytes _pubkey, uint256 _validatorId);
    event UpdatedQueuedAndActiveValidatorsCount(
        uint256 _operatorId,
        uint256 _queuedValidatorCount,
        uint256 _activeValidatorCount
    );
    event UpdatedActiveAndWithdrawnValidatorsCount(
        uint256 _operatorId,
        uint256 _activeValidatorCount,
        uint256 _withdrawnValidators
    );
    event UpdatedPoolFactoryAddress(address _poolFactoryAddress);
    event UpdatedVaultFactoryAddress(address _vaultFactoryAddress);
    event UpdatedPermissionlessPoolAddress(address _permissionlessPool);
    event UpdatedNextQueuedValidatorIndex(uint256 _nextQueuedValidatorIndex);
    event UpdatedOperatorDetails(address indexed _nodeOperator, string _operatorName, address _rewardAddress);

    //Getters

    function PERMISSIONLESS_NODE_REGISTRY_OWNER() external returns (bytes32);

    function STADER_ORACLE() external view returns (bytes32);

    function VALIDATOR_STATUS_ROLE() external returns (bytes32);

    function PERMISSIONLESS_POOL() external returns (bytes32);

    function STADER_MANAGER_BOT() external returns (bytes32);

    function poolId() external view returns (uint8);

    function poolFactoryAddress() external view returns (address);

    function vaultFactoryAddress() external view returns (address);

    function sdCollateral() external view returns (address);

    function elRewardSocializePool() external view returns (address);

    function permissionlessPool() external view returns (address);

    function staderInsuranceFund() external view returns (address);

    function nextOperatorId() external view returns (uint256);

    function nextValidatorId() external view returns (uint256);

    function validatorQueueSize() external view returns (uint256);

    function nextQueuedValidatorIndex() external view returns (uint256);

    function PRE_DEPOSIT() external view returns (uint256);

    function FRONT_RUN_PENALTY() external view returns (uint256);

    function collateralETH() external view returns (uint256);

    function OPERATOR_MAX_NAME_LENGTH() external view returns (uint256);

<<<<<<< HEAD
    function validatorRegistry(uint256)
        external
        view
        returns (
            ValidatorStatus status,
            bool isFrontRun,
            bytes calldata pubkey,
            bytes calldata signature,
            address withdrawVaultAddress,
            uint256 operatorId,
            uint256 initialBondEth
        );

    function validatorIdBypubkey(bytes calldata _pubkey) external view returns (uint256);
=======
    function validatorIdByPubKey(bytes calldata _pubKey) external view returns (uint256);
>>>>>>> d5113878

    function queuedValidators(uint256) external view returns (uint256);

    function operatorStructById(uint256)
        external
        view
        returns (
            bool active,
            bool optedForSocializingPool,
            string calldata operatorName,
            address payable operatorRewardAddress,
            address operatorAddress,
            uint256 initializedValidatorCount,
            uint256 queuedValidatorCount,
            uint256 activeValidatorCount,
            uint256 withdrawnValidatorCount
        );

<<<<<<< HEAD
    function operatorIDByAddress(address) external view returns (uint256);

    function getOperatorTotalKeys(address _nodeOperator) external view returns (uint256 _totalKeys);

    //Setters
=======
    function operatorByOperatorId(uint256) external view returns (address);
>>>>>>> d5113878

    function onboardNodeOperator(
        bool _optInForMevSocialize,
        string calldata _operatorName,
        address payable _operatorRewardAddress
    ) external returns (address mevFeeRecipientAddress);

    function addValidatorKeys(bytes[] calldata _validatorpubkey, bytes[] calldata _validatorSignature) external payable;

    function markValidatorReadyToDeposit(bytes[] calldata _pubkeys) external;

    function deleteDepositedQueueValidator(uint256 _keyCount, uint256 _index) external;

    function updateQueuedAndActiveValidatorsCount(uint256 _operatorID) external;

    function updateActiveAndWithdrawnValidatorsCount(uint256 _operatorID) external;

    function updateNextQueuedValidatorIndex(uint256 _count) external;

    function transferCollateralToPool(uint256 _amount) external;

    function updateValidatorStatus(bytes calldata _pubkey, ValidatorStatus _status) external;

    function updatePoolFactoryAddress(address _staderPoolSelector) external;

    function updateVaultFactoryAddress(address _vaultFactoryAddress) external;

    function updatePermissionlessPoolAddress(address _permissionlessPool) external;

    function updateOperatorDetails(string calldata _operatorName, address payable _rewardAddress) external;

    function pause() external;

    function unpause() external;
}<|MERGE_RESOLUTION|>--- conflicted
+++ resolved
@@ -85,7 +85,6 @@
 
     function OPERATOR_MAX_NAME_LENGTH() external view returns (uint256);
 
-<<<<<<< HEAD
     function validatorRegistry(uint256)
         external
         view
@@ -99,10 +98,7 @@
             uint256 initialBondEth
         );
 
-    function validatorIdBypubkey(bytes calldata _pubkey) external view returns (uint256);
-=======
-    function validatorIdByPubKey(bytes calldata _pubKey) external view returns (uint256);
->>>>>>> d5113878
+    function validatorIdByPubkey(bytes calldata _pubkey) external view returns (uint256);
 
     function queuedValidators(uint256) external view returns (uint256);
 
@@ -121,15 +117,13 @@
             uint256 withdrawnValidatorCount
         );
 
-<<<<<<< HEAD
     function operatorIDByAddress(address) external view returns (uint256);
 
     function getOperatorTotalKeys(address _nodeOperator) external view returns (uint256 _totalKeys);
 
+    function getTotalWithdrawnValidatorCount() external view returns (uint256);
+
     //Setters
-=======
-    function operatorByOperatorId(uint256) external view returns (address);
->>>>>>> d5113878
 
     function onboardNodeOperator(
         bool _optInForMevSocialize,
