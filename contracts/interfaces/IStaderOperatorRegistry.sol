--- conflicted
+++ resolved
@@ -3,7 +3,6 @@
 pragma solidity ^0.8.16;
 
 interface IStaderOperatorRegistry {
-<<<<<<< HEAD
     error InvalidPoolIdInput();
     error OperatorAlreadyOnBoarded();
     error OperatorNotWhiteListed();
@@ -16,42 +15,17 @@
     event IncrementedActiveValidatorsCount(uint256 operatorId, uint256 activeValidatorCount);
     event ReducedActiveValidatorsCount(uint256 operatorId, uint256 activeValidatorCount);
     event IncrementedWithdrawnValidatorsCount(uint256 operatorId, uint256 withdrawnValidators);
-=======
-    /// @notice event emits after adding a operator to operatorRegistry
-    event AddedToOperatorRegistry(uint256 operatorId, uint256 operatorCount);
-
-    /// @notice event emits after increasing validatorCount for an operator
-    event IncrementedValidatorCount(uint256 operatorId, uint256 validatorCount);
-
-    /// @notice event emits after increasing activeValidatorCount for an operator
-    event IncrementedActiveValidatorCount(uint256 operatorId, uint256 activeValidatorCount);
-
-    /// @notice event emits after increasing the penalty score of a operator for misbehaving
-    event ReducedValidatorCount(uint256 operatorId, uint256 validatorCount, uint256 activeActiveCount);
->>>>>>> 85b3bec8
 
     function getOperatorCount() external view returns (uint256);
 
     function STADER_NETWORK_POOL() external view returns (bytes32);
 
-<<<<<<< HEAD
-    function OPERATOR_REGISTRY_OWNER() external view returns (bytes32);
-=======
     function STADER_SLASHING_MANAGER() external view returns (bytes32);
 
-    function addToOperatorRegistry(
-        address _operatorRewardAddress,
-        bytes32 _staderPoolType,
-        string memory _operatorName,
-        uint256 _operatorId,
-        uint256 _validatorCount,
-        uint256 _activeValidatorCount
-    ) external;
->>>>>>> 85b3bec8
+    function OPERATOR_REGISTRY_OWNER() external view returns (bytes32);
 
     function STADER_SLASHING_MANAGER() external view returns (bytes32);
 
-<<<<<<< HEAD
     function incrementActiveValidatorsCount(uint256 _operatorId) external;
 
     function reduceActiveValidatorsCount(uint256 _operatorId) external;
@@ -63,11 +37,6 @@
     function incrementWithdrawValidatorsCount(uint256 _operatorId) external;
 
     function whiteListedPermissionedNOs(address) external view returns (bool);
-=======
-    function incrementActiveValidatorCount(uint256 _operatorId) external;
-
-    function incrementValidatorCount(uint256 _operatorId) external;
->>>>>>> 85b3bec8
 
     function whiteListPermissionedNOs(address _nodeOperator) external;
 
@@ -77,40 +46,26 @@
         external
         view
         returns (
-<<<<<<< HEAD
             bool optedForSocializingPool,
             uint8 staderPoolId,
             string memory operatorName,
             address payable operatorRewardAddress,
-=======
-            address operatorRewardAddress,
-            bytes32 staderPoolType,
-            string memory operatorName,
->>>>>>> 85b3bec8
             uint256 operatorId,
             uint256 queuedValidatorCount,
             uint256 activeValidatorCount,
             uint256 withdrawnValidatorCount
         );
 
-<<<<<<< HEAD
     function onboardNodeOperator(
         bool _optInForMevSocialize,
         uint8 _poolId,
         string calldata _operatorName,
         address payable _operatorRewardAddress
     ) external returns (address mevFeeRecipientAddress);
-=======
-    function reduceOperatorValidatorsCount(uint256 _operatorId) external;
->>>>>>> 85b3bec8
 
     function selectOperators(
         uint256 _requiredOperatorCount,
         uint256 _operatorStartIndex,
         bytes32 _poolType
-<<<<<<< HEAD
     ) external view returns (uint256[] memory, uint256);
-=======
-    ) external view returns (uint256[] memory outputOperatorIds, uint256 operatorEndIndex);
->>>>>>> 85b3bec8
 }