--- conflicted
+++ resolved
@@ -64,11 +64,8 @@
     function getQueuedValidatorCountByPool(uint8 _poolId) external view returns (uint256); // returns the total number of queued validators in a specific pool
 
     function getCollateralETH(uint8 _poolId) external view returns (uint256);
-<<<<<<< HEAD
-=======
 
     function getBeaconChainDepositSize() external pure returns (uint256);
 
     function isExistingPubkey(bytes calldata _pubkey) external view returns (bool);
->>>>>>> f3b61a39
 }