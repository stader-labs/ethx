// SPDX-License-Identifier: GPL-3.0-or-later
pragma solidity ^0.8.16;

import './INodeRegistry.sol';

// Struct representing a pool
struct Pool {
    string poolName;
    address poolAddress;
}

// Interface for the PoolFactory contract
interface IPoolFactory {
    // Events
    event PoolAdded(string poolName, address poolAddress);
    event PoolAddressUpdated(uint8 indexed poolId, address poolAddress);

    // returns the details of a specific pool
    function pools(uint8) external view returns (string calldata poolName, address poolAddress);

    // Pool functions
    function addNewPool(string calldata _poolName, address _poolAddress) external;

    function updatePoolAddress(uint8 _poolId, address _poolAddress) external;

    /**
     * @notice Returns an array of active validators from all the pools.
     * @return An array of `Validator` objects representing the active validators.
     */
    function getAllActiveValidators() external view returns (Validator[] memory);

    /**
     * @notice Returns an array of active validators from all the pools.
     *
     * @param pageNumber The page number of the results to fetch (starting from 1).
     * @param pageSize The maximum number of items per page.
     *
     * @return An array of `Validator` objects representing the active validators.
     */
    function getAllActiveValidators(uint256 pageNumber, uint256 pageSize) external view returns (Validator[] memory);

    function retrieveValidator(bytes calldata _pubkey) external view returns (Validator memory);

    function getValidatorByPool(uint8 _poolId, bytes calldata _pubkey) external view returns (Validator memory);

<<<<<<< HEAD
    function getOperatorTotalNonWithdrawnKeys(
        uint8 _poolId,
        address _nodeOperator,
        uint256 _startIndex,
        uint256 _endIndex
    ) external view returns (uint256);
=======
    function retrieveOperator(bytes calldata _pubkey) external view returns (Operator memory);

    function getOperator(uint8 _poolId, bytes calldata _pubkey) external view returns (Operator memory);

    function getOperatorTotalNonWithdrawnKeys(uint8 _poolId, address _nodeOperator) external view returns (uint256);
>>>>>>> c714658b

    function getSocializingPoolAddress(uint8 _poolId) external view returns (address);

    // Pool getters
    function getProtocolFeePercent(uint8 _poolId) external view returns (uint256); // returns the protocol fee percent (0-100)

    function getOperatorFeePercent(uint8 _poolId) external view returns (uint256); // returns the operator fee percent (0-100)

    function poolCount() external view returns (uint8); // returns the number of pools in the factory

    function getTotalActiveValidatorCount() external view returns (uint256); //returns total active validators across all pools

    function getActiveValidatorCountByPool(uint8 _poolId) external view returns (uint256); // returns the total number of active validators in a specific pool

    function getQueuedValidatorCountByPool(uint8 _poolId) external view returns (uint256); // returns the total number of queued validators in a specific pool
}<|MERGE_RESOLUTION|>--- conflicted
+++ resolved
@@ -43,20 +43,16 @@
 
     function getValidatorByPool(uint8 _poolId, bytes calldata _pubkey) external view returns (Validator memory);
 
-<<<<<<< HEAD
+    function retrieveOperator(bytes calldata _pubkey) external view returns (Operator memory);
+
+    function getOperator(uint8 _poolId, bytes calldata _pubkey) external view returns (Operator memory);
+
     function getOperatorTotalNonWithdrawnKeys(
         uint8 _poolId,
         address _nodeOperator,
         uint256 _startIndex,
         uint256 _endIndex
     ) external view returns (uint256);
-=======
-    function retrieveOperator(bytes calldata _pubkey) external view returns (Operator memory);
-
-    function getOperator(uint8 _poolId, bytes calldata _pubkey) external view returns (Operator memory);
-
-    function getOperatorTotalNonWithdrawnKeys(uint8 _poolId, address _nodeOperator) external view returns (uint256);
->>>>>>> c714658b
 
     function getSocializingPoolAddress(uint8 _poolId) external view returns (address);
 
