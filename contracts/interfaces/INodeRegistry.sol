--- conflicted
+++ resolved
@@ -26,7 +26,8 @@
 
 // Interface for the NodeRegistry contract
 interface INodeRegistry {
-<<<<<<< HEAD
+    function withdrawnValidators(bytes[] calldata _pubkeys) external;
+
     // return validator struct for a validator Id
     function validatorRegistry(uint256)
         external
@@ -44,11 +45,6 @@
         );
 
     // Returns the last block the operator changed the opt-in status for socializing pool
-=======
-    function withdrawnValidators(bytes[] calldata _pubkeys) external;
-
-    // Returns the block of the last time the operator changed the opt-in status for socializing pool
->>>>>>> c93be614
     function getSocializingPoolStateChangeBlock(uint256 _operatorId) external view returns (uint256);
 
     function getAllActiveValidators() external view returns (Validator[] memory);
