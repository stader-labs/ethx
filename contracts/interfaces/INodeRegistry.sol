// SPDX-License-Identifier: GPL-3.0-or-later
pragma solidity ^0.8.16;

import '../library/ValidatorStatus.sol';

struct Validator {
    ValidatorStatus status; // state of validator
    bytes pubkey; //public Key of the validator
    bytes preDepositSignature; //signature for 1 ETH deposit on beacon chain
    bytes depositSignature; //signature for 31 ETH deposit on beacon chain
    address withdrawVaultAddress; //eth1 withdrawal address for validator
    uint256 operatorId; // stader network assigned Id
    //TODO do we need this if we are not changing it, we already have collateralETH parameter
    uint256 initialBondEth; // amount of bond eth in gwei
    uint256 depositBlock; // block number of the 31ETH deposit
    uint256 withdrawnBlock; //block number when oracle report validator as withdrawn
}

struct Operator {
    bool active; // operator status
    bool optedForSocializingPool; // operator opted for socializing pool
    string operatorName; // name of the operator
    address payable operatorRewardAddress; //Eth1 address of node for reward
    address operatorAddress; //address of operator to interact with stader
}

// Interface for the NodeRegistry contract
interface INodeRegistry {
<<<<<<< HEAD
    //ERROR
    error EmptyNameString();
    error NameCrossedMaxLength();
    error maxKeyLimitReached();
    error OperatorNotOnBoarded();
    error OperatorAlreadyOnBoarded();
    error InvalidKeyCount();
    error InvalidStartAndEndIndex();
    error OperatorIsDeactivate();
    error InvalidLengthOfPubkey();
    error InvalidLengthOfSignature();
    error MisMatchingInputKeysSize();
    error PageNumberIsZero();
    error UNEXPECTED_STATUS();
    error PubkeyAlreadyExist();
    error PubkeyDoesNotExist();
    error NotEnoughSDCollateral();

    //Events
    event OnboardedOperator(address indexed _nodeOperator, uint256 _operatorId);
    event AddedValidatorKey(address indexed _nodeOperator, bytes _pubkey, uint256 _validatorId);
    event ValidatorMarkedAsFrontRunned(bytes indexed _pubkey, uint256 _validatorId);
    event ValidatorWithdrawn(bytes indexed _pubkey, uint256 _validatorId);
    event ValidatorStatusMarkedAsInvalidSignature(bytes indexed _pubkey, uint256 _validatorId);
    event UpdatedValidatorDepositBlock(uint256 _validatorId, uint256 _depositBlock);
    event UpdatedMaxNonTerminalKeyPerOperator(uint64 _maxNonTerminalKeyPerOperator);
    event UpdatedInputKeyCountLimit(uint256 _batchKeyDepositLimit);
    event UpdatedStaderConfig(address _staderConfig);
    event UpdatedOperatorDetails(address indexed _nodeOperator, string _operatorName, address _rewardAddress);
    event IncreasedTotalActiveValidatorCount(uint256 totalActiveValidatorCount);
=======
    function withdrawnValidators(bytes[] calldata _pubkeys) external;
>>>>>>> c32880d8

    // return validator struct for a validator Id
    function validatorRegistry(uint256)
        external
        view
        returns (
            ValidatorStatus status,
            bytes calldata pubkey,
            bytes calldata preDepositSignature,
            bytes calldata depositSignature,
            address withdrawVaultAddress,
            uint256 operatorId,
            uint256 initialBondEth,
            uint256 depositTime,
            uint256 withdrawnTime
        );

<<<<<<< HEAD
    // Returns the block of the last time the operator changed the opt-in status for socializing pool
=======
    // Returns the last block the operator changed the opt-in status for socializing pool
>>>>>>> c32880d8
    function getSocializingPoolStateChangeBlock(uint256 _operatorId) external view returns (uint256);

    function getAllActiveValidators(uint256 pageNumber, uint256 pageSize) external view returns (Validator[] memory);

    function getValidator(bytes calldata _pubkey) external view returns (Validator memory);

    function getValidator(uint256 _validatorId) external view returns (Validator memory);

    /**
    @notice Returns the details of a specific operator.
    @param _pubkey The public key of the validator whose operator details are to be retrieved.
    @return An Operator struct containing the details of the specified operator.
    */
    function getOperator(bytes calldata _pubkey) external view returns (Operator memory);

    /**
     *
     * @param _nodeOperator @notice operator total non withdrawn keys within a specified validator list
     * @param startIndex start index in validator queue to start with
     * @param endIndex  up to end index of validator queue to to count
     */
    function getOperatorTotalNonTerminalKeys(
        address _nodeOperator,
        uint256 startIndex,
        uint256 endIndex
    ) external view returns (uint64);

    function getTotalQueuedValidatorCount() external view returns (uint256); // returns the total number of active validators across all operators

    function getTotalActiveValidatorCount() external view returns (uint256); // returns the total number of queued validators across all operators

    function getCollateralETH() external view returns (uint256);

    function getOperatorTotalKeys(uint256 _operatorId) external view returns (uint256 _totalKeys);

    function isExistingPubkey(bytes calldata _pubkey) external view returns (bool);
}<|MERGE_RESOLUTION|>--- conflicted
+++ resolved
@@ -26,7 +26,6 @@
 
 // Interface for the NodeRegistry contract
 interface INodeRegistry {
-<<<<<<< HEAD
     //ERROR
     error EmptyNameString();
     error NameCrossedMaxLength();
@@ -57,9 +56,8 @@
     event UpdatedStaderConfig(address _staderConfig);
     event UpdatedOperatorDetails(address indexed _nodeOperator, string _operatorName, address _rewardAddress);
     event IncreasedTotalActiveValidatorCount(uint256 totalActiveValidatorCount);
-=======
+
     function withdrawnValidators(bytes[] calldata _pubkeys) external;
->>>>>>> c32880d8
 
     // return validator struct for a validator Id
     function validatorRegistry(uint256)
@@ -77,11 +75,7 @@
             uint256 withdrawnTime
         );
 
-<<<<<<< HEAD
-    // Returns the block of the last time the operator changed the opt-in status for socializing pool
-=======
     // Returns the last block the operator changed the opt-in status for socializing pool
->>>>>>> c32880d8
     function getSocializingPoolStateChangeBlock(uint256 _operatorId) external view returns (uint256);
 
     function getAllActiveValidators(uint256 pageNumber, uint256 pageSize) external view returns (Validator[] memory);
