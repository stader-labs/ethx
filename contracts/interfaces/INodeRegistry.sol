--- conflicted
+++ resolved
@@ -32,13 +32,6 @@
 
     function getValidator(uint256 _validatorId) external view returns (Validator memory);
 
-<<<<<<< HEAD
-    function getOperatorTotalNonWithdrawnKeys(
-        address _nodeOperator,
-        uint256 startIndex,
-        uint256 endIndex
-    ) external view returns (uint256);
-=======
     /**
     @notice Returns the details of a specific operator.
     @param _pubkey The public key of the validator whose operator details are to be retrieved.
@@ -46,8 +39,17 @@
     */
     function getOperator(bytes calldata _pubkey) external view returns (Operator memory);
 
-    function getOperatorTotalNonWithdrawnKeys(address _nodeOperator) external view returns (uint256 _totalKeys);
->>>>>>> c714658b
+/**
+ * 
+ * @param _nodeOperator @notice operator total non withdrawn keys within a specified validator list
+ * @param startIndex start index in validator queue to start with 
+ * @param endIndex  up to end index of validator queue to to count
+ */
+    function getOperatorTotalNonWithdrawnKeys(
+        address _nodeOperator,
+        uint256 startIndex,
+        uint256 endIndex
+    ) external view returns (uint256);
 
     function getTotalQueuedValidatorCount() external view returns (uint256); // returns the total number of active validators across all operators
 
