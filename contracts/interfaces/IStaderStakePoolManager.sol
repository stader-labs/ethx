--- conflicted
+++ resolved
@@ -15,14 +15,9 @@
     event UpdatedStaderConfig(address staderConfig);
     event Deposited(address indexed caller, address indexed owner, uint256 assets, uint256 shares);
     event ExecutionLayerRewardsReceived(uint256 amount);
-<<<<<<< HEAD
+    event AuctionedEthReceived(uint256 amount);
     event ReceivedExcessEthFromPool(uint8 indexed poolId);
     event TransferredETHToUserWithdrawManager(uint256 amount);
-=======
-    event AuctionedEthReceived(uint256 amount);
-    event ReceivedExcessEthFromPool(uint8 indexed _poolId);
-    event TransferredETHToUserWithdrawManager(uint256 _amount);
->>>>>>> 089fed70
     event ETHTransferredToPool(string indexed poolName, address poolAddress, uint256 validatorCount);
     event WithdrawVaultUserShareReceived(uint256 amount);
 
