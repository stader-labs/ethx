// SPDX-License-Identifier: GPL-3.0-or-later
pragma solidity 0.8.16;

import '../IStaderConfig.sol';

interface ISDCollateral {
    struct PoolThresholdInfo {
        uint256 minThreshold;
        uint256 maxThreshold;
        uint256 withdrawThreshold;
        string units;
    }

    // errors
    error InsufficientSDToWithdraw(uint256 operatorSDCollateral);
    error InvalidPoolId();
    error InvalidPoolLimit();
    error SDTransferFailed();
    error NoStateChange();

    // events
    event SDRepaid(address operator, uint256 repayAmount);
    event UpdatedStaderConfig(address indexed staderConfig);
    event SDDeposited(address indexed operator, uint256 sdAmount);
    event UtilizedSDDeposited(address indexed operator, uint256 sdAmount);
    event SDWithdrawn(address indexed operator, uint256 sdAmount);
    event ReducedUtilizedPosition(address indexed operator, uint256 sdAmount);
    event SDSLashedFromUtilize(address operator, uint256 sdSlashFromUtilized);
    event SDSlashed(address indexed operator, address indexed auction, uint256 sdSlashed);
    event UpdatedPoolThreshold(uint8 poolId, uint256 minThreshold, uint256 withdrawThreshold);
    event UpdatedPoolIdForOperator(uint8 poolId, address operator);

    // methods
    function depositSDAsCollateral(uint256 _sdAmount) external;

<<<<<<< HEAD
    function depositSDAsCollateralFor(address _operator, uint256 _sdAmount) external;
=======
    function depositUtilizedSD(address _operator, uint256 _sdAmount) external;

    function reduceUtilizedSDPosition(address operator, uint256 amount) external;
>>>>>>> 5ea300ab

    function withdraw(uint256 _requestedSD) external;

    function slashValidatorSD(uint256 _validatorId, uint8 _poolId) external;

    function maxApproveSD() external;

    // setters
    function updateStaderConfig(address _staderConfig) external;

    function updatePoolThreshold(
        uint8 _poolId,
        uint256 _minThreshold,
        uint256 _maxThreshold,
        uint256 _withdrawThreshold,
        string memory _units
    ) external;

    // getters
    function staderConfig() external view returns (IStaderConfig);

    function operatorSDBalance(address) external view returns (uint256);

    function operatorUtilizedSDBalance(address) external view returns (uint256);

    function getOperatorWithdrawThreshold(address _operator) external view returns (uint256 operatorWithdrawThreshold);

    function hasEnoughSDCollateral(
        address _operator,
        uint8 _poolId,
        uint256 _numValidators
    ) external view returns (bool);

    function getMinimumSDToBond(uint8 _poolId, uint256 _numValidator) external view returns (uint256 _minSDToBond);

    function getRemainingSDToBond(
        address _operator,
        uint8 _poolId,
        uint256 _numValidator
    ) external view returns (uint256);

    function getRewardEligibleSD(address _operator) external view returns (uint256 _rewardEligibleSD);

    function convertSDToETH(uint256 _sdAmount) external view returns (uint256);

    function convertETHToSD(uint256 _ethAmount) external view returns (uint256);

    function getOperatorInfo(address _operator)
        external
        view
        returns (
            uint8 _poolId,
            uint256 _operatorId,
            uint256 _validatorCount
        );
}<|MERGE_RESOLUTION|>--- conflicted
+++ resolved
@@ -33,13 +33,11 @@
     // methods
     function depositSDAsCollateral(uint256 _sdAmount) external;
 
-<<<<<<< HEAD
     function depositSDAsCollateralFor(address _operator, uint256 _sdAmount) external;
-=======
+
     function depositUtilizedSD(address _operator, uint256 _sdAmount) external;
 
     function reduceUtilizedSDPosition(address operator, uint256 amount) external;
->>>>>>> 5ea300ab
 
     function withdraw(uint256 _requestedSD) external;
 
