--- conflicted
+++ resolved
@@ -16,11 +16,7 @@
     event SetToken(bytes32, address);
 
     // Constants
-    function getFullDepositOnBeaconChain() external view returns (uint256);
-
-    function getDecimals() external view returns (uint256);
-
-    function getOperatorMaxNameLength() external view returns (uint256);
+    function getStakedEthPerNode() external view returns (uint256);
 
     function getDecimals() external view returns (uint256);
 
@@ -38,7 +34,7 @@
     function getMaxWithdrawAmount() external view returns (uint256);
 
     // Accounts
-    function getMultiSigAdmin() external view returns (address);
+    function getAdmin() external view returns (address);
 
     function getStaderTreasury() external view returns (address);
 
@@ -75,15 +71,9 @@
 
     function getPermissionlessNodeRegistry() external view returns (address);
 
-<<<<<<< HEAD
-    function getPermissionedSocializePool() external view returns (address);
-
-    function getPermissionlessSocializePool() external view returns (address);
-=======
     function getPermissionedSocializingPool() external view returns (address);
 
     function getPermissionlessSocializingPool() external view returns (address);
->>>>>>> 6f3b281a
 
     // Tokens
     function getStaderToken() external view returns (address);
