// SPDX-License-Identifier: MIT
pragma solidity ^0.8.16;

import '../library/ValidatorStatus.sol';

/// @title RewardsData
/// @notice This struct holds rewards merkleRoot and rewards split
struct RewardsData {
    /// @notice The block number when the rewards data was last updated
    uint256 lastUpdatedBlockNumber;
    /// @notice The index of merkle tree or rewards cycle
    uint256 index;
    /// @notice The merkle root hash
    bytes32 merkleRoot;
    /// @notice pool id of operators
    uint8 poolId;
    /// @notice operator ETH rewards for index cycle
    uint256 operatorETHRewards;
    /// @notice user ETH rewards for index cycle
    uint256 userETHRewards;
    /// @notice protocol ETH rewards for index cycle
    uint256 protocolETHRewards;
    /// @notice operator SD rewards for index cycle
    uint256 operatorSDRewards;
}

struct MissedAttestationPenaltyData {
    /// @notice count of validator missing attestation penalty
    uint16 keyCount;
<<<<<<< HEAD
    /// @notice The block number when the missed attestation penalty data was last updated
    uint256 lastUpdatedBlockNumber;
=======
    /// @notice The block number when the missed attestation penalty data is reported
    uint256 reportingBlockNumber;
>>>>>>> c32880d8
    /// @notice The index of missed attestation penalty data
    uint256 index;
    /// @notice page number of the the data
    uint256 pageNumber;
    /// @bytes missed attestation validator's concatenated pubkey
    bytes pubkeys;
}

<<<<<<< HEAD
=======
struct MissedAttestationReportInfo {
    uint256 index;
    uint256 pageNumber;
}

/// @title ExchangeRate
/// @notice This struct holds data related to the exchange rate between ETH and ETHX.
struct ExchangeRate {
    /// @notice The block number when the exchange rate was last updated.
    uint256 lastUpdatedBlockNumber;
    /// @notice The total balance of Ether (ETH) in the system.
    uint256 totalETHBalance;
    /// @notice The total balance of staked Ether (ETH) in the system.
    uint256 totalStakingETHBalance;
    /// @notice The total supply of the liquid staking token (ETHX) in the system.
    uint256 totalETHXSupply;
}

/// @title ValidatorStats
/// @notice This struct holds statistics related to validators in the beaconchain.
struct ValidatorStats {
    /// @notice The block number when the validator stats was last updated.
    uint256 lastUpdatedBlockNumber;
    /// @notice The total balance of all active validators.
    uint128 activeValidatorsBalance;
    /// @notice The total balance of all exited validators.
    uint128 exitedValidatorsBalance;
    /// @notice The total balance of all slashed validators.
    uint128 slashedValidatorsBalance;
    /// @notice The number of currently active validators.
    uint32 activeValidatorsCount;
    /// @notice The number of validators that have exited.
    uint32 exitedValidatorsCount;
    /// @notice The number of validators that have been slashed.
    uint32 slashedValidatorsCount;
}

struct WithdrawnValidators {
    uint256 lastUpdatedBlockNumber;
    address nodeRegistry;
    bytes[] sortedPubkeys;
}

>>>>>>> c32880d8
interface IStaderOracle {
    //Error
    error NodeAlreadyTrusted();
    error NodeNotTrusted();
    error ZeroFrequency();
    error FrequencyUnchanged();
    error BalancesSubmittedForFutureBlock();
    error NetworkBalancesSetForEqualOrHigherBlock();
    error InvalidNetworkBalances();
    error DuplicateSubmissionFromNode();
<<<<<<< HEAD
    error DataSubmittedForFutureBlock();
    error InvalidMerkleRootIndex();
    error InvalidData();
    error DataAlreadyReported();
=======
    error ReportingFutureBlockData();
    error InvalidMerkleRootIndex();
    error PubkeysNotSorted();
    error ReportingPreviousCycleData();
    error StaleData();
    error PageNumberAlreadyReported();
    error InvalidData();
>>>>>>> c32880d8
    error InvalidPubkeyLength();
    error NotATrustedNode();

    // Events
    event BalancesSubmitted(
        address indexed from,
        uint256 block,
        uint256 totalEth,
        uint256 stakingEth,
        uint256 ethxSupply,
        uint256 time
    );
    event BalancesUpdated(uint256 block, uint256 totalEth, uint256 stakingEth, uint256 ethxSupply, uint256 time);
    event TrustedNodeAdded(address indexed node);
    event TrustedNodeRemoved(address indexed node);
    event SocializingRewardsMerkleRootSubmitted(address indexed node, uint256 index, bytes32 merkleRoot, uint256 block);
    event SocializingRewardsMerkleRootUpdated(uint256 index, bytes32 merkleRoot, uint256 block);
<<<<<<< HEAD
    event MissedAttestationPenaltySubmitted(address indexed node, uint256 index, uint256 pageNumber, uint256 block);
    event MissedAttestationPenaltyUpdated(uint256 index, uint256 block);

    // The block number which balances are current for
    function lastBlockNumberBalancesUpdated() external view returns (uint256);

    // The current network total ETH balance
    function totalETHBalance() external view returns (uint256);

    // The current network staking ETH balance
    function totalStakingETHBalance() external view returns (uint256);

    // The current network total ETHX supply
    function totalETHXSupply() external view returns (uint256);
=======
    event MissedAttestationPenaltySubmitted(
        address indexed node,
        uint256 index,
        uint256 pageNumber,
        uint256 block,
        uint256 reportingBlockNumber
    );
    event MissedAttestationPenaltyUpdated(uint256 index, uint256 block);
    event UpdateFrequencyUpdated(uint256 updateFrequency);
    event ValidatorStatsSubmitted(
        address indexed from,
        uint256 block,
        uint256 activeValidatorsBalance,
        uint256 exitedValidatorsBalance,
        uint256 slashedValidatorsBalance,
        uint256 activeValidatorsCount,
        uint256 exitedValidatorsCount,
        uint256 slashedValidatorsCount,
        uint256 time
    );
    event ValidatorStatsUpdated(
        uint256 block,
        uint256 activeValidatorsBalance,
        uint256 exitedValidatorsBalance,
        uint256 slashedValidatorsBalance,
        uint256 activeValidatorsCount,
        uint256 exitedValidatorsCount,
        uint256 slashedValidatorsCount,
        uint256 time
    );
    event WithdrawnValidatorsSubmitted(
        address indexed from,
        uint256 block,
        address nodeRegistry,
        bytes[] pubkeys,
        uint256 time
    );
    event WithdrawnValidatorsUpdated(uint256 block, address nodeRegistry, bytes[] pubkeys, uint256 time);
>>>>>>> c32880d8

    // The root of the merkle tree containing the socializing rewards of operator
    function socializingRewardsMerkleRoot(uint256) external view returns (bytes32);

    // The last updated merkle tree index
    function getCurrentRewardsIndex() external view returns (uint256);

    function getExchangeRate() external view returns (ExchangeRate memory);

    function getValidatorStats() external view returns (ValidatorStats memory);

    // The frequency in blocks at which network updates should be submitted by trusted nodes
    function updateFrequency() external view returns (uint256);

    function lastUpdatedBlockNumberForWithdrawnValidators() external view returns (uint256);

    // returns the count of trusted nodes
    function trustedNodesCount() external view returns (uint256);

    //returns the latest consensus index for missed attestation penalty data report
    function latestMissedAttestationConsensusIndex() external view returns (uint256);

    function isTrustedNode(address) external view returns (bool);

    function missedAttestationPenalty(bytes32 pubkey) external view returns (uint16);

    function addTrustedNode(address _nodeAddress) external;

    function removeTrustedNode(address _nodeAddress) external;

    function setUpdateFrequency(uint256 _balanceUpdateFrequency) external;

    /**
    @dev Submits the given balances for a specified block number.
    @param _exchangeRate The exchange rate to submit.
    */
    function submitBalances(ExchangeRate calldata _exchangeRate) external;

    /**
    @notice Submits the root of the merkle tree containing the socializing rewards.
    sends user ETH Rewrds to SSPM
    sends protocol ETH Rewards to stader treasury
    @param _rewardsData contains rewards merkleRoot and rewards split
    */
    function submitSocializingRewardsMerkleRoot(RewardsData calldata _rewardsData) external;

    /*
     * @notice Submit validator stats for a specific block.
     * @dev This function can only be called by trusted nodes.
     * @param _validatorStats The validator stats to submit.
     *
     * Function Flow:
     * 1. Validates that the submission is for a past block and not a future one.
     * 2. Validates that the submission is for a block higher than the last block number with updated counts.
     * 3. Generates submission keys using the input parameters.
     * 4. Validates that this is not a duplicate submission from the same node.
     * 5. Updates the submission count for the given counts.
     * 6. Emits a ValidatorCountsSubmitted event with the submitted data.
     * 7. If the submission count reaches a majority (trustedNodesCount / 2 + 1), checks whether the counts are not already updated,
     *    then updates the validator counts, and emits a CountsUpdated event.
     */
    function submitValidatorStats(ValidatorStats calldata _validatorStats) external;

    /// @notice Submit the withdrawn validators list to the oracle.
    /// @dev The function checks if the submitted data is for a valid and newer block,
    ///      and if the submission count reaches the required threshold, it updates the withdrawn validators list (NodeRegistry).
    /// @param _withdrawnValidators The withdrawn validators data, including lastUpdatedBlockNumber and sorted pubkeys.
    function submitWithdrawnValidators(WithdrawnValidators calldata _withdrawnValidators) external;

    function getLatestReportableBlock() external view returns (uint256);
}<|MERGE_RESOLUTION|>--- conflicted
+++ resolved
@@ -27,13 +27,8 @@
 struct MissedAttestationPenaltyData {
     /// @notice count of validator missing attestation penalty
     uint16 keyCount;
-<<<<<<< HEAD
-    /// @notice The block number when the missed attestation penalty data was last updated
-    uint256 lastUpdatedBlockNumber;
-=======
     /// @notice The block number when the missed attestation penalty data is reported
     uint256 reportingBlockNumber;
->>>>>>> c32880d8
     /// @notice The index of missed attestation penalty data
     uint256 index;
     /// @notice page number of the the data
@@ -42,8 +37,6 @@
     bytes pubkeys;
 }
 
-<<<<<<< HEAD
-=======
 struct MissedAttestationReportInfo {
     uint256 index;
     uint256 pageNumber;
@@ -87,7 +80,6 @@
     bytes[] sortedPubkeys;
 }
 
->>>>>>> c32880d8
 interface IStaderOracle {
     //Error
     error NodeAlreadyTrusted();
@@ -98,12 +90,6 @@
     error NetworkBalancesSetForEqualOrHigherBlock();
     error InvalidNetworkBalances();
     error DuplicateSubmissionFromNode();
-<<<<<<< HEAD
-    error DataSubmittedForFutureBlock();
-    error InvalidMerkleRootIndex();
-    error InvalidData();
-    error DataAlreadyReported();
-=======
     error ReportingFutureBlockData();
     error InvalidMerkleRootIndex();
     error PubkeysNotSorted();
@@ -111,7 +97,6 @@
     error StaleData();
     error PageNumberAlreadyReported();
     error InvalidData();
->>>>>>> c32880d8
     error InvalidPubkeyLength();
     error NotATrustedNode();
 
@@ -129,22 +114,6 @@
     event TrustedNodeRemoved(address indexed node);
     event SocializingRewardsMerkleRootSubmitted(address indexed node, uint256 index, bytes32 merkleRoot, uint256 block);
     event SocializingRewardsMerkleRootUpdated(uint256 index, bytes32 merkleRoot, uint256 block);
-<<<<<<< HEAD
-    event MissedAttestationPenaltySubmitted(address indexed node, uint256 index, uint256 pageNumber, uint256 block);
-    event MissedAttestationPenaltyUpdated(uint256 index, uint256 block);
-
-    // The block number which balances are current for
-    function lastBlockNumberBalancesUpdated() external view returns (uint256);
-
-    // The current network total ETH balance
-    function totalETHBalance() external view returns (uint256);
-
-    // The current network staking ETH balance
-    function totalStakingETHBalance() external view returns (uint256);
-
-    // The current network total ETHX supply
-    function totalETHXSupply() external view returns (uint256);
-=======
     event MissedAttestationPenaltySubmitted(
         address indexed node,
         uint256 index,
@@ -183,7 +152,6 @@
         uint256 time
     );
     event WithdrawnValidatorsUpdated(uint256 block, address nodeRegistry, bytes[] pubkeys, uint256 time);
->>>>>>> c32880d8
 
     // The root of the merkle tree containing the socializing rewards of operator
     function socializingRewardsMerkleRoot(uint256) external view returns (bytes32);
