--- conflicted
+++ resolved
@@ -106,12 +106,9 @@
     error InvalidData();
     error InvalidPubkeyLength();
     error NotATrustedNode();
-<<<<<<< HEAD
     error UpdateFrequencyNotSet();
     error InvalidReportingBlock();
-=======
     error CallerNotManager();
->>>>>>> 4e8bfbe4
 
     // Events
     event BalancesSubmitted(
