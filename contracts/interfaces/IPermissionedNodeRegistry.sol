// SPDX-License-Identifier: MIT
pragma solidity ^0.8.16;

import '../library/ValidatorStatus.sol';
import './INodeRegistry.sol';

interface IPermissionedNodeRegistry {
    // Error
    error NotAPermissionedNodeOperator();
    error TooManyVerifiedKeysToDeposit();

    //Events
    event OperatorWhitelisted(address _permissionedNO);

    event OnboardedOperator(address indexed _nodeOperator, uint256 _operatorId);
    event AddedValidatorKey(address indexed _nodeOperator, bytes _pubkey, uint256 _validatorId);
    event ValidatorMarkedAsFrontRunned(bytes indexed _pubkey, uint256 _validatorId);
    event ValidatorWithdrawn(bytes indexed _pubkey, uint256 _validatorId);
    event OperatorDeactivated(uint16 _operatorID);
    event OperatorActivated(uint16 _operatorID);
    event ValidatorStatusMarkedAsInvalidSignature(bytes indexed _pubkey, uint256 _validatorId);
<<<<<<< HEAD
    event UpdatedValidatorDepositTime(uint256 _validatorId, uint256 _depositTime);
    event MarkedValidatorStatusAsPreDeposit(bytes indexed _pubkey);
    event UpdatedMaxNonTerminalKeyPerOperator(uint64 _keyDepositLimit);
=======
    event ValidatorDepositBlockSet(uint256 _validatorId, uint256 _depositBlock);
    event UpdatedMaxKeyPerOperator(uint64 _keyDepositLimit);
>>>>>>> 0131fe52
    event UpdatedInputKeyCountLimit(uint256 _batchKeyDepositLimit);
    event UpdatedVerifiedKeyBatchSize(uint256 _verifiedKeysBatchSize);
    event UpdatedStaderConfig(address _staderConfig);
    event UpdatedQueuedValidatorIndex(uint256 indexed _operatorId, uint256 _nextQueuedValidatorIndex);
    event UpdatedOperatorDetails(address indexed _nodeOperator, string _operatorName, address _rewardAddress);
    event IncreasedTotalActiveValidatorCount(uint256 totalActiveValidatorCount);

    // Getters

    function poolId() external view returns (uint8);

    function nextOperatorId() external view returns (uint16);

    function nextValidatorId() external view returns (uint256);

    function maxKeyPerOperator() external view returns (uint64);

    function inputKeyCountLimit() external view returns (uint16);

    function operatorIdForExcessDeposit() external view returns (uint16);

    function totalActiveValidatorCount() external view returns (uint256);

    function totalActiveOperatorCount() external view returns (uint16);

    function PERMISSIONED_NODE_REGISTRY_OWNER() external view returns (bytes32);

    function STADER_MANAGER_BOT() external view returns (bytes32);

    function STADER_ORACLE() external view returns (bytes32);

    function PERMISSIONED_POOL() external view returns (bytes32);

    function validatorIdByPubkey(bytes calldata _pubkey) external view returns (uint256);

    function operatorStructById(uint16)
        external
        view
        returns (
            bool active,
            bool optedForSocializingPool,
            string calldata operatorName,
            address payable operatorRewardAddress,
            address operatorAddress
        );

    function nextQueuedValidatorIndexByOperatorId(uint16) external view returns (uint256);

    function operatorIDByAddress(address) external view returns (uint16);

    function permissionList(address) external view returns (bool);

    function validatorIdsByOperatorId(uint256, uint256) external view returns (uint256);

    function getOperatorRewardAddress(uint16 _operatorId) external view returns (address payable);

    function onlyPreDepositValidator(bytes calldata _pubkey) external view;

    // Setters

    function whitelistPermissionedNOs(address[] calldata _permissionedNOs) external;

    function onboardNodeOperator(string calldata _operatorName, address payable _operatorRewardAddress)
        external
        returns (address mevFeeRecipientAddress);

    function addValidatorKeys(
        bytes[] calldata _pubkey,
        bytes[] calldata _preDepositSignature,
        bytes[] calldata _depositSignature
    ) external;

    function computeOperatorAllocationForDeposit(uint256 numValidators)
        external
        returns (uint256[] memory selectedOperatorCapacity);

    function markValidatorReadyToDeposit(
        bytes[] calldata _readyToDepositPubkeys,
        bytes[] calldata _frontRunPubkeys,
        bytes[] calldata _invalidSignaturePubkeys
    ) external;

    function activateNodeOperator(uint16 _operatorId) external;

    function deactivateNodeOperator(uint16 _operatorId) external;

    function increaseTotalActiveValidatorCount(uint256 _count) external;

    function updateQueuedValidatorIndex(uint16 _operatorId, uint256 _nextQueuedValidatorIndex) external;

    function updateDepositStatusAndTime(uint256 _validatorId) external;

    function markValidatorStatusAsPreDeposit(bytes calldata _pubkey) external;

    function updateMaxKeyPerOperator(uint64 _maxKeyPerOperator) external;

    function updateInputKeyCountLimit(uint16 _inputKeyCountLimit) external;

    function updateOperatorDetails(string calldata _operatorName, address payable _rewardAddress) external;

    function pause() external;

    function unpause() external;
}<|MERGE_RESOLUTION|>--- conflicted
+++ resolved
@@ -19,14 +19,9 @@
     event OperatorDeactivated(uint16 _operatorID);
     event OperatorActivated(uint16 _operatorID);
     event ValidatorStatusMarkedAsInvalidSignature(bytes indexed _pubkey, uint256 _validatorId);
-<<<<<<< HEAD
-    event UpdatedValidatorDepositTime(uint256 _validatorId, uint256 _depositTime);
+    event UpdatedValidatorDepositBlock(uint256 _validatorId, uint256 _depositBlock);
     event MarkedValidatorStatusAsPreDeposit(bytes indexed _pubkey);
     event UpdatedMaxNonTerminalKeyPerOperator(uint64 _keyDepositLimit);
-=======
-    event ValidatorDepositBlockSet(uint256 _validatorId, uint256 _depositBlock);
-    event UpdatedMaxKeyPerOperator(uint64 _keyDepositLimit);
->>>>>>> 0131fe52
     event UpdatedInputKeyCountLimit(uint256 _batchKeyDepositLimit);
     event UpdatedVerifiedKeyBatchSize(uint256 _verifiedKeysBatchSize);
     event UpdatedStaderConfig(address _staderConfig);
@@ -117,7 +112,7 @@
 
     function updateQueuedValidatorIndex(uint16 _operatorId, uint256 _nextQueuedValidatorIndex) external;
 
-    function updateDepositStatusAndTime(uint256 _validatorId) external;
+    function updateDepositStatusAndBlock(uint256 _validatorId) external;
 
     function markValidatorStatusAsPreDeposit(bytes calldata _pubkey) external;
 
