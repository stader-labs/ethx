// SPDX-License-Identifier: MIT

pragma solidity ^0.8.16;

import './library/UtilLib.sol';

import './interfaces/IPoolFactory.sol';
import './interfaces/ISocializingPool.sol';
import './interfaces/IStaderStakePoolManager.sol';
import './interfaces/IPermissionlessNodeRegistry.sol';

import '@openzeppelin/contracts-upgradeable/access/AccessControlUpgradeable.sol';
import '@openzeppelin/contracts-upgradeable/security/PausableUpgradeable.sol';
import '@openzeppelin/contracts-upgradeable/security/ReentrancyGuardUpgradeable.sol';
import '@openzeppelin/contracts-upgradeable/utils/cryptography/MerkleProofUpgradeable.sol';
import '@openzeppelin/contracts/token/ERC20/IERC20.sol';

contract SocializingPool is
    ISocializingPool,
    Initializable,
    AccessControlUpgradeable,
    PausableUpgradeable,
    ReentrancyGuardUpgradeable
{
    IStaderConfig public override staderConfig;
    uint256 public override totalELRewardsCollected;
    uint256 public override totalOperatorETHRewardsRemaining;
    uint256 public override totalOperatorSDRewardsRemaining;
    uint256 public override initialBlock;

    mapping(address => mapping(uint256 => bool)) public override claimedRewards;
    mapping(uint256 => bool) public handledRewards;

    /// @custom:oz-upgrades-unsafe-allow constructor
    constructor() {
        _disableInitializers();
    }

<<<<<<< HEAD
    function initialize(address _admin, address _staderConfig) public initializer {
        UtilLib.checkNonZeroAddress(_admin);
=======
    function initialize(address _staderConfig) external initializer {
>>>>>>> 85fd1e5c
        UtilLib.checkNonZeroAddress(_staderConfig);

        __AccessControl_init();
        __Pausable_init();
        __ReentrancyGuard_init();

        staderConfig = IStaderConfig(_staderConfig);
        initialBlock = block.number;

        _grantRole(DEFAULT_ADMIN_ROLE, _admin);
    }

    /**
     * @notice Allows the contract to receive ETH
     * @dev execution layer rewards may be sent as plain ETH transfers
     */
    receive() external payable {
        emit ETHReceived(msg.sender, msg.value);
    }

    function handleRewards(RewardsData calldata _rewardsData) external override nonReentrant {
        UtilLib.onlyStaderContract(msg.sender, staderConfig, staderConfig.STADER_ORACLE());

        if (handledRewards[_rewardsData.index]) {
            revert RewardAlreadyHandled();
        }
        if (
            _rewardsData.operatorETHRewards + _rewardsData.userETHRewards + _rewardsData.protocolETHRewards >
            address(this).balance - totalOperatorETHRewardsRemaining
        ) {
            revert InsufficientETHRewards();
        }
        if (
            _rewardsData.operatorSDRewards >
            IERC20(staderConfig.getStaderToken()).balanceOf(address(this)) - totalOperatorSDRewardsRemaining
        ) {
            revert InsufficientSDRewards();
        }

        handledRewards[_rewardsData.index] = true;
        totalOperatorETHRewardsRemaining += _rewardsData.operatorETHRewards;
        totalOperatorSDRewardsRemaining += _rewardsData.operatorSDRewards;

        bool success;
        (success, ) = payable(staderConfig.getStakePoolManager()).call{value: _rewardsData.userETHRewards}('');
        if (!success) {
            revert ETHTransferFailed(staderConfig.getStakePoolManager(), _rewardsData.userETHRewards);
        }

        (success, ) = payable(staderConfig.getStaderTreasury()).call{value: _rewardsData.protocolETHRewards}('');
        if (!success) {
            revert ETHTransferFailed(staderConfig.getStaderTreasury(), _rewardsData.protocolETHRewards);
        }

        emit OperatorRewardsUpdated(
            _rewardsData.operatorETHRewards,
            totalOperatorETHRewardsRemaining,
            _rewardsData.operatorSDRewards,
            totalOperatorSDRewardsRemaining
        );

        emit UserETHRewardsTransferred(_rewardsData.userETHRewards);
        emit ProtocolETHRewardsTransferred(_rewardsData.protocolETHRewards);
    }

    function claim(
        uint256[] calldata _index,
        uint256[] calldata _amountSD,
        uint256[] calldata _amountETH,
        bytes32[][] calldata _merkleProof
    ) external override nonReentrant whenNotPaused {
        address operator = msg.sender;
        (uint256 totalAmountSD, uint256 totalAmountETH) = _claim(_index, operator, _amountSD, _amountETH, _merkleProof);

        uint8 poolId = IPoolFactory(staderConfig.getPoolFactory()).getOperatorPoolId(operator);
        address operatorRewardsAddr = getNodeRecipient(operator, poolId);

        bool success;
        if (totalAmountETH > 0) {
            totalOperatorETHRewardsRemaining -= totalAmountETH;
            (success, ) = payable(operatorRewardsAddr).call{value: totalAmountETH}('');
            if (!success) {
                revert ETHTransferFailed(operatorRewardsAddr, totalAmountETH);
            }
        }

        if (totalAmountSD > 0) {
            totalOperatorSDRewardsRemaining -= totalAmountSD;
            if (!IERC20(staderConfig.getStaderToken()).transfer(operatorRewardsAddr, totalAmountSD)) {
                revert SDTransferFailed();
            }
        }

        emit OperatorRewardsClaimed(operatorRewardsAddr, totalAmountETH, totalAmountSD);
    }

    function _claim(
        uint256[] calldata _index,
        address _operator,
        uint256[] calldata _amountSD,
        uint256[] calldata _amountETH,
        bytes32[][] calldata _merkleProof
    ) internal returns (uint256 _totalAmountSD, uint256 _totalAmountETH) {
        for (uint256 i = 0; i < _index.length; i++) {
            if (_amountSD[i] == 0 && _amountETH[i] == 0) {
                revert InvalidAmount();
            }
            if (claimedRewards[_operator][_index[i]]) {
                revert RewardAlreadyClaimed(_operator, _index[i]);
            }

            _totalAmountSD += _amountSD[i];
            _totalAmountETH += _amountETH[i];
            claimedRewards[_operator][_index[i]] = true;

            if (!verifyProof(_index[i], _operator, _amountSD[i], _amountETH[i], _merkleProof[i])) {
                revert InvalidProof(_index[i], _operator);
            }
        }
    }

    function verifyProof(
        uint256 _index,
        address _operator,
        uint256 _amountSD,
        uint256 _amountETH,
        bytes32[] calldata _merkleProof
    ) internal view returns (bool) {
        bytes32 merkleRoot = IStaderOracle(staderConfig.getStaderOracle()).socializingRewardsMerkleRoot(_index);
        bytes32 node = keccak256(abi.encodePacked(_operator, _amountSD, _amountETH));
        return MerkleProofUpgradeable.verify(_merkleProof, merkleRoot, node);
    }

    function getNodeRecipient(address _operator, uint8 _poolId) internal view returns (address) {
        return UtilLib.getNodeRecipientAddressByOperator(_poolId, _operator, staderConfig);
    }

    // SETTERS
    function updateStaderConfig(address _staderConfig) external override onlyRole(DEFAULT_ADMIN_ROLE) {
        UtilLib.checkNonZeroAddress(_staderConfig);
        staderConfig = IStaderConfig(_staderConfig);
        emit UpdatedStaderConfig(_staderConfig);
    }

    // GETTERS

    function getRewardDetails()
        external
        view
        override
        returns (
            uint256 currentIndex,
            uint256 currentStartBlock,
            uint256 currentEndBlock,
            uint256 nextIndex,
            uint256 nextStartBlock,
            uint256 nextEndBlock
        )
    {
        currentIndex = IStaderOracle(staderConfig.getStaderOracle()).getCurrentRewardsIndex();
        (currentStartBlock, currentEndBlock) = getRewardCycleDetails(currentIndex);
        nextIndex = currentIndex + 1;
        (nextStartBlock, nextEndBlock) = getRewardCycleDetails(nextIndex);
    }

    /// @param _index reward cycle index for which details is required
    function getRewardCycleDetails(uint256 _index) public view returns (uint256 _startBlock, uint256 _endBlock) {
        if (_index == 0) {
            revert InvalidCycleIndex();
        }
        uint256 cycleDuration = staderConfig.getSocializingPoolCycleDuration();
        _startBlock = initialBlock + ((_index - 1) * cycleDuration);
        _endBlock = _startBlock + cycleDuration - 1;
    }
}<|MERGE_RESOLUTION|>--- conflicted
+++ resolved
@@ -36,12 +36,8 @@
         _disableInitializers();
     }
 
-<<<<<<< HEAD
     function initialize(address _admin, address _staderConfig) public initializer {
         UtilLib.checkNonZeroAddress(_admin);
-=======
-    function initialize(address _staderConfig) external initializer {
->>>>>>> 85fd1e5c
         UtilLib.checkNonZeroAddress(_staderConfig);
 
         __AccessControl_init();
@@ -117,7 +113,7 @@
         (uint256 totalAmountSD, uint256 totalAmountETH) = _claim(_index, operator, _amountSD, _amountETH, _merkleProof);
 
         uint8 poolId = IPoolFactory(staderConfig.getPoolFactory()).getOperatorPoolId(operator);
-        address operatorRewardsAddr = getNodeRecipient(operator, poolId);
+        address operatorRewardsAddr = _getNodeRecipient(operator, poolId);
 
         bool success;
         if (totalAmountETH > 0) {
@@ -136,47 +132,6 @@
         }
 
         emit OperatorRewardsClaimed(operatorRewardsAddr, totalAmountETH, totalAmountSD);
-    }
-
-    function _claim(
-        uint256[] calldata _index,
-        address _operator,
-        uint256[] calldata _amountSD,
-        uint256[] calldata _amountETH,
-        bytes32[][] calldata _merkleProof
-    ) internal returns (uint256 _totalAmountSD, uint256 _totalAmountETH) {
-        for (uint256 i = 0; i < _index.length; i++) {
-            if (_amountSD[i] == 0 && _amountETH[i] == 0) {
-                revert InvalidAmount();
-            }
-            if (claimedRewards[_operator][_index[i]]) {
-                revert RewardAlreadyClaimed(_operator, _index[i]);
-            }
-
-            _totalAmountSD += _amountSD[i];
-            _totalAmountETH += _amountETH[i];
-            claimedRewards[_operator][_index[i]] = true;
-
-            if (!verifyProof(_index[i], _operator, _amountSD[i], _amountETH[i], _merkleProof[i])) {
-                revert InvalidProof(_index[i], _operator);
-            }
-        }
-    }
-
-    function verifyProof(
-        uint256 _index,
-        address _operator,
-        uint256 _amountSD,
-        uint256 _amountETH,
-        bytes32[] calldata _merkleProof
-    ) internal view returns (bool) {
-        bytes32 merkleRoot = IStaderOracle(staderConfig.getStaderOracle()).socializingRewardsMerkleRoot(_index);
-        bytes32 node = keccak256(abi.encodePacked(_operator, _amountSD, _amountETH));
-        return MerkleProofUpgradeable.verify(_merkleProof, merkleRoot, node);
-    }
-
-    function getNodeRecipient(address _operator, uint8 _poolId) internal view returns (address) {
-        return UtilLib.getNodeRecipientAddressByOperator(_poolId, _operator, staderConfig);
     }
 
     // SETTERS
@@ -216,4 +171,45 @@
         _startBlock = initialBlock + ((_index - 1) * cycleDuration);
         _endBlock = _startBlock + cycleDuration - 1;
     }
+
+    function _claim(
+        uint256[] calldata _index,
+        address _operator,
+        uint256[] calldata _amountSD,
+        uint256[] calldata _amountETH,
+        bytes32[][] calldata _merkleProof
+    ) internal returns (uint256 _totalAmountSD, uint256 _totalAmountETH) {
+        for (uint256 i = 0; i < _index.length; i++) {
+            if (_amountSD[i] == 0 && _amountETH[i] == 0) {
+                revert InvalidAmount();
+            }
+            if (claimedRewards[_operator][_index[i]]) {
+                revert RewardAlreadyClaimed(_operator, _index[i]);
+            }
+
+            _totalAmountSD += _amountSD[i];
+            _totalAmountETH += _amountETH[i];
+            claimedRewards[_operator][_index[i]] = true;
+
+            if (!_verifyProof(_index[i], _operator, _amountSD[i], _amountETH[i], _merkleProof[i])) {
+                revert InvalidProof(_index[i], _operator);
+            }
+        }
+    }
+
+    function _verifyProof(
+        uint256 _index,
+        address _operator,
+        uint256 _amountSD,
+        uint256 _amountETH,
+        bytes32[] calldata _merkleProof
+    ) internal view returns (bool) {
+        bytes32 merkleRoot = IStaderOracle(staderConfig.getStaderOracle()).socializingRewardsMerkleRoot(_index);
+        bytes32 node = keccak256(abi.encodePacked(_operator, _amountSD, _amountETH));
+        return MerkleProofUpgradeable.verify(_merkleProof, merkleRoot, node);
+    }
+
+    function _getNodeRecipient(address _operator, uint8 _poolId) internal view returns (address) {
+        return UtilLib.getNodeRecipientAddressByOperator(_poolId, _operator, staderConfig);
+    }
 }