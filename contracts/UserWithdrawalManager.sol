// SPDX-License-Identifier: MIT
pragma solidity ^0.8.16;

import './library/Address.sol';

import './ETHx.sol';
import './interfaces/IStaderConfig.sol';
import './interfaces/IStaderStakePoolManager.sol';
import './interfaces/IUserWithdrawalManager.sol';

import '@openzeppelin/contracts-upgradeable/access/AccessControlUpgradeable.sol';
import '@openzeppelin/contracts-upgradeable/security/PausableUpgradeable.sol';
import '@openzeppelin/contracts-upgradeable/security/ReentrancyGuardUpgradeable.sol';

contract UserWithdrawalManager is
    IUserWithdrawalManager,
    Initializable,
    AccessControlUpgradeable,
    PausableUpgradeable,
    ReentrancyGuardUpgradeable
{
    bool public override slashingMode; //TODO sanjay read this from stader oracle contract

    IStaderConfig public staderConfig;
    uint256 public override nextRequestIdToFinalize;
    uint256 public override nextRequestId;
    uint256 public override finalizationBatchLimit;
    uint256 public override ethRequestedForWithdraw;
    //upper cap on user non redeemed withdraw request count
    uint256 public override maxNonRedeemedUserRequestCount;

    bytes32 public constant override USER_WITHDRAWAL_MANAGER_ADMIN = keccak256('USER_WITHDRAWAL_MANAGER_ADMIN');

    /// @notice user withdrawal requests
    mapping(uint256 => UserWithdrawInfo) public override userWithdrawRequests;

    //TODO sanjay cap the size of array
    //TODO sanjay delete entry once redeemed
    mapping(address => uint256[]) public override requestIdsByUserAddress;

    /// @notice structure representing a user request for withdrawal.
    struct UserWithdrawInfo {
        address payable owner; // address that can claim eth on behalf of this request
        uint256 ethXAmount; //amount of ethX share locked for withdrawal
        uint256 ethExpected; //eth requested according to given share and exchangeRate
        uint256 ethFinalized; // final eth for claiming according to finalize exchange rate
    }

    function initialize(address _staderConfig) external initializer {
        Address.checkNonZeroAddress(_staderConfig);
        __AccessControl_init_unchained();
        __Pausable_init();
        __ReentrancyGuard_init();
        staderConfig = IStaderConfig(_staderConfig);
        nextRequestIdToFinalize = 1;
        nextRequestId = 1;
        finalizationBatchLimit = 50;
        maxNonRedeemedUserRequestCount = 1000;
<<<<<<< HEAD
        _grantRole(DEFAULT_ADMIN_ROLE, staderConfig.getMultiSigAdmin());
=======
        _grantRole(DEFAULT_ADMIN_ROLE, staderConfig.getAdmin());
>>>>>>> 6f3b281a
    }

    receive() external payable {
        emit ReceivedETH(msg.value);
    }

    /**
     * @notice update the finalizationBatchLimit value
     * @dev only admin of this contract can call
     * @param _finalizationBatchLimit value of finalizationBatchLimit
     */
    function updateFinalizationBatchLimit(uint256 _finalizationBatchLimit)
        external
        override
        onlyRole(USER_WITHDRAWAL_MANAGER_ADMIN)
    {
        finalizationBatchLimit = _finalizationBatchLimit;
        emit UpdatedFinalizationBatchLimit(_finalizationBatchLimit);
    }

    //update the address of staderConfig
<<<<<<< HEAD
    function updateStaderConfig(address _staderConfig) external onlyRole(USER_WITHDRAWAL_MANAGER_ADMIN) {
=======
    function updateStaderConfig(address _staderConfig) external onlyRole(DEFAULT_ADMIN_ROLE) {
>>>>>>> 6f3b281a
        Address.checkNonZeroAddress(_staderConfig);
        staderConfig = IStaderConfig(_staderConfig);
    }

    /**
     * @notice put a withdrawal request
     * @param _ethXAmount amount of ethX shares to withdraw
     * @param _owner owner of withdraw request to redeem
     */
    function withdraw(uint256 _ethXAmount, address _owner) external override whenNotPaused returns (uint256) {
        if (_owner == address(0)) revert ZeroAddressReceived();
        uint256 assets = IStaderStakePoolManager(staderConfig.getStakePoolManager()).previewWithdraw(_ethXAmount);
        if (assets < staderConfig.getMinWithdrawAmount() || assets > staderConfig.getMaxWithdrawAmount())
            revert InvalidWithdrawAmount();
        if (requestIdsByUserAddress[msg.sender].length + 1 > maxNonRedeemedUserRequestCount)
            revert MaxLimitOnWithdrawRequestCountReached();
        //TODO sanjay user safeTransfer
        if (!ETHx(staderConfig.getETHxToken()).transferFrom(msg.sender, (address(this)), _ethXAmount))
            revert TokenTransferFailed();
        ethRequestedForWithdraw += assets;
        userWithdrawRequests[nextRequestId] = UserWithdrawInfo(payable(_owner), _ethXAmount, assets, 0);
        requestIdsByUserAddress[_owner].push(nextRequestId);
        emit WithdrawRequestReceived(msg.sender, _owner, nextRequestId, _ethXAmount, assets);
        nextRequestId++;
        return nextRequestId - 1;
    }

    /**
     * @notice finalize user requests
     * @dev when slashing mode, only process and don't finalize
     */
    function finalizeUserWithdrawalRequest() external override whenNotPaused {
        //TODO sanjay read from index file
        if (slashingMode) revert ProtocolInSlashingMode();
        address poolManager = staderConfig.getStakePoolManager();
        uint256 DECIMALS = staderConfig.getDecimals();
        uint256 exchangeRate = IStaderStakePoolManager(poolManager).getExchangeRate();
        if (exchangeRate == 0) revert ProtocolNotHealthy();

        uint256 maxRequestIdToFinalize = _min(nextRequestId, nextRequestIdToFinalize + finalizationBatchLimit) - 1;
        uint256 lockedEthXToBurn;
        uint256 ethToSendToFinalizeRequest;
        uint256 requestId;
        uint256 pooledETH = IStaderStakePoolManager(poolManager).depositedPooledETH();
        for (requestId = nextRequestIdToFinalize; requestId <= maxRequestIdToFinalize; requestId++) {
            uint256 requiredEth = userWithdrawRequests[requestId].ethExpected;
            uint256 lockedEthX = userWithdrawRequests[requestId].ethXAmount;
            uint256 minEThRequiredToFinalizeRequest = _min(requiredEth, (lockedEthX * exchangeRate) / DECIMALS);
            if (ethToSendToFinalizeRequest + minEThRequiredToFinalizeRequest > pooledETH) {
                requestId -= 1;
                break;
            }
            userWithdrawRequests[requestId].ethFinalized = minEThRequiredToFinalizeRequest;
            ethRequestedForWithdraw -= requiredEth;
            lockedEthXToBurn += lockedEthX;
            ethToSendToFinalizeRequest += minEThRequiredToFinalizeRequest;
        }
        if (requestId >= nextRequestIdToFinalize) {
            ETHx(staderConfig.getETHxToken()).burnFrom(address(this), lockedEthXToBurn);
            nextRequestIdToFinalize = requestId + 1;
            IStaderStakePoolManager(poolManager).transferETHToUserWithdrawManager(ethToSendToFinalizeRequest);
        }
    }

    /**
     * @notice transfer the eth of finalized request to recipient and delete the request
     * @param _requestId request id to redeem
     */
    //TODO only allow owner/recipient to redeem
    function redeem(uint256 _requestId) external override {
        if (_requestId >= nextRequestIdToFinalize) revert requestIdNotFinalized(_requestId);
        UserWithdrawInfo memory userRequest = userWithdrawRequests[_requestId];
        if (msg.sender != userRequest.owner) revert CallerNotAuthorizedToRedeem();
        // below is a default entry as no userRequest will be found for a redeemed request.
        if (userRequest.ethExpected == 0) revert RequestAlreadyRedeemed(_requestId);
        uint256 etherToTransfer = userRequest.ethFinalized;
        _deleteRequestId(_requestId, userRequest.owner);
        _sendValue(userRequest.owner, etherToTransfer);
        emit RequestRedeemed(msg.sender, userRequest.owner, etherToTransfer);
    }

    /**
     * @dev Triggers stopped state.
     * should not be paused
     */
    function pause() external onlyRole(USER_WITHDRAWAL_MANAGER_ADMIN) {
        _pause();
    }

    /**
     * @dev Returns to normal state.
     * should not be paused
     */
    function unpause() external onlyRole(USER_WITHDRAWAL_MANAGER_ADMIN) {
        _unpause();
    }

    function _min(uint256 a, uint256 b) internal pure returns (uint256) {
        return a < b ? a : b;
    }

    // delete entry from userWithdrawRequests mapping and in requestIdsByUserAddress mapping
    function _deleteRequestId(uint256 _requestId, address _owner) internal {
        delete (userWithdrawRequests[_requestId]);
        uint256 userRequestCount = requestIdsByUserAddress[_owner].length;
        for (uint256 i = 0; i < userRequestCount; i++) {
            //TODO check if we can define `requestIdsByUserAddress[_owner]` as a variable
            if (_requestId == requestIdsByUserAddress[_owner][i]) {
                requestIdsByUserAddress[_owner][i] = requestIdsByUserAddress[_owner][userRequestCount - 1];
                requestIdsByUserAddress[_owner].pop();
                return;
            }
        }
        revert CannotFindRequestId();
    }

    function _sendValue(address payable recipient, uint256 amount) internal {
        if (address(this).balance < amount) revert InSufficientBalance();

        //slither-disable-next-line arbitrary-send-eth
        (bool success, ) = recipient.call{value: amount}('');
        if (!success) revert TransferFailed();
    }
}<|MERGE_RESOLUTION|>--- conflicted
+++ resolved
@@ -56,11 +56,7 @@
         nextRequestId = 1;
         finalizationBatchLimit = 50;
         maxNonRedeemedUserRequestCount = 1000;
-<<<<<<< HEAD
-        _grantRole(DEFAULT_ADMIN_ROLE, staderConfig.getMultiSigAdmin());
-=======
         _grantRole(DEFAULT_ADMIN_ROLE, staderConfig.getAdmin());
->>>>>>> 6f3b281a
     }
 
     receive() external payable {
@@ -82,11 +78,7 @@
     }
 
     //update the address of staderConfig
-<<<<<<< HEAD
-    function updateStaderConfig(address _staderConfig) external onlyRole(USER_WITHDRAWAL_MANAGER_ADMIN) {
-=======
     function updateStaderConfig(address _staderConfig) external onlyRole(DEFAULT_ADMIN_ROLE) {
->>>>>>> 6f3b281a
         Address.checkNonZeroAddress(_staderConfig);
         staderConfig = IStaderConfig(_staderConfig);
     }
