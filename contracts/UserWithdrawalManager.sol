// SPDX-License-Identifier: MIT
pragma solidity ^0.8.16;

import './library/AddressLib.sol';

import './ETHx.sol';
import './interfaces/IStaderConfig.sol';
import './interfaces/IStaderOracle.sol';
import './interfaces/IStaderStakePoolManager.sol';
import './interfaces/IUserWithdrawalManager.sol';

import '@openzeppelin/contracts/utils/math/Math.sol';
import '@openzeppelin/contracts-upgradeable/access/AccessControlUpgradeable.sol';
import '@openzeppelin/contracts-upgradeable/security/PausableUpgradeable.sol';
import '@openzeppelin/contracts-upgradeable/security/ReentrancyGuardUpgradeable.sol';
import '@openzeppelin/contracts/token/ERC20/utils/SafeERC20.sol';

contract UserWithdrawalManager is
    IUserWithdrawalManager,
    Initializable,
    AccessControlUpgradeable,
    PausableUpgradeable,
    ReentrancyGuardUpgradeable
{
    using SafeERC20 for IERC20;
    using Math for uint256;
    IStaderConfig public staderConfig;
    uint256 public override nextRequestIdToFinalize;
    uint256 public override nextRequestId;
    uint256 public override finalizationBatchLimit;
    uint256 public override ethRequestedForWithdraw;
    //upper cap on user non redeemed withdraw request count
    uint256 public override maxNonRedeemedUserRequestCount;

    bytes32 public constant override USER_WITHDRAWAL_MANAGER_ADMIN = keccak256('USER_WITHDRAWAL_MANAGER_ADMIN');

    /// @notice user withdrawal requests
    mapping(uint256 => UserWithdrawInfo) public override userWithdrawRequests;

    mapping(address => uint256[]) public override requestIdsByUserAddress;

    /// @notice structure representing a user request for withdrawal.
    struct UserWithdrawInfo {
        address payable owner; // address that can claim eth on behalf of this request
        uint256 ethXAmount; //amount of ethX share locked for withdrawal
        uint256 ethExpected; //eth requested according to given share and exchangeRate
        uint256 ethFinalized; // final eth for claiming according to finalize exchange rate
        uint256 requestTime; // timestamp of withdraw request
    }

    /// @custom:oz-upgrades-unsafe-allow constructor
    constructor() {
        _disableInitializers();
    }

    function initialize(address _staderConfig) external initializer {
        AddressLib.checkNonZeroAddress(_staderConfig);
        __AccessControl_init_unchained();
        __Pausable_init();
        __ReentrancyGuard_init();
        staderConfig = IStaderConfig(_staderConfig);
        nextRequestIdToFinalize = 1;
        nextRequestId = 1;
        finalizationBatchLimit = 50;
        maxNonRedeemedUserRequestCount = 1000;
        _grantRole(DEFAULT_ADMIN_ROLE, staderConfig.getAdmin());
    }

    receive() external payable {
        emit ReceivedETH(msg.value);
    }

    /**
     * @notice update the finalizationBatchLimit value
     * @dev only admin of this contract can call
     * @param _finalizationBatchLimit value of finalizationBatchLimit
     */
    function updateFinalizationBatchLimit(uint256 _finalizationBatchLimit)
        external
        override
        onlyRole(USER_WITHDRAWAL_MANAGER_ADMIN)
    {
        finalizationBatchLimit = _finalizationBatchLimit;
        emit UpdatedFinalizationBatchLimit(_finalizationBatchLimit);
    }

    //update the address of staderConfig
    function updateStaderConfig(address _staderConfig) external onlyRole(DEFAULT_ADMIN_ROLE) {
        AddressLib.checkNonZeroAddress(_staderConfig);
        staderConfig = IStaderConfig(_staderConfig);
        emit UpdatedStaderConfig(_staderConfig);
    }

    /**
     * @notice put a withdrawal request
     * @param _ethXAmount amount of ethX shares to withdraw
     * @param _owner owner of withdraw request to redeem
     */
    function withdraw(uint256 _ethXAmount, address _owner) external override whenNotPaused returns (uint256) {
        if (_owner == address(0)) revert ZeroAddressReceived();
        uint256 assets = IStaderStakePoolManager(staderConfig.getStakePoolManager()).previewWithdraw(_ethXAmount);
        if (assets < staderConfig.getMinWithdrawAmount() || assets > staderConfig.getMaxWithdrawAmount()) {
            revert InvalidWithdrawAmount();
        }
        if (requestIdsByUserAddress[msg.sender].length + 1 > maxNonRedeemedUserRequestCount) {
            revert MaxLimitOnWithdrawRequestCountReached();
<<<<<<< HEAD

        IERC20(staderConfig.getETHxToken()).safeTransferFrom(msg.sender, (address(this)), _ethXAmount);
=======
        }
        //TODO sanjay user safeTransfer, can not use only way is to make ETHx token upgradable
        if (!ETHx(staderConfig.getETHxToken()).transferFrom(msg.sender, (address(this)), _ethXAmount)) {
            revert TokenTransferFailed();
        }
>>>>>>> bf4ace86
        ethRequestedForWithdraw += assets;
        userWithdrawRequests[nextRequestId] = UserWithdrawInfo(
            payable(_owner),
            _ethXAmount,
            assets,
            0,
            block.timestamp
        );
        requestIdsByUserAddress[_owner].push(nextRequestId);
        emit WithdrawRequestReceived(msg.sender, _owner, nextRequestId, _ethXAmount, assets);
        nextRequestId++;
        return nextRequestId - 1;
    }

    /**
     * @notice finalize user requests
     * @dev check for safeMode to finalizeRequest
     */
    function finalizeUserWithdrawalRequest() external override whenNotPaused {
        if (IStaderOracle(staderConfig.getStaderOracle()).safeMode()) {
            revert UnsupportedOperationInSafeMode();
        }
        address poolManager = staderConfig.getStakePoolManager();
        uint256 DECIMALS = staderConfig.getDecimals();
        uint256 exchangeRate = IStaderStakePoolManager(poolManager).getExchangeRate();
        if (exchangeRate == 0) {
            revert ProtocolNotHealthy();
        }

        uint256 maxRequestIdToFinalize = Math.min(nextRequestId, nextRequestIdToFinalize + finalizationBatchLimit) - 1;
        uint256 lockedEthXToBurn;
        uint256 ethToSendToFinalizeRequest;
        uint256 requestId;
        uint256 pooledETH = IStaderStakePoolManager(poolManager).depositedPooledETH();
        for (requestId = nextRequestIdToFinalize; requestId <= maxRequestIdToFinalize; requestId++) {
            UserWithdrawInfo memory userWithdrawInfo = userWithdrawRequests[requestId];
            uint256 requiredEth = userWithdrawInfo.ethExpected;
            uint256 lockedEthX = userWithdrawInfo.ethXAmount;
            uint256 minEThRequiredToFinalizeRequest = Math.min(requiredEth, (lockedEthX * exchangeRate) / DECIMALS);
            if (
                (ethToSendToFinalizeRequest + minEThRequiredToFinalizeRequest > pooledETH) ||
                (userWithdrawInfo.requestTime + staderConfig.getMinDelayToFinalizeWithdrawRequest() > block.timestamp)
            ) {
                requestId -= 1;
                break;
            }
            userWithdrawRequests[requestId].ethFinalized = minEThRequiredToFinalizeRequest;
            ethRequestedForWithdraw -= requiredEth;
            lockedEthXToBurn += lockedEthX;
            ethToSendToFinalizeRequest += minEThRequiredToFinalizeRequest;
        }
        if (requestId >= nextRequestIdToFinalize) {
            ETHx(staderConfig.getETHxToken()).burnFrom(address(this), lockedEthXToBurn);
            nextRequestIdToFinalize = requestId + 1;
            IStaderStakePoolManager(poolManager).transferETHToUserWithdrawManager(ethToSendToFinalizeRequest);
            emit FinalizedWithdrawRequest(requestId);
        }
    }

    /**
     * @notice transfer the eth of finalized request to recipient and delete the request
     * @param _requestId request id to redeem
     */
    function redeem(uint256 _requestId) external override {
        if (_requestId >= nextRequestIdToFinalize) {
            revert requestIdNotFinalized(_requestId);
        }
        UserWithdrawInfo memory userRequest = userWithdrawRequests[_requestId];
        if (msg.sender != userRequest.owner) {
            revert CallerNotAuthorizedToRedeem();
        }
        // below is a default entry as no userRequest will be found for a redeemed request.
        if (userRequest.ethExpected == 0) {
            revert RequestAlreadyRedeemed(_requestId);
        }
        uint256 etherToTransfer = userRequest.ethFinalized;
        _deleteRequestId(_requestId, userRequest.owner);
        _sendValue(userRequest.owner, etherToTransfer);
        emit RequestRedeemed(msg.sender, userRequest.owner, etherToTransfer);
    }

    /**
     * @dev Triggers stopped state.
     * should not be paused
     */
    function pause() external onlyRole(USER_WITHDRAWAL_MANAGER_ADMIN) {
        _pause();
    }

    /**
     * @dev Returns to normal state.
     * should not be paused
     */
    function unpause() external onlyRole(USER_WITHDRAWAL_MANAGER_ADMIN) {
        _unpause();
    }

    // delete entry from userWithdrawRequests mapping and in requestIdsByUserAddress mapping
    function _deleteRequestId(uint256 _requestId, address _owner) internal {
        delete (userWithdrawRequests[_requestId]);
        uint256 userRequestCount = requestIdsByUserAddress[_owner].length;
        uint256[] storage requestIds = requestIdsByUserAddress[_owner];
        for (uint256 i = 0; i < userRequestCount; i++) {
            if (_requestId == requestIds[i]) {
                requestIds[i] = requestIds[userRequestCount - 1];
                requestIds.pop();
                return;
            }
        }
        revert CannotFindRequestId();
    }

    function _sendValue(address payable _recipient, uint256 _amount) internal {
        if (address(this).balance < _amount) {
            revert InSufficientBalance();
        }

        //slither-disable-next-line arbitrary-send-eth
        (bool success, ) = _recipient.call{value: _amount}('');
        if (!success) {
            revert TransferFailed();
        }
    }
}<|MERGE_RESOLUTION|>--- conflicted
+++ resolved
@@ -104,16 +104,8 @@
         }
         if (requestIdsByUserAddress[msg.sender].length + 1 > maxNonRedeemedUserRequestCount) {
             revert MaxLimitOnWithdrawRequestCountReached();
-<<<<<<< HEAD
-
+        }
         IERC20(staderConfig.getETHxToken()).safeTransferFrom(msg.sender, (address(this)), _ethXAmount);
-=======
-        }
-        //TODO sanjay user safeTransfer, can not use only way is to make ETHx token upgradable
-        if (!ETHx(staderConfig.getETHxToken()).transferFrom(msg.sender, (address(this)), _ethXAmount)) {
-            revert TokenTransferFailed();
-        }
->>>>>>> bf4ace86
         ethRequestedForWithdraw += assets;
         userWithdrawRequests[nextRequestId] = UserWithdrawInfo(
             payable(_owner),
