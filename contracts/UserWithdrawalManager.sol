// SPDX-License-Identifier: MIT
pragma solidity ^0.8.16;

import './library/UtilLib.sol';

import './ETHx.sol';
import './interfaces/IStaderConfig.sol';
import './interfaces/IStaderOracle.sol';
import './interfaces/IStaderStakePoolManager.sol';
import './interfaces/IUserWithdrawalManager.sol';

import '@openzeppelin/contracts/utils/math/Math.sol';
import '@openzeppelin/contracts-upgradeable/access/AccessControlUpgradeable.sol';
import '@openzeppelin/contracts-upgradeable/security/PausableUpgradeable.sol';
import '@openzeppelin/contracts-upgradeable/security/ReentrancyGuardUpgradeable.sol';

contract UserWithdrawalManager is
    IUserWithdrawalManager,
    Initializable,
    AccessControlUpgradeable,
    PausableUpgradeable,
    ReentrancyGuardUpgradeable
{
    using Math for uint256;
    IStaderConfig public staderConfig;
    uint256 public override nextRequestIdToFinalize;
    uint256 public override nextRequestId;
    uint256 public override finalizationBatchLimit;
    uint256 public override ethRequestedForWithdraw;
    //upper cap on user non redeemed withdraw request count
    uint256 public override maxNonRedeemedUserRequestCount;

    /// @notice user withdrawal requests
    mapping(uint256 => UserWithdrawInfo) public override userWithdrawRequests;

    mapping(address => uint256[]) public override requestIdsByUserAddress;

    /// @notice structure representing a user request for withdrawal.
    struct UserWithdrawInfo {
        address payable owner; // address that can claim eth on behalf of this request
        uint256 ethXAmount; //amount of ethX share locked for withdrawal
        uint256 ethExpected; //eth requested according to given share and exchangeRate
        uint256 ethFinalized; // final eth for claiming according to finalize exchange rate
        uint256 requestTime; // timestamp of withdraw request
    }

    /// @custom:oz-upgrades-unsafe-allow constructor
    constructor() {
        _disableInitializers();
    }

<<<<<<< HEAD
    function initialize(address _admin, address _staderConfig) public initializer {
        UtilLib.checkNonZeroAddress(_admin);
=======
    function initialize(address _staderConfig) external initializer {
>>>>>>> 85fd1e5c
        UtilLib.checkNonZeroAddress(_staderConfig);
        __AccessControl_init_unchained();
        __Pausable_init();
        __ReentrancyGuard_init();
        staderConfig = IStaderConfig(_staderConfig);
        nextRequestIdToFinalize = 1;
        nextRequestId = 1;
        finalizationBatchLimit = 50;
        maxNonRedeemedUserRequestCount = 1000;
        _grantRole(DEFAULT_ADMIN_ROLE, _admin);
    }

    receive() external payable {
        emit ReceivedETH(msg.value);
    }

    /**
     * @notice update the finalizationBatchLimit value
     * @dev only admin of this contract can call
     * @param _finalizationBatchLimit value of finalizationBatchLimit
     */
    function updateFinalizationBatchLimit(uint256 _finalizationBatchLimit) external override {
        UtilLib.onlyManagerRole(msg.sender, staderConfig);
        finalizationBatchLimit = _finalizationBatchLimit;
        emit UpdatedFinalizationBatchLimit(_finalizationBatchLimit);
    }

    //update the address of staderConfig
    function updateStaderConfig(address _staderConfig) external onlyRole(DEFAULT_ADMIN_ROLE) {
        UtilLib.checkNonZeroAddress(_staderConfig);
        staderConfig = IStaderConfig(_staderConfig);
        emit UpdatedStaderConfig(_staderConfig);
    }

    /**
     * @notice put a withdrawal request
     * @param _ethXAmount amount of ethX shares to withdraw
     * @param _owner owner of withdraw request to redeem
     */
    function requestWithdraw(uint256 _ethXAmount, address _owner) external override whenNotPaused returns (uint256) {
        if (_owner == address(0)) revert ZeroAddressReceived();
        uint256 assets = IStaderStakePoolManager(staderConfig.getStakePoolManager()).previewWithdraw(_ethXAmount);
        if (assets < staderConfig.getMinWithdrawAmount() || assets > staderConfig.getMaxWithdrawAmount()) {
            revert InvalidWithdrawAmount();
        }
        if (requestIdsByUserAddress[msg.sender].length + 1 > maxNonRedeemedUserRequestCount) {
            revert MaxLimitOnWithdrawRequestCountReached();
        }
        if (!ETHx(staderConfig.getETHxToken()).transferFrom(msg.sender, (address(this)), _ethXAmount)) {
            revert ETHTransferFailed();
        }
        ethRequestedForWithdraw += assets;
        userWithdrawRequests[nextRequestId] = UserWithdrawInfo(
            payable(_owner),
            _ethXAmount,
            assets,
            0,
            block.timestamp
        );
        requestIdsByUserAddress[_owner].push(nextRequestId);
        emit WithdrawRequestReceived(msg.sender, _owner, nextRequestId, _ethXAmount, assets);
        nextRequestId++;
        return nextRequestId - 1;
    }

    /**
     * @notice finalize user requests
     * @dev check for safeMode to finalizeRequest
     */
    function finalizeUserWithdrawalRequest() external override whenNotPaused {
        if (IStaderOracle(staderConfig.getStaderOracle()).safeMode()) {
            revert UnsupportedOperationInSafeMode();
        }
        address poolManager = staderConfig.getStakePoolManager();
        uint256 DECIMALS = staderConfig.getDecimals();
        uint256 exchangeRate = IStaderStakePoolManager(poolManager).getExchangeRate();
        if (exchangeRate == 0) {
            revert ProtocolNotHealthy();
        }

        uint256 maxRequestIdToFinalize = Math.min(nextRequestId, nextRequestIdToFinalize + finalizationBatchLimit) - 1;
        uint256 lockedEthXToBurn;
        uint256 ethToSendToFinalizeRequest;
        uint256 requestId;
        uint256 pooledETH = IStaderStakePoolManager(poolManager).depositedPooledETH();
        for (requestId = nextRequestIdToFinalize; requestId <= maxRequestIdToFinalize; requestId++) {
            UserWithdrawInfo memory userWithdrawInfo = userWithdrawRequests[requestId];
            uint256 requiredEth = userWithdrawInfo.ethExpected;
            uint256 lockedEthX = userWithdrawInfo.ethXAmount;
            uint256 minEThRequiredToFinalizeRequest = Math.min(requiredEth, (lockedEthX * exchangeRate) / DECIMALS);
            if (
                (ethToSendToFinalizeRequest + minEThRequiredToFinalizeRequest > pooledETH) ||
                (userWithdrawInfo.requestTime + staderConfig.getMinDelayToFinalizeWithdrawRequest() > block.timestamp)
            ) {
                requestId -= 1;
                break;
            }
            userWithdrawRequests[requestId].ethFinalized = minEThRequiredToFinalizeRequest;
            ethRequestedForWithdraw -= requiredEth;
            lockedEthXToBurn += lockedEthX;
            ethToSendToFinalizeRequest += minEThRequiredToFinalizeRequest;
        }
        if (requestId >= nextRequestIdToFinalize) {
            ETHx(staderConfig.getETHxToken()).burnFrom(address(this), lockedEthXToBurn);
            nextRequestIdToFinalize = requestId + 1;
            IStaderStakePoolManager(poolManager).transferETHToUserWithdrawManager(ethToSendToFinalizeRequest);
            emit FinalizedWithdrawRequest(requestId);
        }
    }

    /**
     * @notice transfer the eth of finalized request to recipient and delete the request
     * @param _requestId request id to redeem
     */
    function claim(uint256 _requestId) external override {
        if (_requestId >= nextRequestIdToFinalize) {
            revert requestIdNotFinalized(_requestId);
        }
        UserWithdrawInfo memory userRequest = userWithdrawRequests[_requestId];
        if (msg.sender != userRequest.owner) {
            revert CallerNotAuthorizedToRedeem();
        }
        // below is a default entry as no userRequest will be found for a redeemed request.
        if (userRequest.ethExpected == 0) {
            revert RequestAlreadyRedeemed(_requestId);
        }
        uint256 etherToTransfer = userRequest.ethFinalized;
        deleteRequestId(_requestId, userRequest.owner);
        sendValue(userRequest.owner, etherToTransfer);
        emit RequestRedeemed(msg.sender, userRequest.owner, etherToTransfer);
    }

    /**
     * @dev Triggers stopped state.
     * should not be paused
     */
    function pause() external {
        UtilLib.onlyManagerRole(msg.sender, staderConfig);
        _pause();
    }

    /**
     * @dev Returns to normal state.
     * should not be paused
     */
    function unpause() external onlyRole(DEFAULT_ADMIN_ROLE) {
        _unpause();
    }

    // delete entry from userWithdrawRequests mapping and in requestIdsByUserAddress mapping
    function deleteRequestId(uint256 _requestId, address _owner) internal {
        delete (userWithdrawRequests[_requestId]);
        uint256 userRequestCount = requestIdsByUserAddress[_owner].length;
        uint256[] storage requestIds = requestIdsByUserAddress[_owner];
        for (uint256 i = 0; i < userRequestCount; i++) {
            if (_requestId == requestIds[i]) {
                requestIds[i] = requestIds[userRequestCount - 1];
                requestIds.pop();
                return;
            }
        }
        revert CannotFindRequestId();
    }

    function sendValue(address payable _recipient, uint256 _amount) internal {
        if (address(this).balance < _amount) {
            revert InSufficientBalance();
        }

        //slither-disable-next-line arbitrary-send-eth
        (bool success, ) = _recipient.call{value: _amount}('');
        if (!success) {
            revert ETHTransferFailed();
        }
    }
}<|MERGE_RESOLUTION|>--- conflicted
+++ resolved
@@ -49,12 +49,8 @@
         _disableInitializers();
     }
 
-<<<<<<< HEAD
     function initialize(address _admin, address _staderConfig) public initializer {
         UtilLib.checkNonZeroAddress(_admin);
-=======
-    function initialize(address _staderConfig) external initializer {
->>>>>>> 85fd1e5c
         UtilLib.checkNonZeroAddress(_staderConfig);
         __AccessControl_init_unchained();
         __Pausable_init();
@@ -182,8 +178,8 @@
             revert RequestAlreadyRedeemed(_requestId);
         }
         uint256 etherToTransfer = userRequest.ethFinalized;
-        deleteRequestId(_requestId, userRequest.owner);
-        sendValue(userRequest.owner, etherToTransfer);
+        _deleteRequestId(_requestId, userRequest.owner);
+        _sendValue(userRequest.owner, etherToTransfer);
         emit RequestRedeemed(msg.sender, userRequest.owner, etherToTransfer);
     }
 
@@ -205,7 +201,7 @@
     }
 
     // delete entry from userWithdrawRequests mapping and in requestIdsByUserAddress mapping
-    function deleteRequestId(uint256 _requestId, address _owner) internal {
+    function _deleteRequestId(uint256 _requestId, address _owner) internal {
         delete (userWithdrawRequests[_requestId]);
         uint256 userRequestCount = requestIdsByUserAddress[_owner].length;
         uint256[] storage requestIds = requestIdsByUserAddress[_owner];
@@ -219,7 +215,7 @@
         revert CannotFindRequestId();
     }
 
-    function sendValue(address payable _recipient, uint256 _amount) internal {
+    function _sendValue(address payable _recipient, uint256 _amount) internal {
         if (address(this).balance < _amount) {
             revert InSufficientBalance();
         }
