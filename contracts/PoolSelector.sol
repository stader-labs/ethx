--- conflicted
+++ resolved
@@ -48,11 +48,7 @@
         poolTargets[1] = _permissionlessTarget;
         poolTargets[2] = _permissionedTarget;
 
-<<<<<<< HEAD
-        _grantRole(DEFAULT_ADMIN_ROLE, staderConfig.getMultiSigAdmin());
-=======
         _grantRole(DEFAULT_ADMIN_ROLE, staderConfig.getAdmin());
->>>>>>> 6f3b281a
     }
 
     /**
@@ -70,11 +66,7 @@
         returns (uint256[] memory selectedPoolCapacity)
     {
         address poolFactoryAddress = staderConfig.getPoolFactory();
-<<<<<<< HEAD
-        uint256 DEPOSIT_SIZE = staderConfig.getFullDepositOnBeaconChain();
-=======
         uint256 ETH_PER_NODE = staderConfig.getStakedEthPerNode();
->>>>>>> 6f3b281a
         uint8 poolCount = IPoolFactory(poolFactoryAddress).poolCount();
 
         uint256 depositedETh;
@@ -147,11 +139,7 @@
     }
 
     //update the address of staderConfig
-<<<<<<< HEAD
-    function updateStaderConfig(address _staderConfig) external onlyRole(POOL_SELECTOR_ADMIN) {
-=======
     function updateStaderConfig(address _staderConfig) external onlyRole(DEFAULT_ADMIN_ROLE) {
->>>>>>> 6f3b281a
         Address.checkNonZeroAddress(_staderConfig);
         staderConfig = IStaderConfig(_staderConfig);
     }
