--- conflicted
+++ resolved
@@ -54,7 +54,6 @@
         emit SDDeposited(operator, _sdAmount);
     }
 
-<<<<<<< HEAD
     /**
      * @dev sender should approve this contract for spending SD
      * @dev allows sender to deposit SD collateral on behalf of an operator
@@ -68,7 +67,8 @@
         operatorSDBalance[_operator] += _sdAmount;
 
         emit SDDeposited(_operator, _sdAmount);
-=======
+    }
+
     function depositUtilizedSD(address _operator, uint256 _sdAmount) external override {
         UtilLib.onlyStaderContract(msg.sender, staderConfig, staderConfig.SD_UTILITY_POOL());
 
@@ -87,7 +87,6 @@
         operatorSDBalance[operator] += sdAmount;
 
         emit ReducedUtilizedPosition(operator, sdAmount);
->>>>>>> 5ea300ab
     }
 
     /// @notice for operator to withdraw their sd collateral, which is over and above withdraw threshold
