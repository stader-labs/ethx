// SPDX-License-Identifier: MIT
pragma solidity ^0.8.16;

import './library/UtilLib.sol';

import '../contracts/interfaces/IPoolFactory.sol';
import '../contracts/interfaces/SDCollateral/ISDCollateral.sol';
import '../contracts/interfaces/SDCollateral/IAuction.sol';
import '../contracts/interfaces/IStaderOracle.sol';

import '@openzeppelin/contracts/utils/math/Math.sol';
import '@openzeppelin/contracts-upgradeable/security/PausableUpgradeable.sol';
import '@openzeppelin/contracts-upgradeable/access/AccessControlUpgradeable.sol';
import '@openzeppelin/contracts-upgradeable/security/ReentrancyGuardUpgradeable.sol';
import '@openzeppelin/contracts/token/ERC20/IERC20.sol';

contract SDCollateral is
    ISDCollateral,
    Initializable,
    AccessControlUpgradeable,
    PausableUpgradeable,
    ReentrancyGuardUpgradeable
{
    IStaderConfig public override staderConfig;
    uint256 public override totalSDCollateral;
    uint256 public override withdrawDelay; // in seconds
    mapping(uint8 => PoolThresholdInfo) public poolThresholdbyPoolId;
    mapping(address => uint256) public override operatorSDBalance;
    mapping(address => WithdrawRequestInfo) private withdrawReq;

    /// @custom:oz-upgrades-unsafe-allow constructor
    constructor() {
        _disableInitializers();
    }

<<<<<<< HEAD
    function initialize(address _admin, address _staderConfig) public initializer {
        UtilLib.checkNonZeroAddress(_admin);
=======
    function initialize(address _staderConfig) external initializer {
>>>>>>> 85fd1e5c
        UtilLib.checkNonZeroAddress(_staderConfig);

        __AccessControl_init();
        __Pausable_init();
        __ReentrancyGuard_init();

        staderConfig = IStaderConfig(_staderConfig);
        _grantRole(DEFAULT_ADMIN_ROLE, _admin);

        emit UpdatedStaderConfig(_staderConfig);
    }

    /**
     * @param _sdAmount SD Token Amount to Deposit
     * @dev sender should approve this contract for spending SD
     */
    function depositSDAsCollateral(uint256 _sdAmount) external override {
        address operator = msg.sender;

        totalSDCollateral += _sdAmount;
        operatorSDBalance[operator] += _sdAmount;

        // cannot use safeERC20 as this contract is an upgradeable contract
        if (!IERC20(staderConfig.getStaderToken()).transferFrom(operator, address(this), _sdAmount)) {
            revert SDTransferFailed();
        }

        emit SDDeposited(operator, _sdAmount);
    }

    /// @notice for operator to request withdraw of sd
    /// @dev it does not transfer sd tokens immediately
    /// operator should come back after withdrawal-delay time to claim
    /// this requested sd is subject to slashes
    function requestWithdraw(uint256 _requestedSD) external override {
        address operator = msg.sender;
        uint256 sdBalance = operatorSDBalance[operator] - withdrawReq[operator].totalSDWithdrawReqAmount;

        (uint8 poolId, , uint256 validatorCount) = getOperatorInfo(operator);
        PoolThresholdInfo storage poolThreshold = poolThresholdbyPoolId[poolId];

        uint256 sdWithdrawableThreshold = convertETHToSD(poolThreshold.withdrawThreshold * validatorCount);
        if (sdBalance < sdWithdrawableThreshold + _requestedSD) {
            revert InsufficientSDToWithdraw(sdBalance);
        }

        withdrawReq[operator].lastWithdrawReqTimestamp = block.timestamp;
        withdrawReq[operator].totalSDWithdrawReqAmount += _requestedSD;

        emit SDWithdrawRequested(operator, _requestedSD);
    }

    function claimWithdraw() external override {
        address operator = msg.sender;
        // requested sd is subject to slashing, hence sdToClaim = min(requestedSD, operatorSDBalance)
        uint256 requestedSD = Math.min(withdrawReq[operator].totalSDWithdrawReqAmount, operatorSDBalance[operator]);
        if (requestedSD == 0) {
            revert AlreadyClaimed();
        }
        if (block.timestamp < (withdrawReq[operator].lastWithdrawReqTimestamp + withdrawDelay)) {
            revert ClaimNotReady();
        }

        totalSDCollateral -= requestedSD;
        operatorSDBalance[operator] -= requestedSD;
        withdrawReq[operator].totalSDWithdrawReqAmount = 0;

        // cannot use safeERC20 as this contract is an upgradeable contract
        if (!IERC20(staderConfig.getStaderToken()).transfer(payable(operator), requestedSD)) {
            revert SDTransferFailed();
        }

        emit SDClaimed(operator, requestedSD);
    }

    /// @notice slashes one validator equi. SD amount
    /// @dev callable only by respective withdrawVaults
    /// @param _validatorId validator SD collateral to slash
<<<<<<< HEAD
    function slashValidatorSD(uint256 _validatorId, uint8 _poolId)
        external
        override
        onlyRole(MANAGER)
        returns (uint256 _sdSlashed)
    {
        address operator = UtilLib.getOperatorForValidSender(_poolId, _validatorId, msg.sender, staderConfig);
=======
    function slashValidatorSD(uint256 _validatorId, uint8 _poolId) external override returns (uint256 _sdSlashed) {
        address nodeRegistry = IPoolFactory(staderConfig.getPoolFactory()).getNodeRegistry(_poolId);
        (, , , , address withdrawVaultAddress, uint256 operatorId, , ) = INodeRegistry(nodeRegistry).validatorRegistry(
            _validatorId
        );
        (, , , , address operator) = INodeRegistry(nodeRegistry).operatorStructById(operatorId);

        if (msg.sender != withdrawVaultAddress) {
            revert InvalidExecutor();
        }

>>>>>>> 85fd1e5c
        PoolThresholdInfo storage poolThreshold = poolThresholdbyPoolId[_poolId];
        uint256 sdToSlash = convertETHToSD(poolThreshold.minThreshold);
        return slashSD(operator, sdToSlash);
    }

    /// @notice used to slash operator SD, incase of operator default
    /// @dev do provide SD approval to auction contract using `maxApproveSD()`
    /// @param _operator which operator SD collateral to slash
    /// @param _sdToSlash amount of SD to slash
    function slashSD(address _operator, uint256 _sdToSlash) internal returns (uint256 _sdSlashed) {
        uint256 sdBalance = operatorSDBalance[_operator];
        _sdSlashed = Math.min(_sdToSlash, sdBalance);
        operatorSDBalance[_operator] -= _sdSlashed;
        totalSDCollateral -= _sdSlashed;
        IAuction(staderConfig.getAuctionContract()).createLot(_sdSlashed);

        emit SDSlashed(_operator, staderConfig.getAuctionContract(), _sdToSlash);
    }

    /// @notice for max approval to auction contract for spending SD tokens
    /// @param spenderAddr contract to approve for spending SD
    function maxApproveSD(address spenderAddr) external override {
        UtilLib.onlyManagerRole(msg.sender, staderConfig);
        IERC20(staderConfig.getStaderToken()).approve(spenderAddr, type(uint256).max);
    }

    // SETTERS
    function updateStaderConfig(address _staderConfig) external override onlyRole(DEFAULT_ADMIN_ROLE) {
        UtilLib.checkNonZeroAddress(_staderConfig);
        if (_staderConfig == address(staderConfig)) {
            revert NoStateChange();
        }
        staderConfig = IStaderConfig(_staderConfig);
        emit UpdatedStaderConfig(_staderConfig);
    }

    function updatePoolThreshold(
        uint8 _poolId,
        uint256 _minThreshold,
        uint256 _withdrawThreshold,
        string memory _units
    ) external override {
        UtilLib.onlyManagerRole(msg.sender, staderConfig);
        if (_minThreshold > _withdrawThreshold) {
            revert InvalidPoolLimit();
        }

        poolThresholdbyPoolId[_poolId] = PoolThresholdInfo({
            minThreshold: _minThreshold,
            withdrawThreshold: _withdrawThreshold,
            units: _units
        });

        emit UpdatedPoolThreshold(_poolId, _minThreshold, _withdrawThreshold);
    }

    function setWithdrawDelay(uint256 _withdrawDelay) external override {
        UtilLib.onlyManagerRole(msg.sender, staderConfig);
        if (withdrawDelay == _withdrawDelay) {
            revert NoStateChange();
        }
        withdrawDelay = _withdrawDelay;
        emit WithdrawDelayUpdated(_withdrawDelay);
    }

    // GETTERS

    /// @notice checks if operator has enough SD collateral to onboard validators in a specific pool
    /// @param _operator node operator addr who want to onboard validators
    /// @param _poolId pool id, where operator wants to onboard validators
    /// @param _numValidator number of validators to onBoard
    function hasEnoughSDCollateral(
        address _operator,
        uint8 _poolId,
        uint256 _numValidator
    ) external view override returns (bool) {
        return (getRemainingSDToBond(_operator, _poolId, _numValidator) == 0);
    }

    /// @notice returns minimum amount of SD required to onboard _numValidators in a pool
    /// @param _poolId pool id, where operator wants to onboard validators
    /// @param _numValidator number of validators to onBoard (including already onboarded, if any)
    function getMinimumSDToBond(uint8 _poolId, uint256 _numValidator)
        public
        view
        override
        returns (uint256 _minSDToBond)
    {
        if (bytes(poolThresholdbyPoolId[_poolId].units).length == 0) {
            revert InvalidPoolId();
        }
        PoolThresholdInfo storage poolThresholdInfo = poolThresholdbyPoolId[_poolId];

        _minSDToBond = convertETHToSD(poolThresholdInfo.minThreshold);
        _minSDToBond *= _numValidator;
    }

    /// @notice returns remaining amount of SD required to onboard _numValidators
    /// @param _operator node operator addr who want to onboard validators
    /// @param _poolId pool id, where operator wants to onboard validators
    /// @param _numValidator number of validators to onBoard (including already onboarded, if any)
    function getRemainingSDToBond(
        address _operator,
        uint8 _poolId,
        uint256 _numValidator
    ) public view override returns (uint256) {
        uint256 sdBalance = operatorSDBalance[_operator];
        uint256 minSDToBond = getMinimumSDToBond(_poolId, _numValidator);
        return (sdBalance >= minSDToBond ? 0 : minSDToBond - sdBalance);
    }

    function getMaxValidatorSpawnable(uint256 _sdAmount, uint8 _poolId) external view override returns (uint256) {
        if (bytes(poolThresholdbyPoolId[_poolId].units).length == 0) {
            revert InvalidPoolId();
        }

        uint256 ethAmount = convertSDToETH(_sdAmount);
        return ethAmount / poolThresholdbyPoolId[_poolId].minThreshold;
    }

    function convertSDToETH(uint256 _sdAmount) public view override returns (uint256) {
        uint256 sdPriceInETH = IStaderOracle(staderConfig.getStaderOracle()).getSDPriceInETH();
        return (_sdAmount * sdPriceInETH);
    }

    function convertETHToSD(uint256 _ethAmount) public view override returns (uint256) {
        uint256 sdPriceInETH = IStaderOracle(staderConfig.getStaderOracle()).getSDPriceInETH();
        return (_ethAmount / sdPriceInETH);
    }

    // HELPER

    function getOperatorInfo(address _operator)
        internal
        view
        returns (
            uint8 _poolId,
            uint256 _operatorId,
            uint256 _validatorCount
        )
    {
        _poolId = IPoolFactory(staderConfig.getPoolFactory()).getOperatorPoolId(_operator);
        INodeRegistry nodeRegistry = INodeRegistry(
            IPoolFactory(staderConfig.getPoolFactory()).getNodeRegistry(_poolId)
        );
        _operatorId = nodeRegistry.operatorIDByAddress(_operator);
        _validatorCount = IPoolFactory(staderConfig.getPoolFactory()).getOperatorTotalNonTerminalKeys(
            _poolId,
            _operator,
            0,
            nodeRegistry.getOperatorTotalKeys(_operatorId)
        );
    }
}<|MERGE_RESOLUTION|>--- conflicted
+++ resolved
@@ -33,12 +33,8 @@
         _disableInitializers();
     }
 
-<<<<<<< HEAD
     function initialize(address _admin, address _staderConfig) public initializer {
         UtilLib.checkNonZeroAddress(_admin);
-=======
-    function initialize(address _staderConfig) external initializer {
->>>>>>> 85fd1e5c
         UtilLib.checkNonZeroAddress(_staderConfig);
 
         __AccessControl_init();
@@ -77,7 +73,7 @@
         address operator = msg.sender;
         uint256 sdBalance = operatorSDBalance[operator] - withdrawReq[operator].totalSDWithdrawReqAmount;
 
-        (uint8 poolId, , uint256 validatorCount) = getOperatorInfo(operator);
+        (uint8 poolId, , uint256 validatorCount) = _getOperatorInfo(operator);
         PoolThresholdInfo storage poolThreshold = poolThresholdbyPoolId[poolId];
 
         uint256 sdWithdrawableThreshold = convertETHToSD(poolThreshold.withdrawThreshold * validatorCount);
@@ -117,44 +113,11 @@
     /// @notice slashes one validator equi. SD amount
     /// @dev callable only by respective withdrawVaults
     /// @param _validatorId validator SD collateral to slash
-<<<<<<< HEAD
-    function slashValidatorSD(uint256 _validatorId, uint8 _poolId)
-        external
-        override
-        onlyRole(MANAGER)
-        returns (uint256 _sdSlashed)
-    {
+    function slashValidatorSD(uint256 _validatorId, uint8 _poolId) external override returns (uint256 _sdSlashed) {
         address operator = UtilLib.getOperatorForValidSender(_poolId, _validatorId, msg.sender, staderConfig);
-=======
-    function slashValidatorSD(uint256 _validatorId, uint8 _poolId) external override returns (uint256 _sdSlashed) {
-        address nodeRegistry = IPoolFactory(staderConfig.getPoolFactory()).getNodeRegistry(_poolId);
-        (, , , , address withdrawVaultAddress, uint256 operatorId, , ) = INodeRegistry(nodeRegistry).validatorRegistry(
-            _validatorId
-        );
-        (, , , , address operator) = INodeRegistry(nodeRegistry).operatorStructById(operatorId);
-
-        if (msg.sender != withdrawVaultAddress) {
-            revert InvalidExecutor();
-        }
-
->>>>>>> 85fd1e5c
         PoolThresholdInfo storage poolThreshold = poolThresholdbyPoolId[_poolId];
         uint256 sdToSlash = convertETHToSD(poolThreshold.minThreshold);
-        return slashSD(operator, sdToSlash);
-    }
-
-    /// @notice used to slash operator SD, incase of operator default
-    /// @dev do provide SD approval to auction contract using `maxApproveSD()`
-    /// @param _operator which operator SD collateral to slash
-    /// @param _sdToSlash amount of SD to slash
-    function slashSD(address _operator, uint256 _sdToSlash) internal returns (uint256 _sdSlashed) {
-        uint256 sdBalance = operatorSDBalance[_operator];
-        _sdSlashed = Math.min(_sdToSlash, sdBalance);
-        operatorSDBalance[_operator] -= _sdSlashed;
-        totalSDCollateral -= _sdSlashed;
-        IAuction(staderConfig.getAuctionContract()).createLot(_sdSlashed);
-
-        emit SDSlashed(_operator, staderConfig.getAuctionContract(), _sdToSlash);
+        return _slashSD(operator, sdToSlash);
     }
 
     /// @notice for max approval to auction contract for spending SD tokens
@@ -270,7 +233,7 @@
 
     // HELPER
 
-    function getOperatorInfo(address _operator)
+    function _getOperatorInfo(address _operator)
         internal
         view
         returns (
@@ -291,4 +254,18 @@
             nodeRegistry.getOperatorTotalKeys(_operatorId)
         );
     }
+
+    /// @notice used to slash operator SD, incase of operator default
+    /// @dev do provide SD approval to auction contract using `maxApproveSD()`
+    /// @param _operator which operator SD collateral to slash
+    /// @param _sdToSlash amount of SD to slash
+    function _slashSD(address _operator, uint256 _sdToSlash) internal returns (uint256 _sdSlashed) {
+        uint256 sdBalance = operatorSDBalance[_operator];
+        _sdSlashed = Math.min(_sdToSlash, sdBalance);
+        operatorSDBalance[_operator] -= _sdSlashed;
+        totalSDCollateral -= _sdSlashed;
+        IAuction(staderConfig.getAuctionContract()).createLot(_sdSlashed);
+
+        emit SDSlashed(_operator, staderConfig.getAuctionContract(), _sdToSlash);
+    }
 }