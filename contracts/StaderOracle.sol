--- conflicted
+++ resolved
@@ -32,13 +32,10 @@
     mapping(address => bool) public override isTrustedNode;
     mapping(bytes32 => bool) private nodeSubmissionKeys;
     mapping(bytes32 => uint8) private submissionCountKeys;
-<<<<<<< HEAD
     uint256[] private sdPrices;
-=======
     mapping(bytes32 => uint16) public override missedAttestationPenalty;
     // mapping of trusted node address with report index and report pageNumber
     mapping(address => MissedAttestationReportInfo) public missedAttestationDataByTrustedNode;
->>>>>>> c366e837
 
     function initialize(address _staderConfig) external initializer {
         Address.checkNonZeroAddress(_staderConfig);
@@ -194,7 +191,6 @@
         }
     }
 
-<<<<<<< HEAD
     function submitSDPrice(SDPriceData calldata _sdPriceData) external override trustedNodeOnly {
         require(_sdPriceData.reportingBlockNumber < block.number, 'Price can not be submitted for a future block');
 
@@ -205,7 +201,7 @@
         bytes32 submissionCountKey = keccak256(
             abi.encodePacked(_sdPriceData.reportingBlockNumber, _sdPriceData.sdPriceInETH)
         );
-        uint8 submissionCount = _getSubmissionCount(nodeSubmissionKey, submissionCountKey);
+        uint8 submissionCount = _attestSubmission(nodeSubmissionKey, submissionCountKey);
         _insertSDPrice(_sdPriceData.sdPriceInETH);
         // Emit SD Price submitted event
         emit SDPriceSubmitted(msg.sender, _sdPriceData.sdPriceInETH, _sdPriceData.reportingBlockNumber, block.number);
@@ -244,8 +240,6 @@
         return (dataArray[(len - 1) / 2] + dataArray[len / 2]) / 2;
     }
 
-    function _getSubmissionCount(bytes32 _nodeSubmissionKey, bytes32 _submissionCountKey)
-=======
     /// @inheritdoc IStaderOracle
     function submitValidatorStats(ValidatorStats calldata _validatorStats) external override trustedNodeOnly {
         if (_validatorStats.lastUpdatedBlockNumber >= block.number) revert ReportingFutureBlockData();
@@ -430,7 +424,6 @@
     }
 
     function _attestSubmission(bytes32 _nodeSubmissionKey, bytes32 _submissionCountKey)
->>>>>>> c366e837
         internal
         returns (uint8 _submissionCount)
     {
