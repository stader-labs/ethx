--- conflicted
+++ resolved
@@ -87,22 +87,6 @@
         emit TrustedNodeRemoved(_nodeAddress);
     }
 
-<<<<<<< HEAD
-=======
-    function setUpdateFrequency(uint256 _updateFrequency) external override {
-        UtilLib.onlyManagerRole(msg.sender, staderConfig);
-        if (_updateFrequency == 0) {
-            revert ZeroFrequency();
-        }
-        if (_updateFrequency == updateFrequency) {
-            revert FrequencyUnchanged();
-        }
-        updateFrequency = _updateFrequency;
-
-        emit UpdateFrequencyUpdated(_updateFrequency);
-    }
-
->>>>>>> 4e8bfbe4
     /// @inheritdoc IStaderOracle
     function submitBalances(ExchangeRate calldata _exchangeRate) external override trustedNodeOnly {
         if (_exchangeRate.reportingBlockNumber >= block.number) {
