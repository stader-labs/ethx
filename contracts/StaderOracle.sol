--- conflicted
+++ resolved
@@ -57,7 +57,6 @@
 
         __AccessControl_init();
         __Pausable_init();
-
         staderConfig = IStaderConfig(_staderConfig);
         _grantRole(DEFAULT_ADMIN_ROLE, staderConfig.getAdmin());
         emit UpdatedStaderConfig(_staderConfig);
@@ -89,22 +88,6 @@
         emit TrustedNodeRemoved(_nodeAddress);
     }
 
-<<<<<<< HEAD
-    function setUpdateFrequency(uint256 _updateFrequency) external override {
-        UtilLib.onlyManagerRole(msg.sender, staderConfig);
-        if (_updateFrequency == 0) {
-            revert ZeroFrequency();
-        }
-        if (_updateFrequency == updateFrequency) {
-            revert FrequencyUnchanged();
-        }
-        updateFrequency = _updateFrequency;
-
-        emit UpdateFrequencyUpdated(_updateFrequency);
-    }
-
-=======
->>>>>>> 34b0b51a
     /// @inheritdoc IStaderOracle
     function submitBalances(ExchangeRate calldata _exchangeRate) external override trustedNodeOnly whenNotPaused {
         if (_exchangeRate.reportingBlockNumber >= block.number) {
@@ -232,12 +215,8 @@
         }
     }
 
-<<<<<<< HEAD
     // TODO: revisit this impl, submissionKey, consensus needs modification
     function submitSDPrice(SDPriceData calldata _sdPriceData) external override trustedNodeOnly whenNotPaused {
-=======
-    function submitSDPrice(SDPriceData calldata _sdPriceData) external override trustedNodeOnly {
->>>>>>> 34b0b51a
         if (_sdPriceData.reportingBlockNumber >= block.number) {
             revert ReportingFutureBlockData();
         }
