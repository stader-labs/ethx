--- conflicted
+++ resolved
@@ -1,27 +1,19 @@
 // SPDX-License-Identifier: MIT
 pragma solidity ^0.8.16;
 
-import '@openzeppelin/contracts-upgradeable/access/AccessControlUpgradeable.sol';
+import './library/AddressLib.sol';
 
 import './interfaces/IStaderConfig.sol';
 import './interfaces/IPoolFactory.sol';
 import './interfaces/IStaderOracle.sol';
 import './interfaces/ISocializingPool.sol';
-<<<<<<< HEAD
-import './library/AddressLib.sol';
-=======
 import './interfaces/INodeRegistry.sol';
-import './library/Address.sol';
->>>>>>> c366e837
+
+import '@openzeppelin/contracts-upgradeable/access/AccessControlUpgradeable.sol';
 
 contract StaderOracle is IStaderOracle, AccessControlUpgradeable {
     RewardsData public rewardsData;
 
-<<<<<<< HEAD
-    MissedAttestationPenaltyData public missedAttestationPenaltyData;
-
-=======
->>>>>>> c366e837
     uint64 private constant VALIDATOR_PUBKEY_LENGTH = 48;
 
     IStaderConfig public staderConfig;
@@ -32,12 +24,14 @@
     uint256 public override lastUpdatedBlockNumberForWithdrawnValidators;
     /// @inheritdoc IStaderOracle
     uint256 public override trustedNodesCount;
+
+    // indicate the health of protocol on beacon chain
+    // set to true by `STADER_MANAGER_BOT` if heavy slashing on protocol on beacon chain
+    bool public override safeMode;
     /// @inheritdoc IStaderOracle
     uint256 public override latestMissedAttestationConsensusIndex;
 
-    // indicate the health of protocol on beacon chain
-    // set to true by oracle if heavy slashing on protocol on beacon chain
-    bool public override safeMode;
+    bytes32 public constant override STADER_MANAGER_BOT = keccak256('STADER_MANAGER_BOT');
 
     /// @inheritdoc IStaderOracle
     mapping(uint256 => bytes32) public override socializingRewardsMerkleRoot;
@@ -45,18 +39,13 @@
     mapping(bytes32 => bool) private nodeSubmissionKeys;
     mapping(bytes32 => uint8) private submissionCountKeys;
     mapping(bytes32 => uint16) public override missedAttestationPenalty;
-<<<<<<< HEAD
-    // mapping of report index, report pageNumber with trusted node address
-    mapping(uint256 => mapping(uint256 => address)) private MissedAttestationDataByTrustedNode;
+    // mapping of trusted node address with report index and report pageNumber
+    mapping(address => MissedAttestationReportInfo) public missedAttestationDataByTrustedNode;
 
     /// @custom:oz-upgrades-unsafe-allow constructor
     constructor() {
         _disableInitializers();
     }
-=======
-    // mapping of trusted node address with report index and report pageNumber
-    mapping(address => MissedAttestationReportInfo) public missedAttestationDataByTrustedNode;
->>>>>>> c366e837
 
     function initialize(address _staderConfig) external initializer {
         AddressLib.checkNonZeroAddress(_staderConfig);
@@ -71,11 +60,7 @@
 
     /// @inheritdoc IStaderOracle
     function addTrustedNode(address _nodeAddress) external override onlyRole(DEFAULT_ADMIN_ROLE) {
-<<<<<<< HEAD
         AddressLib.checkNonZeroAddress(_nodeAddress);
-=======
-        Address.checkNonZeroAddress(_nodeAddress);
->>>>>>> c366e837
         if (isTrustedNode[_nodeAddress]) revert NodeAlreadyTrusted();
         isTrustedNode[_nodeAddress] = true;
         trustedNodesCount++;
@@ -85,11 +70,7 @@
 
     /// @inheritdoc IStaderOracle
     function removeTrustedNode(address _nodeAddress) external override onlyRole(DEFAULT_ADMIN_ROLE) {
-<<<<<<< HEAD
         AddressLib.checkNonZeroAddress(_nodeAddress);
-=======
-        Address.checkNonZeroAddress(_nodeAddress);
->>>>>>> c366e837
         if (!isTrustedNode[_nodeAddress]) revert NodeNotTrusted();
         isTrustedNode[_nodeAddress] = false;
         trustedNodesCount--;
@@ -97,40 +78,19 @@
         emit TrustedNodeRemoved(_nodeAddress);
     }
 
-<<<<<<< HEAD
-    function setUpdateFrequency(uint256 _balanceUpdateFrequency) external override onlyRole(DEFAULT_ADMIN_ROLE) {
-        if (_balanceUpdateFrequency == 0) revert ZeroFrequency();
-        if (_balanceUpdateFrequency == balanceUpdateFrequency) revert FrequencyUnchanged();
-        balanceUpdateFrequency = _balanceUpdateFrequency;
-=======
     function setUpdateFrequency(uint256 _updateFrequency) external override onlyRole(DEFAULT_ADMIN_ROLE) {
         if (_updateFrequency == 0) revert ZeroFrequency();
         if (_updateFrequency == updateFrequency) revert FrequencyUnchanged();
         updateFrequency = _updateFrequency;
->>>>>>> c366e837
 
         emit UpdateFrequencyUpdated(_updateFrequency);
     }
 
     /// @inheritdoc IStaderOracle
-<<<<<<< HEAD
-    function submitBalances(
-        uint256 _block,
-        uint256 _totalEth,
-        uint256 _stakingEth,
-        uint256 _ethxSupply
-    ) external override trustedNodeOnly {
-        // Check block
-        if (_block >= block.number) revert BalancesSubmittedForFutureBlock();
-        if (_block <= lastBlockNumberBalancesUpdated) revert NetworkBalancesSetForEqualOrHigherBlock();
-        // Check balances
-        if (_stakingEth > _totalEth) revert InvalidNetworkBalances();
-=======
     function submitBalances(ExchangeRate calldata _exchangeRate) external override trustedNodeOnly {
         if (_exchangeRate.lastUpdatedBlockNumber >= block.number) revert ReportingFutureBlockData();
         if (_exchangeRate.totalStakingETHBalance > _exchangeRate.totalETHBalance) revert InvalidNetworkBalances();
 
->>>>>>> c366e837
         // Get submission keys
         bytes32 nodeSubmissionKey = keccak256(
             abi.encodePacked(
@@ -141,14 +101,6 @@
                 _exchangeRate.totalETHXSupply
             )
         );
-<<<<<<< HEAD
-        bytes32 submissionCountKey = keccak256(abi.encodePacked(_block, _totalEth, _stakingEth, _ethxSupply));
-        // Check & update node submission status
-        if (nodeSubmissionKeys[nodeSubmissionKey]) revert DuplicateSubmissionFromNode();
-        nodeSubmissionKeys[nodeSubmissionKey] = true;
-        submissionCountKeys[submissionCountKey]++;
-        uint8 submissionCount = submissionCountKeys[submissionCountKey];
-=======
         bytes32 submissionCountKey = keccak256(
             abi.encodePacked(
                 _exchangeRate.lastUpdatedBlockNumber,
@@ -158,7 +110,6 @@
             )
         );
         uint8 submissionCount = _attestSubmission(nodeSubmissionKey, submissionCountKey);
->>>>>>> c366e837
         // Emit balances submitted event
         emit BalancesSubmitted(
             msg.sender,
@@ -199,11 +150,7 @@
     /// @param _rewardsData contains rewards merkleRoot and rewards split info
     /// @dev _rewardsData.index should not be zero
     function submitSocializingRewardsMerkleRoot(RewardsData calldata _rewardsData) external override trustedNodeOnly {
-<<<<<<< HEAD
-        if (_rewardsData.lastUpdatedBlockNumber < block.number) revert DataSubmittedForFutureBlock();
-=======
         if (_rewardsData.lastUpdatedBlockNumber >= block.number) revert ReportingFutureBlockData();
->>>>>>> c366e837
 
         if (_rewardsData.index <= rewardsData.index) revert InvalidMerkleRootIndex();
 
@@ -254,30 +201,6 @@
         }
     }
 
-<<<<<<< HEAD
-    /**
-     * @notice store the missed attestation penalty strike on validator
-     * @dev _missedAttestationPenaltyData.index should not be zero
-     * @param _missedAttestationPenaltyData missed attestation penalty data
-     */
-    function submitMissedAttestationPenalties(MissedAttestationPenaltyData calldata _missedAttestationPenaltyData)
-        external
-        trustedNodeOnly
-    {
-        if (_missedAttestationPenaltyData.lastUpdatedBlockNumber >= block.number) revert DataSubmittedForFutureBlock();
-
-        if (
-            _missedAttestationPenaltyData.keyCount * VALIDATOR_PUBKEY_LENGTH ==
-            _missedAttestationPenaltyData.pubkeys.length
-        ) revert InvalidData();
-
-        if (
-            MissedAttestationDataByTrustedNode[_missedAttestationPenaltyData.index][
-                _missedAttestationPenaltyData.pageNumber
-            ] != address(0)
-        ) revert DataAlreadyReported();
-
-=======
     /// @inheritdoc IStaderOracle
     function submitValidatorStats(ValidatorStats calldata _validatorStats) external override trustedNodeOnly {
         if (_validatorStats.lastUpdatedBlockNumber >= block.number) revert ReportingFutureBlockData();
@@ -353,36 +276,17 @@
         if (!_isSorted(_withdrawnValidators.sortedPubkeys)) revert PubkeysNotSorted();
 
         bytes memory encodedPubkeys = abi.encode(_withdrawnValidators.sortedPubkeys);
->>>>>>> c366e837
         // Get submission keys
         bytes32 nodeSubmissionKey = keccak256(
             abi.encodePacked(
                 msg.sender,
-<<<<<<< HEAD
-                _missedAttestationPenaltyData.index,
-                _missedAttestationPenaltyData.pageNumber,
-                _missedAttestationPenaltyData.pubkeys
-=======
                 _withdrawnValidators.lastUpdatedBlockNumber,
                 _withdrawnValidators.nodeRegistry,
                 encodedPubkeys
->>>>>>> c366e837
             )
         );
         bytes32 submissionCountKey = keccak256(
             abi.encodePacked(
-<<<<<<< HEAD
-                _missedAttestationPenaltyData.index,
-                _missedAttestationPenaltyData.pageNumber,
-                _missedAttestationPenaltyData.pubkeys
-            )
-        );
-
-        MissedAttestationDataByTrustedNode[_missedAttestationPenaltyData.index][
-            _missedAttestationPenaltyData.pageNumber
-        ] = msg.sender;
-        uint8 submissionCount = _getSubmissionCount(nodeSubmissionKey, submissionCountKey);
-=======
                 _withdrawnValidators.lastUpdatedBlockNumber,
                 _withdrawnValidators.nodeRegistry,
                 encodedPubkeys
@@ -438,31 +342,10 @@
 
         missedAttestationDataByTrustedNode[msg.sender] = MissedAttestationReportInfo(_mapd.index, _mapd.pageNumber);
         uint8 submissionCount = _attestSubmission(nodeSubmissionKey, submissionCountKey);
->>>>>>> c366e837
 
         // Emit missed attestation penalty submitted event
         emit MissedAttestationPenaltySubmitted(
             msg.sender,
-<<<<<<< HEAD
-            _missedAttestationPenaltyData.index,
-            _missedAttestationPenaltyData.pageNumber,
-            block.number
-        );
-
-        if ((submissionCount == trustedNodesCount / 2 + 1)) {
-            uint16 keyCount = _missedAttestationPenaltyData.keyCount;
-            for (uint256 i = 0; i < keyCount; i++) {
-                bytes32 pubkeyRoot = getPubkeyRoot(
-                    _missedAttestationPenaltyData.pubkeys[i * VALIDATOR_PUBKEY_LENGTH:(i + 1) * VALIDATOR_PUBKEY_LENGTH]
-                );
-                missedAttestationPenalty[pubkeyRoot]++;
-            }
-            emit MissedAttestationPenaltyUpdated(_missedAttestationPenaltyData.index, block.number);
-        }
-    }
-
-    function _getSubmissionCount(bytes32 _nodeSubmissionKey, bytes32 _submissionCountKey)
-=======
             _mapd.index,
             _mapd.pageNumber,
             block.number,
@@ -482,6 +365,12 @@
         }
     }
 
+    /// @inheritdoc IStaderOracle
+    function setSafeMode(bool _safeMode) external override onlyRole(STADER_MANAGER_BOT) {
+        safeMode = _safeMode;
+        emit UpdatedSafeMode(_safeMode);
+    }
+
     function getCurrentRewardsIndex() external view returns (uint256) {
         return rewardsData.index + 1; // rewardsData.index is the last updated index
     }
@@ -502,7 +391,6 @@
     }
 
     function _attestSubmission(bytes32 _nodeSubmissionKey, bytes32 _submissionCountKey)
->>>>>>> c366e837
         internal
         returns (uint8 _submissionCount)
     {
@@ -525,13 +413,6 @@
         return true;
     }
 
-    function getPubkeyRoot(bytes calldata _pubkey) public pure returns (bytes32) {
-        if (_pubkey.length != 48) revert InvalidPubkeyLength();
-
-        // Append 16 bytes of zero padding to the pubkey and compute its hash to get the pubkey root.
-        return sha256(abi.encodePacked(_pubkey, bytes16(0)));
-    }
-
     modifier trustedNodeOnly() {
         if (!isTrustedNode[msg.sender]) revert NotATrustedNode();
         _;
