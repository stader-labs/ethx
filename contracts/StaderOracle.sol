// SPDX-License-Identifier: MIT
pragma solidity ^0.8.16;

import '@openzeppelin/contracts-upgradeable/access/AccessControlUpgradeable.sol';

import './interfaces/IStaderConfig.sol';
import './interfaces/IPoolFactory.sol';
import './interfaces/IStaderOracle.sol';
import './interfaces/ISocializingPool.sol';
import './library/Address.sol';

contract StaderOracle is IStaderOracle, AccessControlUpgradeable {
    RewardsData public rewardsData;

    IStaderConfig public staderConfig;
    /// @inheritdoc IStaderOracle
    uint256 public override lastBlockNumberBalancesUpdated;
    /// @inheritdoc IStaderOracle
    uint256 public override totalETHBalance;
    /// @inheritdoc IStaderOracle
    uint256 public override totalStakingETHBalance;
    /// @inheritdoc IStaderOracle
    uint256 public override totalETHXSupply;
    /// @inheritdoc IStaderOracle
    uint256 public override balanceUpdateFrequency;
    /// @inheritdoc IStaderOracle
    uint256 public override trustedNodesCount;

    /// @inheritdoc IStaderOracle
    mapping(uint256 => bytes32) public override socializingRewardsMerkleRoot;
    mapping(address => bool) public override isTrustedNode;
    mapping(bytes32 => bool) private nodeSubmissionKeys;
    mapping(bytes32 => uint8) private submissionCountKeys;

    function initialize(address _staderConfig) external initializer {
        Address.checkNonZeroAddress(_staderConfig);

        __AccessControl_init();

<<<<<<< HEAD
        _grantRole(DEFAULT_ADMIN_ROLE, msg.sender);
=======
        balanceUpdateFrequency = 7200; // 24 hours
>>>>>>> 0131fe52

        staderConfig = IStaderConfig(_staderConfig);
        _grantRole(DEFAULT_ADMIN_ROLE, staderConfig.getAdmin());
    }

    /// @inheritdoc IStaderOracle
    function addTrustedNode(address _nodeAddress) external override onlyRole(DEFAULT_ADMIN_ROLE) {
        Address.checkNonZeroAddress(_nodeAddress);
        require(!isTrustedNode[_nodeAddress], 'Node is already trusted');
        isTrustedNode[_nodeAddress] = true;
        trustedNodesCount++;

        emit TrustedNodeAdded(_nodeAddress);
    }

    /// @inheritdoc IStaderOracle
    function removeTrustedNode(address _nodeAddress) external override onlyRole(DEFAULT_ADMIN_ROLE) {
        Address.checkNonZeroAddress(_nodeAddress);
        require(isTrustedNode[_nodeAddress], 'Node is not trusted');
        isTrustedNode[_nodeAddress] = false;
        trustedNodesCount--;

        emit TrustedNodeRemoved(_nodeAddress);
    }

    function setUpdateFrequency(uint256 _balanceUpdateFrequency) external override onlyRole(DEFAULT_ADMIN_ROLE) {
        require(_balanceUpdateFrequency > 0, 'Frequency is zero');
        require(_balanceUpdateFrequency != balanceUpdateFrequency, 'Frequency is unchanged');
        balanceUpdateFrequency = _balanceUpdateFrequency;

        emit BalanceUpdateFrequencyUpdated(_balanceUpdateFrequency);
    }

    /// @inheritdoc IStaderOracle
    function submitBalances(
        uint256 _block,
        uint256 _totalEth,
        uint256 _stakingEth,
        uint256 _ethxSupply
    ) external override trustedNodeOnly {
        // Check block
        require(_block < block.number, 'Balances can not be submitted for a future block');
        require(_block > lastBlockNumberBalancesUpdated, 'Network balances for an equal or higher block are set');
        // Check balances
        require(_stakingEth <= _totalEth, 'Invalid network balances');
        // Get submission keys
        bytes32 nodeSubmissionKey = keccak256(
            abi.encodePacked(msg.sender, _block, _totalEth, _stakingEth, _ethxSupply)
        );
        bytes32 submissionCountKey = keccak256(abi.encodePacked(_block, _totalEth, _stakingEth, _ethxSupply));
        // Check & update node submission status
        require(!nodeSubmissionKeys[nodeSubmissionKey], 'Duplicate submission from node');
        nodeSubmissionKeys[nodeSubmissionKey] = true;
        submissionCountKeys[submissionCountKey]++;
        uint8 submissionCount = submissionCountKeys[submissionCountKey];
        // Emit balances submitted event
        emit BalancesSubmitted(msg.sender, _block, _totalEth, _stakingEth, _ethxSupply, block.timestamp);
        if (submissionCount >= trustedNodesCount / 2 + 1) {
            // Update balances
            lastBlockNumberBalancesUpdated = _block;
            totalETHBalance = _totalEth;
            totalStakingETHBalance = _stakingEth;
            totalETHXSupply = _ethxSupply;
            // Emit balances updated event
            emit BalancesUpdated(_block, _totalEth, _stakingEth, _ethxSupply, block.timestamp);
        }
    }

    // Returns the latest block number that oracles should be reporting balances for
    function getLatestReportableBlock() external view override returns (uint256) {
        // Calculate the last reportable block based on update frequency
        return (block.number * balanceUpdateFrequency) / balanceUpdateFrequency;
    }

    /// @notice submits merkle root and handles reward
    /// sends user rewards to SSP
    /// sends protocol rewards to stader treasury
    /// updates operator reward balances on socializing pool
    /// @param _rewardsData contains rewards merkleRoot and rewards split info
    /// @dev _rewardsData.index should not be zero
    function submitSocializingRewardsMerkleRoot(RewardsData calldata _rewardsData) external override trustedNodeOnly {
        require(
            _rewardsData.lastUpdatedBlockNumber < block.number,
            'Rewards data can not be submitted for a future block'
        );

        require(_rewardsData.index > rewardsData.index, 'Merkle root index is not higher than the current one');

        // Get submission keys
        bytes32 nodeSubmissionKey = keccak256(
            abi.encodePacked(
                msg.sender,
                _rewardsData.index,
                _rewardsData.merkleRoot,
                _rewardsData.operatorETHRewards,
                _rewardsData.userETHRewards,
                _rewardsData.protocolETHRewards,
                _rewardsData.operatorSDRewards
            )
        );
        bytes32 submissionCountKey = keccak256(
            abi.encodePacked(
                _rewardsData.index,
                _rewardsData.merkleRoot,
                _rewardsData.operatorETHRewards,
                _rewardsData.userETHRewards,
                _rewardsData.protocolETHRewards,
                _rewardsData.operatorSDRewards
            )
        );

        uint8 submissionCount = _getSubmissionCount(nodeSubmissionKey, submissionCountKey);
        // Emit merkle root submitted event
        emit SocializingRewardsMerkleRootSubmitted(
            msg.sender,
            _rewardsData.index,
            _rewardsData.merkleRoot,
            block.number
        );

        if ((submissionCount == trustedNodesCount / 2 + 1)) {
            // Update merkle root
            socializingRewardsMerkleRoot[_rewardsData.index] = _rewardsData.merkleRoot;
            rewardsData = _rewardsData;

            address socializingPool = IPoolFactory(staderConfig.getPoolFactory()).getSocializingPoolAddress(
                _rewardsData.poolId
            );
            ISocializingPool(socializingPool).handleRewards(_rewardsData);

            emit SocializingRewardsMerkleRootUpdated(_rewardsData.index, _rewardsData.merkleRoot, block.number);
        }
    }

    function _getSubmissionCount(bytes32 _nodeSubmissionKey, bytes32 _submissionCountKey)
        internal
        returns (uint8 _submissionCount)
    {
        // Check & update node submission status
        require(!nodeSubmissionKeys[_nodeSubmissionKey], 'Duplicate submission from node');
        nodeSubmissionKeys[_nodeSubmissionKey] = true;
        submissionCountKeys[_submissionCountKey]++;
        _submissionCount = submissionCountKeys[_submissionCountKey];
    }

    function getCurrentRewardsIndex() external view returns (uint256) {
        return rewardsData.index + 1; // rewardsData.index is the last updated index
    }

    modifier trustedNodeOnly() {
        require(isTrustedNode[msg.sender], 'Not a trusted node');
        _;
    }
}<|MERGE_RESOLUTION|>--- conflicted
+++ resolved
@@ -37,11 +37,7 @@
 
         __AccessControl_init();
 
-<<<<<<< HEAD
-        _grantRole(DEFAULT_ADMIN_ROLE, msg.sender);
-=======
         balanceUpdateFrequency = 7200; // 24 hours
->>>>>>> 0131fe52
 
         staderConfig = IStaderConfig(_staderConfig);
         _grantRole(DEFAULT_ADMIN_ROLE, staderConfig.getAdmin());
