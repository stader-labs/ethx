// SPDX-License-Identifier: MIT
pragma solidity ^0.8.16;

import './library/AddressLib.sol';

import './interfaces/IPoolFactory.sol';
import './interfaces/IStaderOracle.sol';
import './interfaces/ISocializingPool.sol';
import './interfaces/INodeRegistry.sol';

import '@openzeppelin/contracts-upgradeable/access/AccessControlUpgradeable.sol';

contract StaderOracle is IStaderOracle, AccessControlUpgradeable {
    RewardsData public rewardsData;
    SDPriceData public lastReportedSDPriceData;
    IStaderConfig public override staderConfig;
    ExchangeRate public exchangeRate;
    ValidatorStats public validatorStats;
    /// @inheritdoc IStaderOracle
    uint256 public override reportingBlockNumberForWithdrawnValidators;
    /// @inheritdoc IStaderOracle
    uint256 public override trustedNodesCount;
    /// @inheritdoc IStaderOracle
    uint256 public override latestMissedAttestationConsensusIndex;

    uint64 private constant VALIDATOR_PUBKEY_LENGTH = 48;
    // indicate the health of protocol on beacon chain
    // set to true by `MANAGER_BOT` if heavy slashing on protocol on beacon chain
    bool public override safeMode;

    /// @inheritdoc IStaderOracle
    mapping(uint256 => bytes32) public override socializingRewardsMerkleRoot;
    mapping(address => bool) public override isTrustedNode;
    mapping(bytes32 => bool) private nodeSubmissionKeys;
    mapping(bytes32 => uint8) private submissionCountKeys;
    mapping(bytes32 => uint16) public override missedAttestationPenalty;
    // mapping of trusted node address with report index and report pageNumber
    mapping(address => MissedAttestationReportInfo) public missedAttestationDataByTrustedNode;
    uint256[] private sdPrices;

    bytes32 public constant ETHX_ER_UF = keccak256('ETHX_ER_UF'); // ETHx Exchange Rate, Balances Update Frequency
    bytes32 public constant MERKLE_UF = keccak256('MERKLE_UF'); // Socializing Pool Rewards Merkle Root Update Frequency Key
    bytes32 public constant SD_PRICE_UF = keccak256('SD_PRICE_UF'); // SD Price Update Frequency Key
    bytes32 public constant VALIDATOR_STATS_UF = keccak256('VALIDATOR_STATS_UF'); // Validator Status Update Frequency Key
    bytes32 public constant WITHDRAWN_VALIDATORS_UF = keccak256('WITHDRAWN_VALIDATORS_UF'); // Withdrawn Validator Update Frequency Key
    bytes32 public constant MISSED_ATTESTATION_PENALTY_UF = keccak256('MISSED_ATTESTATION_PENALTY_UF'); // Missed Attestation Penalty Update Frequency Key
    mapping(bytes32 => uint256) public updateFrequencyMap;

    /// @custom:oz-upgrades-unsafe-allow constructor
    constructor() {
        _disableInitializers();
    }

    function initialize(address _staderConfig) external initializer {
        AddressLib.checkNonZeroAddress(_staderConfig);

        __AccessControl_init();

        staderConfig = IStaderConfig(_staderConfig);
        _grantRole(DEFAULT_ADMIN_ROLE, staderConfig.getAdmin());
        emit UpdatedStaderConfig(_staderConfig);
    }

    /// @inheritdoc IStaderOracle
    function addTrustedNode(address _nodeAddress) external override onlyRole(staderConfig.MANAGER()) {
        AddressLib.checkNonZeroAddress(_nodeAddress);
        if (isTrustedNode[_nodeAddress]) {
            revert NodeAlreadyTrusted();
        }
        isTrustedNode[_nodeAddress] = true;
        trustedNodesCount++;

        emit TrustedNodeAdded(_nodeAddress);
    }

    /// @inheritdoc IStaderOracle
    function removeTrustedNode(address _nodeAddress) external override onlyRole(staderConfig.MANAGER()) {
        AddressLib.checkNonZeroAddress(_nodeAddress);
        if (!isTrustedNode[_nodeAddress]) {
            revert NodeNotTrusted();
        }
        isTrustedNode[_nodeAddress] = false;
        trustedNodesCount--;

        emit TrustedNodeRemoved(_nodeAddress);
    }

<<<<<<< HEAD
    function setUpdateFrequency(uint256 _updateFrequency) external override onlyRole(staderConfig.MANAGER()) {
        if (_updateFrequency == 0) {
            revert ZeroFrequency();
        }
        if (_updateFrequency == updateFrequency) {
            revert FrequencyUnchanged();
        }
        updateFrequency = _updateFrequency;

        emit UpdateFrequencyUpdated(_updateFrequency);
    }

=======
>>>>>>> 34b0b51a
    /// @inheritdoc IStaderOracle
    function submitBalances(ExchangeRate calldata _exchangeRate) external override trustedNodeOnly {
        if (_exchangeRate.reportingBlockNumber >= block.number) {
            revert ReportingFutureBlockData();
        }
        if (_exchangeRate.reportingBlockNumber % updateFrequencyMap[ETHX_ER_UF] > 0) {
            revert InvalidReportingBlock();
        }
        if (_exchangeRate.totalStakingETHBalance > _exchangeRate.totalETHBalance) {
            revert InvalidNetworkBalances();
        }

        // Get submission keys
        bytes32 nodeSubmissionKey = keccak256(
            abi.encodePacked(
                msg.sender,
                _exchangeRate.reportingBlockNumber,
                _exchangeRate.totalETHBalance,
                _exchangeRate.totalStakingETHBalance,
                _exchangeRate.totalETHXSupply
            )
        );
        bytes32 submissionCountKey = keccak256(
            abi.encodePacked(
                _exchangeRate.reportingBlockNumber,
                _exchangeRate.totalETHBalance,
                _exchangeRate.totalStakingETHBalance,
                _exchangeRate.totalETHXSupply
            )
        );
        uint8 submissionCount = attestSubmission(nodeSubmissionKey, submissionCountKey);
        // Emit balances submitted event
        emit BalancesSubmitted(
            msg.sender,
            _exchangeRate.reportingBlockNumber,
            _exchangeRate.totalETHBalance,
            _exchangeRate.totalStakingETHBalance,
            _exchangeRate.totalETHXSupply,
            block.timestamp
        );

        if (
            submissionCount >= trustedNodesCount / 2 + 1 &&
            _exchangeRate.reportingBlockNumber > exchangeRate.reportingBlockNumber
        ) {
            exchangeRate = _exchangeRate;

            // Emit balances updated event
            emit BalancesUpdated(
                _exchangeRate.reportingBlockNumber,
                _exchangeRate.totalETHBalance,
                _exchangeRate.totalStakingETHBalance,
                _exchangeRate.totalETHXSupply,
                block.timestamp
            );
        }
    }

    /// @notice submits merkle root and handles reward
    /// sends user rewards to Stader Stake Pool Manager
    /// sends protocol rewards to stader treasury
    /// updates operator reward balances on socializing pool
    /// @param _rewardsData contains rewards merkleRoot and rewards split info
    /// @dev _rewardsData.index should not be zero
    function submitSocializingRewardsMerkleRoot(RewardsData calldata _rewardsData) external override trustedNodeOnly {
        if (_rewardsData.reportingBlockNumber >= block.number) {
            revert ReportingFutureBlockData();
        }
        if (_rewardsData.reportingBlockNumber % updateFrequencyMap[MERKLE_UF] > 0) {
            revert InvalidReportingBlock();
        }
        if (_rewardsData.index <= rewardsData.index) {
            revert InvalidMerkleRootIndex();
        }

        // Get submission keys
        bytes32 nodeSubmissionKey = keccak256(
            abi.encodePacked(
                msg.sender,
                _rewardsData.index,
                _rewardsData.merkleRoot,
                _rewardsData.operatorETHRewards,
                _rewardsData.userETHRewards,
                _rewardsData.protocolETHRewards,
                _rewardsData.operatorSDRewards
            )
        );
        bytes32 submissionCountKey = keccak256(
            abi.encodePacked(
                _rewardsData.index,
                _rewardsData.merkleRoot,
                _rewardsData.operatorETHRewards,
                _rewardsData.userETHRewards,
                _rewardsData.protocolETHRewards,
                _rewardsData.operatorSDRewards
            )
        );

        // Emit merkle root submitted event
        emit SocializingRewardsMerkleRootSubmitted(
            msg.sender,
            _rewardsData.index,
            _rewardsData.merkleRoot,
            block.number
        );

        uint8 submissionCount = attestSubmission(nodeSubmissionKey, submissionCountKey);

        if ((submissionCount == trustedNodesCount / 2 + 1)) {
            // Update merkle root
            socializingRewardsMerkleRoot[_rewardsData.index] = _rewardsData.merkleRoot;
            rewardsData = _rewardsData;

            address socializingPool = IPoolFactory(staderConfig.getPoolFactory()).getSocializingPoolAddress(
                _rewardsData.poolId
            );
            ISocializingPool(socializingPool).handleRewards(_rewardsData);

            emit SocializingRewardsMerkleRootUpdated(_rewardsData.index, _rewardsData.merkleRoot, block.number);
        }
    }

    function submitSDPrice(SDPriceData calldata _sdPriceData) external override trustedNodeOnly {
        if (_sdPriceData.reportingBlockNumber >= block.number) {
            revert ReportingFutureBlockData();
        }
        if (_sdPriceData.reportingBlockNumber % updateFrequencyMap[SD_PRICE_UF] > 0) {
            revert InvalidReportingBlock();
        }

        // Get submission keys
        bytes32 nodeSubmissionKey = keccak256(abi.encodePacked(msg.sender, _sdPriceData.reportingBlockNumber));
        bytes32 submissionCountKey = keccak256(abi.encodePacked(_sdPriceData.reportingBlockNumber));
        uint8 submissionCount = attestSubmission(nodeSubmissionKey, submissionCountKey);
        insertSDPrice(_sdPriceData.sdPriceInETH);
        // Emit SD Price submitted event
        emit SDPriceSubmitted(msg.sender, _sdPriceData.sdPriceInETH, _sdPriceData.reportingBlockNumber, block.number);

        // price can be derived once more than 66% percent oracles have submitted price
        if (
            (submissionCount >= (2 * trustedNodesCount) / 3 + 1) &&
            _sdPriceData.reportingBlockNumber > lastReportedSDPriceData.reportingBlockNumber
        ) {
            lastReportedSDPriceData = _sdPriceData;
            lastReportedSDPriceData.sdPriceInETH = getMedianValue(sdPrices);
            uint256 len = sdPrices.length;
            while (len > 0) {
                sdPrices.pop();
                len--;
            }

            // Emit SD Price updated event
            emit SDPriceUpdated(_sdPriceData.sdPriceInETH, _sdPriceData.reportingBlockNumber, block.number);
        }
    }

    function insertSDPrice(uint256 _sdPrice) internal {
        sdPrices.push(_sdPrice);
        if (sdPrices.length == 1) return;

        uint256 j = sdPrices.length - 1;
        while ((j >= 1) && (_sdPrice < sdPrices[j - 1])) {
            sdPrices[j] = sdPrices[j - 1];
            j--;
        }
        sdPrices[j] = _sdPrice;
    }

    function getMedianValue(uint256[] storage dataArray) internal view returns (uint256 _medianValue) {
        uint256 len = dataArray.length;
        return (dataArray[(len - 1) / 2] + dataArray[len / 2]) / 2;
    }

    /// @inheritdoc IStaderOracle
    function submitValidatorStats(ValidatorStats calldata _validatorStats) external override trustedNodeOnly {
        if (_validatorStats.reportingBlockNumber >= block.number) {
            revert ReportingFutureBlockData();
        }
        if (_validatorStats.reportingBlockNumber % updateFrequencyMap[VALIDATOR_STATS_UF] > 0) {
            revert InvalidReportingBlock();
        }

        // Get submission keys
        bytes32 nodeSubmissionKey = keccak256(
            abi.encodePacked(
                msg.sender,
                _validatorStats.reportingBlockNumber,
                _validatorStats.activeValidatorsBalance,
                _validatorStats.exitedValidatorsBalance,
                _validatorStats.slashedValidatorsBalance,
                _validatorStats.activeValidatorsCount,
                _validatorStats.exitedValidatorsCount,
                _validatorStats.slashedValidatorsCount
            )
        );
        bytes32 submissionCountKey = keccak256(
            abi.encodePacked(
                _validatorStats.reportingBlockNumber,
                _validatorStats.activeValidatorsBalance,
                _validatorStats.exitedValidatorsBalance,
                _validatorStats.slashedValidatorsBalance,
                _validatorStats.activeValidatorsCount,
                _validatorStats.exitedValidatorsCount,
                _validatorStats.slashedValidatorsCount
            )
        );

        uint8 submissionCount = attestSubmission(nodeSubmissionKey, submissionCountKey);
        // Emit validator stats submitted event
        emit ValidatorStatsSubmitted(
            msg.sender,
            _validatorStats.reportingBlockNumber,
            _validatorStats.activeValidatorsBalance,
            _validatorStats.exitedValidatorsBalance,
            _validatorStats.slashedValidatorsBalance,
            _validatorStats.activeValidatorsCount,
            _validatorStats.exitedValidatorsCount,
            _validatorStats.slashedValidatorsCount,
            block.timestamp
        );

        if (
            submissionCount >= trustedNodesCount / 2 + 1 &&
            _validatorStats.reportingBlockNumber > validatorStats.reportingBlockNumber
        ) {
            validatorStats = _validatorStats;

            // Emit stats updated event
            emit ValidatorStatsUpdated(
                _validatorStats.reportingBlockNumber,
                _validatorStats.activeValidatorsBalance,
                _validatorStats.exitedValidatorsBalance,
                _validatorStats.slashedValidatorsBalance,
                _validatorStats.activeValidatorsCount,
                _validatorStats.exitedValidatorsCount,
                _validatorStats.slashedValidatorsCount,
                block.timestamp
            );
        }
    }

    /// @inheritdoc IStaderOracle
    function submitWithdrawnValidators(WithdrawnValidators calldata _withdrawnValidators)
        external
        override
        trustedNodeOnly
    {
        if (_withdrawnValidators.reportingBlockNumber >= block.number) {
            revert ReportingFutureBlockData();
        }
        if (_withdrawnValidators.reportingBlockNumber % updateFrequencyMap[WITHDRAWN_VALIDATORS_UF] > 0) {
            revert InvalidReportingBlock();
        }

        // Ensure the pubkeys array is sorted
        if (!isSorted(_withdrawnValidators.sortedPubkeys)) {
            revert PubkeysNotSorted();
        }

        bytes memory encodedPubkeys = abi.encode(_withdrawnValidators.sortedPubkeys);
        // Get submission keys
        bytes32 nodeSubmissionKey = keccak256(
            abi.encodePacked(
                msg.sender,
                _withdrawnValidators.reportingBlockNumber,
                _withdrawnValidators.nodeRegistry,
                encodedPubkeys
            )
        );
        bytes32 submissionCountKey = keccak256(
            abi.encodePacked(
                _withdrawnValidators.reportingBlockNumber,
                _withdrawnValidators.nodeRegistry,
                encodedPubkeys
            )
        );

        uint8 submissionCount = attestSubmission(nodeSubmissionKey, submissionCountKey);
        // Emit withdrawn validators submitted event
        emit WithdrawnValidatorsSubmitted(
            msg.sender,
            _withdrawnValidators.reportingBlockNumber,
            _withdrawnValidators.nodeRegistry,
            _withdrawnValidators.sortedPubkeys,
            block.timestamp
        );

        if (
            submissionCount >= trustedNodesCount / 2 + 1 &&
            _withdrawnValidators.reportingBlockNumber > reportingBlockNumberForWithdrawnValidators
        ) {
            reportingBlockNumberForWithdrawnValidators = _withdrawnValidators.reportingBlockNumber;
            INodeRegistry(_withdrawnValidators.nodeRegistry).withdrawnValidators(_withdrawnValidators.sortedPubkeys);

            // Emit withdrawn validators updated event
            emit WithdrawnValidatorsUpdated(
                _withdrawnValidators.reportingBlockNumber,
                _withdrawnValidators.nodeRegistry,
                _withdrawnValidators.sortedPubkeys,
                block.timestamp
            );
        }
    }

    /// @inheritdoc IStaderOracle
    function submitMissedAttestationPenalties(MissedAttestationPenaltyData calldata _mapd)
        external
        override
        trustedNodeOnly
    {
        if (_mapd.reportingBlockNumber >= block.number) {
            revert ReportingFutureBlockData();
        }
        if (_mapd.reportingBlockNumber % updateFrequencyMap[MISSED_ATTESTATION_PENALTY_UF] > 0) {
            revert InvalidReportingBlock();
        }
        if (_mapd.index <= latestMissedAttestationConsensusIndex) {
            revert StaleData();
        }

        MissedAttestationReportInfo memory reportInfo = missedAttestationDataByTrustedNode[msg.sender];
        if (_mapd.index < reportInfo.index) {
            revert ReportingPreviousCycleData();
        }
        if (_mapd.pageNumber <= reportInfo.pageNumber) {
            revert PageNumberAlreadyReported();
        }
        if (_mapd.keyCount * VALIDATOR_PUBKEY_LENGTH != _mapd.pubkeys.length) {
            revert InvalidData();
        }

        // Get submission keys
        bytes32 nodeSubmissionKey = keccak256(
            abi.encodePacked(msg.sender, _mapd.index, _mapd.pageNumber, _mapd.pubkeys)
        );
        bytes32 submissionCountKey = keccak256(abi.encodePacked(_mapd.index, _mapd.pageNumber, _mapd.pubkeys));

        missedAttestationDataByTrustedNode[msg.sender] = MissedAttestationReportInfo(_mapd.index, _mapd.pageNumber);
        uint8 submissionCount = attestSubmission(nodeSubmissionKey, submissionCountKey);

        // Emit missed attestation penalty submitted event
        emit MissedAttestationPenaltySubmitted(
            msg.sender,
            _mapd.index,
            _mapd.pageNumber,
            block.number,
            _mapd.reportingBlockNumber
        );

        if ((submissionCount == trustedNodesCount / 2 + 1)) {
            latestMissedAttestationConsensusIndex = _mapd.index;
            uint16 keyCount = _mapd.keyCount;
            for (uint256 i = 0; i < keyCount; i++) {
                bytes32 pubkeyRoot = getPubkeyRoot(
                    _mapd.pubkeys[i * VALIDATOR_PUBKEY_LENGTH:(i + 1) * VALIDATOR_PUBKEY_LENGTH]
                );
                missedAttestationPenalty[pubkeyRoot]++;
            }
            emit MissedAttestationPenaltyUpdated(_mapd.index, block.number);
        }
    }

    /// @inheritdoc IStaderOracle
    function setSafeMode(bool _safeMode) external override onlyRole(staderConfig.MANAGER()) {
        safeMode = _safeMode;
        emit UpdatedSafeMode(_safeMode);
    }

    //update the address of staderConfig
    function updateStaderConfig(address _staderConfig) external onlyRole(DEFAULT_ADMIN_ROLE) {
        AddressLib.checkNonZeroAddress(_staderConfig);
        staderConfig = IStaderConfig(_staderConfig);
        emit UpdatedStaderConfig(_staderConfig);
    }

    function setERUpdateFrequency(uint256 _updateFrequency) external override onlyRole(DEFAULT_ADMIN_ROLE) {
        setUpdateFrequency(ETHX_ER_UF, _updateFrequency);
    }

    function setMerkleRootUpdateFrequency(uint256 _updateFrequency) external override onlyRole(DEFAULT_ADMIN_ROLE) {
        setUpdateFrequency(MERKLE_UF, _updateFrequency);
    }

    function setSDPriceUpdateFrequency(uint256 _updateFrequency) external override onlyRole(DEFAULT_ADMIN_ROLE) {
        setUpdateFrequency(SD_PRICE_UF, _updateFrequency);
    }

    function setValidatorStatsUpdateFrequency(uint256 _updateFrequency) external override onlyRole(DEFAULT_ADMIN_ROLE) {
        setUpdateFrequency(VALIDATOR_STATS_UF, _updateFrequency);
    }

    function setWithdrawnValidatorsUpdateFrequency(uint256 _updateFrequency)
        external
        override
        onlyRole(DEFAULT_ADMIN_ROLE)
    {
        setUpdateFrequency(WITHDRAWN_VALIDATORS_UF, _updateFrequency);
    }

    function setMissedAttestationPenaltyUpdateFrequency(uint256 _updateFrequency)
        external
        override
        onlyRole(DEFAULT_ADMIN_ROLE)
    {
        setUpdateFrequency(MISSED_ATTESTATION_PENALTY_UF, _updateFrequency);
    }

    function setUpdateFrequency(bytes32 _key, uint256 _updateFrequency) internal {
        if (_updateFrequency == 0) {
            revert ZeroFrequency();
        }
        if (_updateFrequency == updateFrequencyMap[_key]) {
            revert FrequencyUnchanged();
        }
        updateFrequencyMap[_key] = _updateFrequency;

        emit UpdateFrequencyUpdated(_updateFrequency);
    }

    function getERReportableBlock() public view override returns (uint256) {
        return getReportableBlockFor(ETHX_ER_UF);
    }

    function getMerkleRootReportableBlock() public view override returns (uint256) {
        return getReportableBlockFor(MERKLE_UF);
    }

    function getSDPriceReportableBlock() public view override returns (uint256) {
        return getReportableBlockFor(SD_PRICE_UF);
    }

    function getValidatorStatsReportableBlock() public view override returns (uint256) {
        return getReportableBlockFor(VALIDATOR_STATS_UF);
    }

    function getWithdrawnValidatorReportableBlock() public view override returns (uint256) {
        return getReportableBlockFor(WITHDRAWN_VALIDATORS_UF);
    }

    function getMissedAttestationPenaltyReportableBlock() public view override returns (uint256) {
        return getReportableBlockFor(MISSED_ATTESTATION_PENALTY_UF);
    }

    function getReportableBlockFor(bytes32 _key) internal view returns (uint256) {
        uint256 updateFrequency = updateFrequencyMap[_key];
        if (updateFrequency == 0) {
            revert UpdateFrequencyNotSet();
        }
        return (block.number / updateFrequency) * updateFrequency;
    }

    function getCurrentRewardsIndex() external view returns (uint256) {
        return rewardsData.index + 1; // rewardsData.index is the last updated index
    }

    function getPubkeyRoot(bytes calldata _pubkey) public pure override returns (bytes32) {
        if (_pubkey.length != VALIDATOR_PUBKEY_LENGTH) {
            revert InvalidPubkeyLength();
        }

        // Append 16 bytes of zero padding to the pubkey and compute its hash to get the pubkey root.
        return sha256(abi.encodePacked(_pubkey, bytes16(0)));
    }

    function getValidatorStats() external view override returns (ValidatorStats memory) {
        return (validatorStats);
    }

    function getExchangeRate() external view override returns (ExchangeRate memory) {
        return (exchangeRate);
    }

    function attestSubmission(bytes32 _nodeSubmissionKey, bytes32 _submissionCountKey)
        internal
        returns (uint8 _submissionCount)
    {
        // Check & update node submission status
        if (nodeSubmissionKeys[_nodeSubmissionKey]) {
            revert DuplicateSubmissionFromNode();
        }
        nodeSubmissionKeys[_nodeSubmissionKey] = true;
        submissionCountKeys[_submissionCountKey]++;
        _submissionCount = submissionCountKeys[_submissionCountKey];
    }

    /// @notice Check if the array of pubkeys is sorted.
    /// @param pubkeys The array of pubkeys to check.
    /// @return True if the array is sorted, false otherwise.
    function isSorted(bytes[] memory pubkeys) internal pure returns (bool) {
        for (uint256 i = 0; i < pubkeys.length - 1; i++) {
            if (keccak256(pubkeys[i]) > keccak256(pubkeys[i + 1])) {
                return false;
            }
        }
        return true;
    }

    function getSDPriceInETH() external view override returns (uint256) {
        return lastReportedSDPriceData.sdPriceInETH;
    }

    modifier trustedNodeOnly() {
        if (!isTrustedNode[msg.sender]) {
            revert NotATrustedNode();
        }
        _;
    }
}<|MERGE_RESOLUTION|>--- conflicted
+++ resolved
@@ -85,21 +85,6 @@
         emit TrustedNodeRemoved(_nodeAddress);
     }
 
-<<<<<<< HEAD
-    function setUpdateFrequency(uint256 _updateFrequency) external override onlyRole(staderConfig.MANAGER()) {
-        if (_updateFrequency == 0) {
-            revert ZeroFrequency();
-        }
-        if (_updateFrequency == updateFrequency) {
-            revert FrequencyUnchanged();
-        }
-        updateFrequency = _updateFrequency;
-
-        emit UpdateFrequencyUpdated(_updateFrequency);
-    }
-
-=======
->>>>>>> 34b0b51a
     /// @inheritdoc IStaderOracle
     function submitBalances(ExchangeRate calldata _exchangeRate) external override trustedNodeOnly {
         if (_exchangeRate.reportingBlockNumber >= block.number) {
