--- conflicted
+++ resolved
@@ -12,12 +12,9 @@
 
 contract StaderOracle is IStaderOracle, AccessControlUpgradeable {
     RewardsData public rewardsData;
-<<<<<<< HEAD
 
     uint64 private constant VALIDATOR_PUBKEY_LENGTH = 48;
 
-=======
->>>>>>> c93be614
     IStaderConfig public staderConfig;
     ExchangeRate public exchangeRate;
     ValidatorStats public validatorStats;
@@ -69,40 +66,19 @@
         emit TrustedNodeRemoved(_nodeAddress);
     }
 
-<<<<<<< HEAD
-    function setUpdateFrequency(uint256 _balanceUpdateFrequency) external override onlyRole(DEFAULT_ADMIN_ROLE) {
-        if (_balanceUpdateFrequency == 0) revert ZeroFrequency();
-        if (_balanceUpdateFrequency == balanceUpdateFrequency) revert FrequencyUnchanged();
-        balanceUpdateFrequency = _balanceUpdateFrequency;
-=======
     function setUpdateFrequency(uint256 _updateFrequency) external override onlyRole(DEFAULT_ADMIN_ROLE) {
-        require(_updateFrequency > 0, 'Frequency is zero');
-        require(_updateFrequency != updateFrequency, 'Frequency is unchanged');
+        if (_updateFrequency == 0) revert ZeroFrequency();
+        if (_updateFrequency == updateFrequency) revert FrequencyUnchanged();
         updateFrequency = _updateFrequency;
->>>>>>> c93be614
 
         emit UpdateFrequencyUpdated(_updateFrequency);
     }
 
     /// @inheritdoc IStaderOracle
-<<<<<<< HEAD
-    function submitBalances(
-        uint256 _block,
-        uint256 _totalEth,
-        uint256 _stakingEth,
-        uint256 _ethxSupply
-    ) external override trustedNodeOnly {
-        // Check block
-        if (_block >= block.number) revert BalancesSubmittedForFutureBlock();
-        if (_block <= lastBlockNumberBalancesUpdated) revert NetworkBalancesSetForEqualOrHigherBlock();
-        // Check balances
-        if (_stakingEth > _totalEth) revert InvalidNetworkBalances();
-=======
     function submitBalances(ExchangeRate calldata _exchangeRate) external override trustedNodeOnly {
-        require(_exchangeRate.lastUpdatedBlockNumber < block.number, 'Data can not be submitted for a future block');
-        require(_exchangeRate.totalStakingETHBalance <= _exchangeRate.totalETHBalance, 'Invalid network balances');
-
->>>>>>> c93be614
+        if (_exchangeRate.lastUpdatedBlockNumber >= block.number) revert ReportingFutureBlockData();
+        if (_exchangeRate.totalStakingETHBalance > _exchangeRate.totalETHBalance) revert InvalidNetworkBalances();
+
         // Get submission keys
         bytes32 nodeSubmissionKey = keccak256(
             abi.encodePacked(
@@ -113,14 +89,6 @@
                 _exchangeRate.totalETHXSupply
             )
         );
-<<<<<<< HEAD
-        bytes32 submissionCountKey = keccak256(abi.encodePacked(_block, _totalEth, _stakingEth, _ethxSupply));
-        // Check & update node submission status
-        if (nodeSubmissionKeys[nodeSubmissionKey]) revert DuplicateSubmissionFromNode();
-        nodeSubmissionKeys[nodeSubmissionKey] = true;
-        submissionCountKeys[submissionCountKey]++;
-        uint8 submissionCount = submissionCountKeys[submissionCountKey];
-=======
         bytes32 submissionCountKey = keccak256(
             abi.encodePacked(
                 _exchangeRate.lastUpdatedBlockNumber,
@@ -129,8 +97,7 @@
                 _exchangeRate.totalETHXSupply
             )
         );
-        uint8 submissionCount = _getSubmissionCount(nodeSubmissionKey, submissionCountKey);
->>>>>>> c93be614
+        uint8 submissionCount = _attestSubmission(nodeSubmissionKey, submissionCountKey);
         // Emit balances submitted event
         emit BalancesSubmitted(
             msg.sender,
@@ -198,10 +165,6 @@
             )
         );
 
-<<<<<<< HEAD
-        uint8 submissionCount = _attestSubmission(nodeSubmissionKey, submissionCountKey);
-=======
->>>>>>> c93be614
         // Emit merkle root submitted event
         emit SocializingRewardsMerkleRootSubmitted(
             msg.sender,
@@ -210,7 +173,7 @@
             block.number
         );
 
-        uint8 submissionCount = _getSubmissionCount(nodeSubmissionKey, submissionCountKey);
+        uint8 submissionCount = _attestSubmission(nodeSubmissionKey, submissionCountKey);
 
         if ((submissionCount == trustedNodesCount / 2 + 1)) {
             // Update merkle root
@@ -226,57 +189,9 @@
         }
     }
 
-<<<<<<< HEAD
-    /**
-     * @notice store the missed attestation penalty strike on validator
-     * @dev _missedAttestationPenaltyData.index should not be zero
-     * @param _mapd missed attestation penalty data
-     */
-    function submitMissedAttestationPenalties(MissedAttestationPenaltyData calldata _mapd) external trustedNodeOnly {
-        if (_mapd.reportingBlockNumber >= block.number) revert ReportingFutureBlockData();
-        if (_mapd.index <= latestMissedAttestationConsensusIndex) revert StaleData();
-
-        MissedAttestationReportInfo memory reportInfo = missedAttestationDataByTrustedNode[msg.sender];
-        if (_mapd.index < reportInfo.index) revert ReportingPreviousCycleData();
-        if (_mapd.pageNumber <= reportInfo.pageNumber) revert PageNumberAlreadyReported();
-        if (_mapd.keyCount * VALIDATOR_PUBKEY_LENGTH != _mapd.pubkeys.length) revert InvalidData();
-
-        // Get submission keys
-        bytes32 nodeSubmissionKey = keccak256(
-            abi.encodePacked(msg.sender, _mapd.index, _mapd.pageNumber, _mapd.pubkeys)
-        );
-        bytes32 submissionCountKey = keccak256(abi.encodePacked(_mapd.index, _mapd.pageNumber, _mapd.pubkeys));
-
-        missedAttestationDataByTrustedNode[msg.sender] = MissedAttestationReportInfo(_mapd.index, _mapd.pageNumber);
-        uint8 submissionCount = _attestSubmission(nodeSubmissionKey, submissionCountKey);
-
-        // Emit missed attestation penalty submitted event
-        emit MissedAttestationPenaltySubmitted(
-            msg.sender,
-            _mapd.index,
-            _mapd.pageNumber,
-            block.number,
-            _mapd.reportingBlockNumber
-        );
-
-        if ((submissionCount == trustedNodesCount / 2 + 1)) {
-            latestMissedAttestationConsensusIndex = _mapd.index;
-            uint16 keyCount = _mapd.keyCount;
-            for (uint256 i = 0; i < keyCount; i++) {
-                bytes32 pubkeyRoot = getPubkeyRoot(
-                    _mapd.pubkeys[i * VALIDATOR_PUBKEY_LENGTH:(i + 1) * VALIDATOR_PUBKEY_LENGTH]
-                );
-                missedAttestationPenalty[pubkeyRoot]++;
-            }
-            emit MissedAttestationPenaltyUpdated(_mapd.index, block.number);
-        }
-    }
-
-    function _attestSubmission(bytes32 _nodeSubmissionKey, bytes32 _submissionCountKey)
-=======
     /// @inheritdoc IStaderOracle
     function submitValidatorStats(ValidatorStats calldata _validatorStats) external override trustedNodeOnly {
-        require(_validatorStats.lastUpdatedBlockNumber < block.number, 'Data can not be submitted for a future block');
+        if (_validatorStats.lastUpdatedBlockNumber >= block.number) revert ReportingFutureBlockData();
 
         // Get submission keys
         bytes32 nodeSubmissionKey = keccak256(
@@ -303,7 +218,7 @@
             )
         );
 
-        uint8 submissionCount = _getSubmissionCount(nodeSubmissionKey, submissionCountKey);
+        uint8 submissionCount = _attestSubmission(nodeSubmissionKey, submissionCountKey);
         // Emit validator stats submitted event
         emit ValidatorStatsSubmitted(
             msg.sender,
@@ -343,13 +258,10 @@
         override
         trustedNodeOnly
     {
-        require(
-            _withdrawnValidators.lastUpdatedBlockNumber < block.number,
-            'Data can not be submitted for a future block'
-        );
+        if (_withdrawnValidators.lastUpdatedBlockNumber >= block.number) revert ReportingFutureBlockData();
 
         // Ensure the pubkeys array is sorted
-        require(isSorted(_withdrawnValidators.sortedPubkeys), 'Pubkeys must be sorted');
+        if (!isSorted(_withdrawnValidators.sortedPubkeys)) revert PubkeysNotSorted();
 
         bytes memory encodedPubkeys = abi.encode(_withdrawnValidators.sortedPubkeys);
         // Get submission keys
@@ -369,7 +281,7 @@
             )
         );
 
-        uint8 submissionCount = _getSubmissionCount(nodeSubmissionKey, submissionCountKey);
+        uint8 submissionCount = _attestSubmission(nodeSubmissionKey, submissionCountKey);
         // Emit withdrawn validators submitted event
         emit WithdrawnValidatorsSubmitted(
             msg.sender,
@@ -396,8 +308,52 @@
         }
     }
 
-    function _getSubmissionCount(bytes32 _nodeSubmissionKey, bytes32 _submissionCountKey)
->>>>>>> c93be614
+    /**
+     * @notice store the missed attestation penalty strike on validator
+     * @dev _missedAttestationPenaltyData.index should not be zero
+     * @param _mapd missed attestation penalty data
+     */
+    function submitMissedAttestationPenalties(MissedAttestationPenaltyData calldata _mapd) external trustedNodeOnly {
+        if (_mapd.reportingBlockNumber >= block.number) revert ReportingFutureBlockData();
+        if (_mapd.index <= latestMissedAttestationConsensusIndex) revert StaleData();
+
+        MissedAttestationReportInfo memory reportInfo = missedAttestationDataByTrustedNode[msg.sender];
+        if (_mapd.index < reportInfo.index) revert ReportingPreviousCycleData();
+        if (_mapd.pageNumber <= reportInfo.pageNumber) revert PageNumberAlreadyReported();
+        if (_mapd.keyCount * VALIDATOR_PUBKEY_LENGTH != _mapd.pubkeys.length) revert InvalidData();
+
+        // Get submission keys
+        bytes32 nodeSubmissionKey = keccak256(
+            abi.encodePacked(msg.sender, _mapd.index, _mapd.pageNumber, _mapd.pubkeys)
+        );
+        bytes32 submissionCountKey = keccak256(abi.encodePacked(_mapd.index, _mapd.pageNumber, _mapd.pubkeys));
+
+        missedAttestationDataByTrustedNode[msg.sender] = MissedAttestationReportInfo(_mapd.index, _mapd.pageNumber);
+        uint8 submissionCount = _attestSubmission(nodeSubmissionKey, submissionCountKey);
+
+        // Emit missed attestation penalty submitted event
+        emit MissedAttestationPenaltySubmitted(
+            msg.sender,
+            _mapd.index,
+            _mapd.pageNumber,
+            block.number,
+            _mapd.reportingBlockNumber
+        );
+
+        if ((submissionCount == trustedNodesCount / 2 + 1)) {
+            latestMissedAttestationConsensusIndex = _mapd.index;
+            uint16 keyCount = _mapd.keyCount;
+            for (uint256 i = 0; i < keyCount; i++) {
+                bytes32 pubkeyRoot = getPubkeyRoot(
+                    _mapd.pubkeys[i * VALIDATOR_PUBKEY_LENGTH:(i + 1) * VALIDATOR_PUBKEY_LENGTH]
+                );
+                missedAttestationPenalty[pubkeyRoot]++;
+            }
+            emit MissedAttestationPenaltyUpdated(_mapd.index, block.number);
+        }
+    }
+
+    function _attestSubmission(bytes32 _nodeSubmissionKey, bytes32 _submissionCountKey)
         internal
         returns (uint8 _submissionCount)
     {
@@ -412,20 +368,19 @@
         return rewardsData.index + 1; // rewardsData.index is the last updated index
     }
 
-<<<<<<< HEAD
     function getPubkeyRoot(bytes calldata _pubkey) public pure returns (bytes32) {
         if (_pubkey.length != 48) revert InvalidPubkeyLength();
 
         // Append 16 bytes of zero padding to the pubkey and compute its hash to get the pubkey root.
         return sha256(abi.encodePacked(_pubkey, bytes16(0)));
-=======
+    }
+
     function getValidatorStats() external view override returns (ValidatorStats memory) {
         return (validatorStats);
     }
 
     function getExchangeRate() external view override returns (ExchangeRate memory) {
         return (exchangeRate);
->>>>>>> c93be614
     }
 
     modifier trustedNodeOnly() {
