// SPDX-License-Identifier: MIT
pragma solidity 0.8.16;

import './library/UtilLib.sol';

import './interfaces/IPoolUtils.sol';
import './interfaces/IStaderOracle.sol';
import './interfaces/ISocializingPool.sol';
import './interfaces/INodeRegistry.sol';
import './interfaces/IStaderStakePoolManager.sol';

import '@chainlink/contracts/src/v0.8/interfaces/AggregatorV3Interface.sol';
import '@openzeppelin/contracts-upgradeable/security/PausableUpgradeable.sol';
import '@openzeppelin/contracts-upgradeable/access/AccessControlUpgradeable.sol';
import '@openzeppelin/contracts-upgradeable/security/ReentrancyGuardUpgradeable.sol';

contract StaderOracle is IStaderOracle, AccessControlUpgradeable, PausableUpgradeable, ReentrancyGuardUpgradeable {
    bool public override erInspectionMode;
    bool public override isPORFeedBasedERData;
    SDPriceData public lastReportedSDPriceData;
    IStaderConfig public override staderConfig;
    ExchangeRate public exchangeRate;
    ValidatorStats public validatorStats;

    uint256 public constant MAX_ER_UPDATE_FREQUENCY = 7200 * 7; // 7 days
<<<<<<< HEAD
    uint256 public constant ER_CHANGE_MAX_BPS = 10000;
    uint256 public override erChangeLimit;
=======
    uint256 public constant MIN_TRUSTED_NODES = 5;

>>>>>>> ca3a8499
    /// @inheritdoc IStaderOracle
    uint256 public override reportingBlockNumberForWithdrawnValidators;
    /// @inheritdoc IStaderOracle
    uint256 public override trustedNodesCount;
    /// @inheritdoc IStaderOracle
    uint256 public override lastReportedMAPDIndex;

    // indicate the health of protocol on beacon chain
    // enabled by `MANAGER` if heavy slashing on protocol on beacon chain
    bool public override safeMode;

    /// @inheritdoc IStaderOracle
    mapping(address => bool) public override isTrustedNode;
    mapping(bytes32 => bool) private nodeSubmissionKeys;
    mapping(bytes32 => uint8) private submissionCountKeys;
    mapping(bytes32 => uint16) public override missedAttestationPenalty;
    uint256[] private sdPrices;

    bytes32 public constant ETHX_ER_UF = keccak256('ETHX_ER_UF'); // ETHx Exchange Rate, Balances Update Frequency
    bytes32 public constant SD_PRICE_UF = keccak256('SD_PRICE_UF'); // SD Price Update Frequency Key
    bytes32 public constant VALIDATOR_STATS_UF = keccak256('VALIDATOR_STATS_UF'); // Validator Status Update Frequency Key
    bytes32 public constant WITHDRAWN_VALIDATORS_UF = keccak256('WITHDRAWN_VALIDATORS_UF'); // Withdrawn Validator Update Frequency Key
    bytes32 public constant MISSED_ATTESTATION_PENALTY_UF = keccak256('MISSED_ATTESTATION_PENALTY_UF'); // Missed Attestation Penalty Update Frequency Key
    mapping(bytes32 => uint256) public updateFrequencyMap;

    /// @custom:oz-upgrades-unsafe-allow constructor
    constructor() {
        _disableInitializers();
    }

    function initialize(address _admin, address _staderConfig) public initializer {
        UtilLib.checkNonZeroAddress(_admin);
        UtilLib.checkNonZeroAddress(_staderConfig);

        __AccessControl_init();
        __Pausable_init();
        __ReentrancyGuard_init();
        erChangeLimit = 100; //1% deviation threshold
        staderConfig = IStaderConfig(_staderConfig);
        _grantRole(DEFAULT_ADMIN_ROLE, _admin);
        emit UpdatedStaderConfig(_staderConfig);
    }

    /// @inheritdoc IStaderOracle
    function addTrustedNode(address _nodeAddress) external override {
        UtilLib.onlyManagerRole(msg.sender, staderConfig);
        UtilLib.checkNonZeroAddress(_nodeAddress);
        if (isTrustedNode[_nodeAddress]) {
            revert NodeAlreadyTrusted();
        }
        isTrustedNode[_nodeAddress] = true;
        trustedNodesCount++;

        emit TrustedNodeAdded(_nodeAddress);
    }

    /// @inheritdoc IStaderOracle
    function removeTrustedNode(address _nodeAddress) external override {
        UtilLib.onlyManagerRole(msg.sender, staderConfig);
        UtilLib.checkNonZeroAddress(_nodeAddress);
        if (!isTrustedNode[_nodeAddress]) {
            revert NodeNotTrusted();
        }
        isTrustedNode[_nodeAddress] = false;
        trustedNodesCount--;

        emit TrustedNodeRemoved(_nodeAddress);
    }

    /// @inheritdoc IStaderOracle
<<<<<<< HEAD
    function submitExchangeRateData(ExchangeRate calldata _exchangeRate)
        external
        override
        trustedNodeOnly
        whenNotPaused
    {
        if (isPORFeedBasedERData) {
            revert InvalidERDataSource();
        }
=======
    function submitBalances(ExchangeRate calldata _exchangeRate)
        external
        override
        trustedNodeOnly
        checkMinTrustedNodes
        whenNotPaused
    {
>>>>>>> ca3a8499
        if (_exchangeRate.reportingBlockNumber >= block.number) {
            revert ReportingFutureBlockData();
        }
        if (_exchangeRate.reportingBlockNumber % updateFrequencyMap[ETHX_ER_UF] > 0) {
            revert InvalidReportingBlock();
        }

        // Get submission keys
        bytes32 nodeSubmissionKey = keccak256(
            abi.encode(
                msg.sender,
                _exchangeRate.reportingBlockNumber,
                _exchangeRate.totalETHBalance,
                _exchangeRate.totalETHXSupply
            )
        );
        bytes32 submissionCountKey = keccak256(
            abi.encode(
                _exchangeRate.reportingBlockNumber,
                _exchangeRate.totalETHBalance,
                _exchangeRate.totalETHXSupply
            )
        );
        uint8 submissionCount = attestSubmission(nodeSubmissionKey, submissionCountKey);
        // Emit balances submitted event
        emit ExchangeRateSubmitted(
            msg.sender,
            _exchangeRate.reportingBlockNumber,
            _exchangeRate.totalETHBalance,
            _exchangeRate.totalETHXSupply,
            block.timestamp
        );

        if (
            submissionCount == trustedNodesCount / 2 + 1 &&
            _exchangeRate.reportingBlockNumber > exchangeRate.reportingBlockNumber
        ) {
            _updateExchangeRate(
                _exchangeRate.totalETHBalance,
                _exchangeRate.totalETHXSupply,
                _exchangeRate.reportingBlockNumber
            );
        }
    }

    /// @inheritdoc IStaderOracle
    function updateERFromPORFeed() external override whenNotPaused {
        if (!isPORFeedBasedERData) {
            revert InvalidERDataSource();
        }
        if (erInspectionMode) {
            revert ERChangeLimitCrossed();
        }
        (uint256 totalETHBalance, uint256 totalETHXSupply, uint256 blockNumber) = getPORFeedData();
        uint256 currentExchangeRate = UtilLib.computeExchangeRate(
            exchangeRate.totalETHBalance,
            exchangeRate.totalETHXSupply,
            staderConfig
        );
        uint256 newExchangeRate = UtilLib.computeExchangeRate(totalETHBalance, totalETHXSupply, staderConfig);
        if (!isNewERWithInLimit(newExchangeRate, currentExchangeRate)) {
            erInspectionMode = true;
            emit ERInspectionModeActivated(erInspectionMode, block.timestamp);
            return;
        }
        _updateExchangeRate(totalETHBalance, totalETHXSupply, blockNumber);
    }

    /**
     * @notice update the exchange rate when er change limit crossed, after figuring out the reason for change
     * @dev `erInspectionMode` must be true to call this function and only MANAGER is allowed
     */
    function closeERInspectionMode() external override whenNotPaused {
        UtilLib.onlyManagerRole(msg.sender, staderConfig);
        if (!erInspectionMode) {
            revert ERChangeLimitNotCrossed();
        }
        (uint256 totalETHBalance, uint256 totalETHXSupply, uint256 blockNumber) = getPORFeedData();
        erInspectionMode = false;
        _updateExchangeRate(totalETHBalance, totalETHXSupply, blockNumber);
    }

    /// @notice submits merkle root and handles reward
    /// sends user rewards to Stader Stake Pool Manager
    /// sends protocol rewards to stader treasury
    /// updates operator reward balances on socializing pool
    /// @param _rewardsData contains rewards merkleRoot and rewards split info
    /// @dev _rewardsData.index should not be zero
    function submitSocializingRewardsMerkleRoot(RewardsData calldata _rewardsData)
        external
        override
        trustedNodeOnly
        checkMinTrustedNodes
        whenNotPaused
        nonReentrant
    {
        if (_rewardsData.reportingBlockNumber >= block.number) {
            revert ReportingFutureBlockData();
        }
        if (_rewardsData.reportingBlockNumber != getMerkleRootReportableBlockByPoolId(_rewardsData.poolId)) {
            revert InvalidReportingBlock();
        }
        if (_rewardsData.index != getCurrentRewardsIndexByPoolId(_rewardsData.poolId)) {
            revert InvalidMerkleRootIndex();
        }

        // Get submission keys
        bytes32 nodeSubmissionKey = keccak256(
            abi.encode(
                msg.sender,
                _rewardsData.index,
                _rewardsData.merkleRoot,
                _rewardsData.poolId,
                _rewardsData.operatorETHRewards,
                _rewardsData.userETHRewards,
                _rewardsData.protocolETHRewards,
                _rewardsData.operatorSDRewards
            )
        );
        bytes32 submissionCountKey = keccak256(
            abi.encode(
                _rewardsData.index,
                _rewardsData.merkleRoot,
                _rewardsData.poolId,
                _rewardsData.operatorETHRewards,
                _rewardsData.userETHRewards,
                _rewardsData.protocolETHRewards,
                _rewardsData.operatorSDRewards
            )
        );

        // Emit merkle root submitted event
        emit SocializingRewardsMerkleRootSubmitted(
            msg.sender,
            _rewardsData.index,
            _rewardsData.merkleRoot,
            _rewardsData.poolId,
            block.number
        );

        uint8 submissionCount = attestSubmission(nodeSubmissionKey, submissionCountKey);

        if ((submissionCount == trustedNodesCount / 2 + 1)) {
            address socializingPool = IPoolUtils(staderConfig.getPoolUtils()).getSocializingPoolAddress(
                _rewardsData.poolId
            );
            ISocializingPool(socializingPool).handleRewards(_rewardsData);

            emit SocializingRewardsMerkleRootUpdated(
                _rewardsData.index,
                _rewardsData.merkleRoot,
                _rewardsData.poolId,
                block.number
            );
        }
    }

    function submitSDPrice(SDPriceData calldata _sdPriceData) external override trustedNodeOnly checkMinTrustedNodes {
        if (_sdPriceData.reportingBlockNumber >= block.number) {
            revert ReportingFutureBlockData();
        }
        if (_sdPriceData.reportingBlockNumber % updateFrequencyMap[SD_PRICE_UF] > 0) {
            revert InvalidReportingBlock();
        }
        if (_sdPriceData.reportingBlockNumber <= lastReportedSDPriceData.reportingBlockNumber) {
            revert ReportingPreviousCycleData();
        }

        // Get submission keys
        bytes32 nodeSubmissionKey = keccak256(abi.encode(msg.sender, _sdPriceData.reportingBlockNumber));
        bytes32 submissionCountKey = keccak256(abi.encode(_sdPriceData.reportingBlockNumber));
        uint8 submissionCount = attestSubmission(nodeSubmissionKey, submissionCountKey);
        insertSDPrice(_sdPriceData.sdPriceInETH);
        // Emit SD Price submitted event
        emit SDPriceSubmitted(msg.sender, _sdPriceData.sdPriceInETH, _sdPriceData.reportingBlockNumber, block.number);

        // price can be derived once more than 66% percent oracles have submitted price
        if ((submissionCount == (2 * trustedNodesCount) / 3 + 1)) {
            lastReportedSDPriceData = _sdPriceData;
            lastReportedSDPriceData.sdPriceInETH = getMedianValue(sdPrices);
            delete sdPrices;

            // Emit SD Price updated event
            emit SDPriceUpdated(_sdPriceData.sdPriceInETH, _sdPriceData.reportingBlockNumber, block.number);
        }
    }

    function insertSDPrice(uint256 _sdPrice) internal {
        sdPrices.push(_sdPrice);
        if (sdPrices.length == 1) return;

        uint256 j = sdPrices.length - 1;
        while ((j >= 1) && (_sdPrice < sdPrices[j - 1])) {
            sdPrices[j] = sdPrices[j - 1];
            j--;
        }
        sdPrices[j] = _sdPrice;
    }

    function getMedianValue(uint256[] storage dataArray) internal view returns (uint256 _medianValue) {
        uint256 len = dataArray.length;
        return (dataArray[(len - 1) / 2] + dataArray[len / 2]) / 2;
    }

    /// @inheritdoc IStaderOracle
    function submitValidatorStats(ValidatorStats calldata _validatorStats)
        external
        override
        trustedNodeOnly
        checkMinTrustedNodes
        whenNotPaused
    {
        if (_validatorStats.reportingBlockNumber >= block.number) {
            revert ReportingFutureBlockData();
        }
        if (_validatorStats.reportingBlockNumber % updateFrequencyMap[VALIDATOR_STATS_UF] > 0) {
            revert InvalidReportingBlock();
        }

        // Get submission keys
        bytes32 nodeSubmissionKey = keccak256(
            abi.encode(
                msg.sender,
                _validatorStats.reportingBlockNumber,
                _validatorStats.exitingValidatorsBalance,
                _validatorStats.exitedValidatorsBalance,
                _validatorStats.slashedValidatorsBalance,
                _validatorStats.exitingValidatorsCount,
                _validatorStats.exitedValidatorsCount,
                _validatorStats.slashedValidatorsCount
            )
        );
        bytes32 submissionCountKey = keccak256(
            abi.encode(
                _validatorStats.reportingBlockNumber,
                _validatorStats.exitingValidatorsBalance,
                _validatorStats.exitedValidatorsBalance,
                _validatorStats.slashedValidatorsBalance,
                _validatorStats.exitingValidatorsCount,
                _validatorStats.exitedValidatorsCount,
                _validatorStats.slashedValidatorsCount
            )
        );

        uint8 submissionCount = attestSubmission(nodeSubmissionKey, submissionCountKey);
        // Emit validator stats submitted event
        emit ValidatorStatsSubmitted(
            msg.sender,
            _validatorStats.reportingBlockNumber,
            _validatorStats.exitingValidatorsBalance,
            _validatorStats.exitedValidatorsBalance,
            _validatorStats.slashedValidatorsBalance,
            _validatorStats.exitingValidatorsCount,
            _validatorStats.exitedValidatorsCount,
            _validatorStats.slashedValidatorsCount,
            block.timestamp
        );

        if (
            submissionCount == trustedNodesCount / 2 + 1 &&
            _validatorStats.reportingBlockNumber > validatorStats.reportingBlockNumber
        ) {
            validatorStats = _validatorStats;

            // Emit stats updated event
            emit ValidatorStatsUpdated(
                _validatorStats.reportingBlockNumber,
                _validatorStats.exitingValidatorsBalance,
                _validatorStats.exitedValidatorsBalance,
                _validatorStats.slashedValidatorsBalance,
                _validatorStats.exitingValidatorsCount,
                _validatorStats.exitedValidatorsCount,
                _validatorStats.slashedValidatorsCount,
                block.timestamp
            );
        }
    }

    /// @inheritdoc IStaderOracle
    function submitWithdrawnValidators(WithdrawnValidators calldata _withdrawnValidators)
        external
        override
        trustedNodeOnly
        checkMinTrustedNodes
        whenNotPaused
        nonReentrant
    {
        if (_withdrawnValidators.reportingBlockNumber >= block.number) {
            revert ReportingFutureBlockData();
        }
        if (_withdrawnValidators.reportingBlockNumber % updateFrequencyMap[WITHDRAWN_VALIDATORS_UF] > 0) {
            revert InvalidReportingBlock();
        }

        bytes memory encodedPubkeys = abi.encode(_withdrawnValidators.sortedPubkeys);
        // Get submission keys
        bytes32 nodeSubmissionKey = keccak256(
            abi.encode(
                msg.sender,
                _withdrawnValidators.reportingBlockNumber,
                _withdrawnValidators.nodeRegistry,
                encodedPubkeys
            )
        );
        bytes32 submissionCountKey = keccak256(
            abi.encode(_withdrawnValidators.reportingBlockNumber, _withdrawnValidators.nodeRegistry, encodedPubkeys)
        );

        uint8 submissionCount = attestSubmission(nodeSubmissionKey, submissionCountKey);
        // Emit withdrawn validators submitted event
        emit WithdrawnValidatorsSubmitted(
            msg.sender,
            _withdrawnValidators.reportingBlockNumber,
            _withdrawnValidators.nodeRegistry,
            _withdrawnValidators.sortedPubkeys,
            block.timestamp
        );

        if (
            submissionCount == trustedNodesCount / 2 + 1 &&
            _withdrawnValidators.reportingBlockNumber > reportingBlockNumberForWithdrawnValidators
        ) {
            reportingBlockNumberForWithdrawnValidators = _withdrawnValidators.reportingBlockNumber;
            INodeRegistry(_withdrawnValidators.nodeRegistry).withdrawnValidators(_withdrawnValidators.sortedPubkeys);

            // Emit withdrawn validators updated event
            emit WithdrawnValidatorsUpdated(
                _withdrawnValidators.reportingBlockNumber,
                _withdrawnValidators.nodeRegistry,
                _withdrawnValidators.sortedPubkeys,
                block.timestamp
            );
        }
    }

    /// @inheritdoc IStaderOracle
    function submitMissedAttestationPenalties(MissedAttestationPenaltyData calldata _mapd)
        external
        override
        trustedNodeOnly
        checkMinTrustedNodes
        whenNotPaused
    {
        if (_mapd.reportingBlockNumber >= block.number) {
            revert ReportingFutureBlockData();
        }
        if (_mapd.reportingBlockNumber != getMissedAttestationPenaltyReportableBlock()) {
            revert InvalidReportingBlock();
        }
        if (_mapd.index != lastReportedMAPDIndex + 1) {
            revert InvalidMAPDIndex();
        }

        bytes memory encodedPubkeys = abi.encode(_mapd.sortedPubkeys);

        // Get submission keys
        bytes32 nodeSubmissionKey = keccak256(abi.encode(msg.sender, _mapd.index, encodedPubkeys));
        bytes32 submissionCountKey = keccak256(abi.encode(_mapd.index, encodedPubkeys));
        uint8 submissionCount = attestSubmission(nodeSubmissionKey, submissionCountKey);

        // Emit missed attestation penalty submitted event
        emit MissedAttestationPenaltySubmitted(
            msg.sender,
            _mapd.index,
            block.number,
            _mapd.reportingBlockNumber,
            _mapd.sortedPubkeys
        );

        if ((submissionCount == trustedNodesCount / 2 + 1)) {
            lastReportedMAPDIndex = _mapd.index;
            uint256 keyCount = _mapd.sortedPubkeys.length;
            for (uint256 i = 0; i < keyCount; i++) {
                bytes32 pubkeyRoot = UtilLib.getPubkeyRoot(_mapd.sortedPubkeys[i]);
                missedAttestationPenalty[pubkeyRoot]++;
            }
            emit MissedAttestationPenaltyUpdated(_mapd.index, block.number, _mapd.sortedPubkeys);
        }
    }

    /// @inheritdoc IStaderOracle
    function enableSafeMode() external override {
        UtilLib.onlyManagerRole(msg.sender, staderConfig);
        safeMode = true;
        emit SafeModeEnabled();
    }

    function disableSafeMode() external override onlyRole(DEFAULT_ADMIN_ROLE) {
        safeMode = false;
        emit SafeModeDisabled();
    }

    //update the address of staderConfig
    function updateStaderConfig(address _staderConfig) external onlyRole(DEFAULT_ADMIN_ROLE) {
        UtilLib.checkNonZeroAddress(_staderConfig);
        staderConfig = IStaderConfig(_staderConfig);
        emit UpdatedStaderConfig(_staderConfig);
    }

    function setERUpdateFrequency(uint256 _updateFrequency) external override {
        UtilLib.onlyManagerRole(msg.sender, staderConfig);
        if (_updateFrequency > MAX_ER_UPDATE_FREQUENCY) {
            revert InvalidUpdate();
        }
        setUpdateFrequency(ETHX_ER_UF, _updateFrequency);
    }

    function togglePORFeedBasedERData() external override {
        UtilLib.onlyManagerRole(msg.sender, staderConfig);
        isPORFeedBasedERData = !isPORFeedBasedERData;
        emit ERDataSourceToggled(isPORFeedBasedERData);
    }

    //update the deviation threshold value, 0 deviationThreshold not allowed
    function updateERChangeLimit(uint256 _erChangeLimit) external override {
        UtilLib.onlyManagerRole(msg.sender, staderConfig);
        if (_erChangeLimit == 0 || _erChangeLimit > ER_CHANGE_MAX_BPS) {
            revert ERPermissibleChangeOutofBounds();
        }
        erChangeLimit = _erChangeLimit;
        emit UpdatedERChangeLimit(erChangeLimit);
    }

    function setSDPriceUpdateFrequency(uint256 _updateFrequency) external override {
        UtilLib.onlyManagerRole(msg.sender, staderConfig);
        setUpdateFrequency(SD_PRICE_UF, _updateFrequency);
    }

    function setValidatorStatsUpdateFrequency(uint256 _updateFrequency) external override {
        UtilLib.onlyManagerRole(msg.sender, staderConfig);
        setUpdateFrequency(VALIDATOR_STATS_UF, _updateFrequency);
    }

    function setWithdrawnValidatorsUpdateFrequency(uint256 _updateFrequency) external override {
        UtilLib.onlyManagerRole(msg.sender, staderConfig);
        setUpdateFrequency(WITHDRAWN_VALIDATORS_UF, _updateFrequency);
    }

    function setMissedAttestationPenaltyUpdateFrequency(uint256 _updateFrequency) external override {
        UtilLib.onlyManagerRole(msg.sender, staderConfig);
        setUpdateFrequency(MISSED_ATTESTATION_PENALTY_UF, _updateFrequency);
    }

    function setUpdateFrequency(bytes32 _key, uint256 _updateFrequency) internal {
        if (_updateFrequency == 0) {
            revert ZeroFrequency();
        }
        if (_updateFrequency == updateFrequencyMap[_key]) {
            revert FrequencyUnchanged();
        }
        updateFrequencyMap[_key] = _updateFrequency;

        emit UpdateFrequencyUpdated(_updateFrequency);
    }

    function getERReportableBlock() public view override returns (uint256) {
        return getReportableBlockFor(ETHX_ER_UF);
    }

    function getMerkleRootReportableBlockByPoolId(uint8 _poolId) public view override returns (uint256) {
        (, , uint256 currentEndBlock) = ISocializingPool(
            IPoolUtils(staderConfig.getPoolUtils()).getSocializingPoolAddress(_poolId)
        ).getRewardDetails();
        return currentEndBlock;
    }

    function getSDPriceReportableBlock() public view override returns (uint256) {
        return getReportableBlockFor(SD_PRICE_UF);
    }

    function getValidatorStatsReportableBlock() public view override returns (uint256) {
        return getReportableBlockFor(VALIDATOR_STATS_UF);
    }

    function getWithdrawnValidatorReportableBlock() public view override returns (uint256) {
        return getReportableBlockFor(WITHDRAWN_VALIDATORS_UF);
    }

    function getMissedAttestationPenaltyReportableBlock() public view override returns (uint256) {
        return getReportableBlockFor(MISSED_ATTESTATION_PENALTY_UF);
    }

    function getReportableBlockFor(bytes32 _key) internal view returns (uint256) {
        uint256 updateFrequency = updateFrequencyMap[_key];
        if (updateFrequency == 0) {
            revert UpdateFrequencyNotSet();
        }
        return (block.number / updateFrequency) * updateFrequency;
    }

    function getCurrentRewardsIndexByPoolId(uint8 _poolId) public view returns (uint256) {
        return
            ISocializingPool(IPoolUtils(staderConfig.getPoolUtils()).getSocializingPoolAddress(_poolId))
                .getCurrentRewardsIndex();
    }

    function getValidatorStats() external view override returns (ValidatorStats memory) {
        return (validatorStats);
    }

    function getExchangeRate() external view override returns (ExchangeRate memory) {
        return (exchangeRate);
    }

    function attestSubmission(bytes32 _nodeSubmissionKey, bytes32 _submissionCountKey)
        internal
        returns (uint8 _submissionCount)
    {
        // Check & update node submission status
        if (nodeSubmissionKeys[_nodeSubmissionKey]) {
            revert DuplicateSubmissionFromNode();
        }
        nodeSubmissionKeys[_nodeSubmissionKey] = true;
        submissionCountKeys[_submissionCountKey]++;
        _submissionCount = submissionCountKeys[_submissionCountKey];
    }

    function getSDPriceInETH() external view override returns (uint256) {
        return lastReportedSDPriceData.sdPriceInETH;
    }

    function getPORFeedData()
        internal
        view
        returns (
            uint256,
            uint256,
            uint256
        )
    {
        //TODO how to get block number of report for POR Feed
        (, int256 totalETHBalanceInInt, , uint256 ethPORUpdatedAt, ) = AggregatorV3Interface(
            staderConfig.getETHBalancePORFeedProxy()
        ).latestRoundData();
        (, int256 totalETHXSupplyInInt, , uint256 ethXPORUpdatedAt, ) = AggregatorV3Interface(
            staderConfig.getETHXSupplyPORFeedProxy()
        ).latestRoundData();
        if (ethPORUpdatedAt != ethXPORUpdatedAt) {
            revert DifferentBlockDataSubmitted();
        }
        return (uint256(totalETHBalanceInInt), uint256(totalETHXSupplyInInt), ethPORUpdatedAt);
    }

    function isNewERWithInLimit(uint256 _newExchangeRate, uint256 _currentExchangeRate) internal view returns (bool) {
        return (_newExchangeRate >= (_currentExchangeRate * (ER_CHANGE_MAX_BPS - erChangeLimit)) / ER_CHANGE_MAX_BPS &&
            _newExchangeRate <= ((_currentExchangeRate * (ER_CHANGE_MAX_BPS + erChangeLimit)) / ER_CHANGE_MAX_BPS));
    }

    function _updateExchangeRate(
        uint256 _totalETHBalance,
        uint256 _totalETHXSupply,
        uint256 _reportingBlockNumber
    ) internal {
        exchangeRate.totalETHBalance = _totalETHBalance;
        exchangeRate.totalETHXSupply = _totalETHXSupply;
        exchangeRate.reportingBlockNumber = _reportingBlockNumber;

        // Emit balances updated event
        emit ExchangeRateUpdated(
            exchangeRate.reportingBlockNumber,
            exchangeRate.totalETHBalance,
            exchangeRate.totalETHXSupply,
            block.timestamp
        );
    }

    modifier trustedNodeOnly() {
        if (!isTrustedNode[msg.sender]) {
            revert NotATrustedNode();
        }
        _;
    }

    modifier checkMinTrustedNodes() {
        if (trustedNodesCount < MIN_TRUSTED_NODES) {
            revert InsufficientTrustedNodes();
        }
        _;
    }
}<|MERGE_RESOLUTION|>--- conflicted
+++ resolved
@@ -23,13 +23,10 @@
     ValidatorStats public validatorStats;
 
     uint256 public constant MAX_ER_UPDATE_FREQUENCY = 7200 * 7; // 7 days
-<<<<<<< HEAD
     uint256 public constant ER_CHANGE_MAX_BPS = 10000;
     uint256 public override erChangeLimit;
-=======
     uint256 public constant MIN_TRUSTED_NODES = 5;
 
->>>>>>> ca3a8499
     /// @inheritdoc IStaderOracle
     uint256 public override reportingBlockNumberForWithdrawnValidators;
     /// @inheritdoc IStaderOracle
@@ -100,25 +97,16 @@
     }
 
     /// @inheritdoc IStaderOracle
-<<<<<<< HEAD
     function submitExchangeRateData(ExchangeRate calldata _exchangeRate)
-        external
-        override
-        trustedNodeOnly
-        whenNotPaused
-    {
-        if (isPORFeedBasedERData) {
-            revert InvalidERDataSource();
-        }
-=======
-    function submitBalances(ExchangeRate calldata _exchangeRate)
         external
         override
         trustedNodeOnly
         checkMinTrustedNodes
         whenNotPaused
     {
->>>>>>> ca3a8499
+        if (isPORFeedBasedERData) {
+            revert InvalidERDataSource();
+        }
         if (_exchangeRate.reportingBlockNumber >= block.number) {
             revert ReportingFutureBlockData();
         }
@@ -136,11 +124,7 @@
             )
         );
         bytes32 submissionCountKey = keccak256(
-            abi.encode(
-                _exchangeRate.reportingBlockNumber,
-                _exchangeRate.totalETHBalance,
-                _exchangeRate.totalETHXSupply
-            )
+            abi.encode(_exchangeRate.reportingBlockNumber, _exchangeRate.totalETHBalance, _exchangeRate.totalETHXSupply)
         );
         uint8 submissionCount = attestSubmission(nodeSubmissionKey, submissionCountKey);
         // Emit balances submitted event
