// SPDX-License-Identifier: MIT
pragma solidity ^0.8.16;
<<<<<<< HEAD
import './library/AddressLib.sol';
=======

import './library/UtilLib.sol';
>>>>>>> 4e8bfbe4

import './interfaces/IStaderConfig.sol';

import '@openzeppelin/contracts-upgradeable/token/ERC20/ERC20Upgradeable.sol';
import '@openzeppelin/contracts-upgradeable/access/AccessControlUpgradeable.sol';
import '@openzeppelin/contracts-upgradeable/security/PausableUpgradeable.sol';

/**
 * @title ETHx token Contract
 * @author Stader Labs
 * @notice The ERC20 contract for the ETHx token
 */

contract ETHx is Initializable, ERC20Upgradeable, PausableUpgradeable, AccessControlUpgradeable {
    IStaderConfig staderConfig;
    bytes32 public constant MINTER_ROLE = keccak256('MINTER_ROLE');
    bytes32 public constant PAUSER_ROLE = keccak256('PAUSER_ROLE');

<<<<<<< HEAD
    /// @custom:oz-upgrades-unsafe-allow constructor
    constructor() {
        _disableInitializers();
    }

    function initialize(address _staderConfig) public initializer {
        AddressLib.checkNonZeroAddress(_staderConfig);

        __ERC20_init('Liquid Staking ETH', 'ETHx');
        __Pausable_init();
        __AccessControl_init();

        staderConfig = IStaderConfig(_staderConfig);
        _grantRole(DEFAULT_ADMIN_ROLE, staderConfig.getAdmin());
=======
    constructor(address _admin) ERC20('ETHx', 'ETHx') {
        UtilLib.checkNonZeroAddress(_admin);
        _grantRole(DEFAULT_ADMIN_ROLE, _admin);
>>>>>>> 4e8bfbe4
    }

    /**
     * @notice Mints ethX when called by an authorized caller
     * @param to the account to mint to
     * @param amount the amount of ethX to mint
     */
    function mint(address to, uint256 amount) external onlyRole(MINTER_ROLE) whenNotPaused {
        _mint(to, amount);
    }

    /**
     * @notice Burns ethX when called by an authorized caller
     * @param account the account to burn from
     * @param amount the amount of ethX to burn
     */
    function burnFrom(address account, uint256 amount) external onlyRole(MINTER_ROLE) whenNotPaused {
        _burn(account, amount);
    }

    /// @notice Flips the pause state
    function togglePause() external onlyRole(PAUSER_ROLE) {
        paused() ? _unpause() : _pause();
    }

    function _beforeTokenTransfer(
        address from,
        address to,
        uint256 amount
    ) internal override whenNotPaused {
        super._beforeTokenTransfer(from, to, amount);
    }
}<|MERGE_RESOLUTION|>--- conflicted
+++ resolved
@@ -1,11 +1,7 @@
 // SPDX-License-Identifier: MIT
 pragma solidity ^0.8.16;
-<<<<<<< HEAD
-import './library/AddressLib.sol';
-=======
 
 import './library/UtilLib.sol';
->>>>>>> 4e8bfbe4
 
 import './interfaces/IStaderConfig.sol';
 
@@ -24,14 +20,13 @@
     bytes32 public constant MINTER_ROLE = keccak256('MINTER_ROLE');
     bytes32 public constant PAUSER_ROLE = keccak256('PAUSER_ROLE');
 
-<<<<<<< HEAD
     /// @custom:oz-upgrades-unsafe-allow constructor
     constructor() {
         _disableInitializers();
     }
 
     function initialize(address _staderConfig) public initializer {
-        AddressLib.checkNonZeroAddress(_staderConfig);
+        UtilLib.checkNonZeroAddress(_staderConfig);
 
         __ERC20_init('Liquid Staking ETH', 'ETHx');
         __Pausable_init();
@@ -39,11 +34,6 @@
 
         staderConfig = IStaderConfig(_staderConfig);
         _grantRole(DEFAULT_ADMIN_ROLE, staderConfig.getAdmin());
-=======
-    constructor(address _admin) ERC20('ETHx', 'ETHx') {
-        UtilLib.checkNonZeroAddress(_admin);
-        _grantRole(DEFAULT_ADMIN_ROLE, _admin);
->>>>>>> 4e8bfbe4
     }
 
     /**
