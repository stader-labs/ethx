// SPDX-License-Identifier: MIT
pragma solidity ^0.8.16;
import './library/AddressLib.sol';

import './interfaces/IStaderConfig.sol';

import '@openzeppelin/contracts-upgradeable/token/ERC20/ERC20Upgradeable.sol';
import '@openzeppelin/contracts-upgradeable/access/AccessControlUpgradeable.sol';
import '@openzeppelin/contracts-upgradeable/security/PausableUpgradeable.sol';

/**
 * @title ETHx token Contract
 * @author Stader Labs
 * @notice The ERC20 contract for the ETHx token
 */

contract ETHx is Initializable, ERC20Upgradeable, PausableUpgradeable, AccessControlUpgradeable {
    IStaderConfig staderConfig;
    bytes32 public constant MINTER_ROLE = keccak256('MINTER_ROLE');
    bytes32 public constant PAUSER_ROLE = keccak256('PAUSER_ROLE');

    /// @custom:oz-upgrades-unsafe-allow constructor
    constructor() {
        _disableInitializers();
    }

    function initialize(address _staderConfig) public initializer {
        AddressLib.checkNonZeroAddress(_staderConfig);

        __ERC20_init('Liquid Staking ETH', 'ETHx');
        __Pausable_init();
        __AccessControl_init();

        staderConfig = IStaderConfig(_staderConfig);
        _grantRole(DEFAULT_ADMIN_ROLE, staderConfig.getAdmin());
    }

    /**
     * @notice Mints ethX when called by an authorized caller
     * @param to the account to mint to
     * @param amount the amount of ethX to mint
     */
    function mint(address to, uint256 amount) external onlyRole(MINTER_ROLE) whenNotPaused {
        _mint(to, amount);
    }

    /**
     * @notice Burns ethX when called by an authorized caller
     * @param account the account to burn from
     * @param amount the amount of ethX to burn
     */
    function burnFrom(address account, uint256 amount) external onlyRole(MINTER_ROLE) whenNotPaused {
        _burn(account, amount);
    }

    /// @notice Flips the pause state
    function togglePause() external onlyRole(PAUSER_ROLE) {
        paused() ? _unpause() : _pause();
    }

<<<<<<< HEAD
    function unpause() public onlyRole(DEFAULT_ADMIN_ROLE) {
        _unpause();
=======
    function _beforeTokenTransfer(
        address from,
        address to,
        uint256 amount
    ) internal override whenNotPaused {
        super._beforeTokenTransfer(from, to, amount);
>>>>>>> 34b0b51a
    }
}<|MERGE_RESOLUTION|>--- conflicted
+++ resolved
@@ -58,16 +58,11 @@
         paused() ? _unpause() : _pause();
     }
 
-<<<<<<< HEAD
-    function unpause() public onlyRole(DEFAULT_ADMIN_ROLE) {
-        _unpause();
-=======
     function _beforeTokenTransfer(
         address from,
         address to,
         uint256 amount
     ) internal override whenNotPaused {
         super._beforeTokenTransfer(from, to, amount);
->>>>>>> 34b0b51a
     }
 }