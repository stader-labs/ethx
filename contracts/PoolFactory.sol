// SPDX-License-Identifier: GPL-3.0-or-later
pragma solidity ^0.8.16;

import './library/Address.sol';
import './interfaces/IPoolFactory.sol';
import './interfaces/IStaderPoolBase.sol';
import './interfaces/INodeRegistry.sol';

import '@openzeppelin/contracts-upgradeable/access/AccessControlUpgradeable.sol';

contract PoolFactory is IPoolFactory, Initializable, AccessControlUpgradeable {
    mapping(uint8 => Pool) public override pools;
    uint8 public override poolCount;

    function initialize() external initializer {
        __AccessControl_init_unchained();

        _grantRole(DEFAULT_ADMIN_ROLE, msg.sender);
    }

    /**
     * @notice Add a new pool.
     * @dev This function should only be called by the owner of the contract.
     * @param _poolName The name of the new pool.
     * @param _poolAddress The address of the new pool contract.
     */
    function addNewPool(string calldata _poolName, address _poolAddress)
        external
        override
        onlyRole(DEFAULT_ADMIN_ROLE)
    {
        require(bytes(_poolName).length > 0, 'Pool name cannot be empty');
        Address.checkNonZeroAddress(_poolAddress);

        pools[poolCount + 1] = Pool({poolName: _poolName, poolAddress: _poolAddress});
        poolCount++;

        emit PoolAdded(_poolName, _poolAddress);
    }

    /**
     * @notice Update the address of a pool.
     * @dev This function should only be called by the owner of the contract.
     * @param _poolId The ID of the pool to update.
     * @param _newPoolAddress The updated address of the pool.
     */
    function updatePoolAddress(uint8 _poolId, address _newPoolAddress)
        external
        override
        validPoolId(_poolId)
        onlyRole(DEFAULT_ADMIN_ROLE)
    {
        Address.checkNonZeroAddress(_newPoolAddress);

        pools[_poolId].poolAddress = _newPoolAddress;

        emit PoolAddressUpdated(_poolId, _newPoolAddress);
    }

    /// @inheritdoc IPoolFactory
    function getProtocolFeePercent(uint8 _poolId) external view override validPoolId(_poolId) returns (uint256) {
        return IStaderPoolBase(pools[_poolId].poolAddress).protocolFeePercent();
    }

    /// @inheritdoc IPoolFactory
    function getOperatorFeePercent(uint8 _poolId) external view override validPoolId(_poolId) returns (uint256) {
        return IStaderPoolBase(pools[_poolId].poolAddress).operatorFeePercent();
    }

    /// @inheritdoc IPoolFactory
    function getTotalActiveValidatorCount() external view override returns (uint256) {
        uint256 totalActiveValidatorCount;
        for (uint8 i = 1; i <= poolCount; i++) {
            totalActiveValidatorCount += this.getActiveValidatorCountByPool(i);
        }

        return totalActiveValidatorCount;
    }

    /// @inheritdoc IPoolFactory
    function getQueuedValidatorCountByPool(uint8 _poolId)
        external
        view
        override
        validPoolId(_poolId)
        returns (uint256)
    {
        return IStaderPoolBase(pools[_poolId].poolAddress).getTotalQueuedValidatorCount();
    }

    /// @inheritdoc IPoolFactory
    function getActiveValidatorCountByPool(uint8 _poolId)
        external
        view
        override
        validPoolId(_poolId)
        returns (uint256)
    {
        return IStaderPoolBase(pools[_poolId].poolAddress).getTotalActiveValidatorCount();
    }

    /// @inheritdoc IPoolFactory
    function getAllActiveValidators() public view override returns (Validator[] memory) {
        Validator[] memory allValidators = new Validator[](this.getTotalActiveValidatorCount());
        uint256 index;
        for (uint8 i = 1; i <= poolCount; i++) {
            Validator[] memory validators = IStaderPoolBase(pools[i].poolAddress).getAllActiveValidators();
            for (uint256 j = 0; j < validators.length; j++) {
                allValidators[index] = validators[j];
                index++;
            }
        }
        return allValidators;
    }

    /// @inheritdoc IPoolFactory
    function getAllActiveValidators(uint256 pageNumber, uint256 pageSize)
        public
        view
        override
        returns (Validator[] memory)
    {
        uint256 startIndex = (pageNumber - 1) * pageSize;
        uint256 endIndex = startIndex + pageSize - 1;
        Validator[] memory allValidators = new Validator[](pageSize);

        uint256 index;
        for (uint8 i = 1; i <= poolCount; i++) {
            Validator[] memory validators = IStaderPoolBase(pools[i].poolAddress).getAllActiveValidators();
            uint256 validatorsCount = validators.length;
            uint256 fromIndex = startIndex > index ? startIndex - index : 0;
            uint256 toIndex = endIndex < index + validatorsCount - 1 ? endIndex - index + 1 : validatorsCount;

            if (startIndex <= index + validatorsCount - 1 && endIndex >= index) {
                for (uint256 j = fromIndex; j < toIndex; j++) {
                    if (startIndex + j < allValidators.length) {
                        allValidators[startIndex + j] = validators[j];
                    } else {
                        break;
                    }
                }
            }

            index += validatorsCount;

            if (index > endIndex) {
                break;
            }
        }

        return allValidators;
    }

    /// @inheritdoc IPoolFactory
    function retrieveValidator(bytes calldata _pubkey) public view override returns (Validator memory) {
        for (uint8 i = 1; i <= poolCount; i++) {
            if (getValidatorByPool(i, _pubkey).pubkey.length == 0) continue;

            return getValidatorByPool(i, _pubkey);
        }
        Validator memory emptyValidator;

        return emptyValidator;
    }

    /// @inheritdoc IPoolFactory
    function getValidatorByPool(uint8 _poolId, bytes calldata _pubkey) public view override returns (Validator memory) {
        return IStaderPoolBase(pools[_poolId].poolAddress).getValidator(_pubkey);
    }

<<<<<<< HEAD
    function getOperatorTotalNonWithdrawnKeys(
        uint8 _poolId,
        address _nodeOperator,
        uint256 _startIndex,
        uint256 _endIndex
    ) public view override returns (uint256) {
        return
            IStaderPoolBase(pools[_poolId].poolAddress).getOperatorTotalNonWithdrawnKeys(
                _nodeOperator,
                _startIndex,
                _endIndex
            );
=======
    /// @inheritdoc IPoolFactory
    function retrieveOperator(bytes calldata _pubkey) public view override returns (Operator memory) {
        for (uint8 i = 1; i <= poolCount; i++) {
            if (getValidatorByPool(i, _pubkey).pubkey.length == 0) continue;

            return getOperator(i, _pubkey);
        }

        Operator memory emptyOperator;
        return emptyOperator;
    }

    /// @inheritdoc IPoolFactory
    function getOperator(uint8 _poolId, bytes calldata _pubkey) public view override returns (Operator memory) {
        return IStaderPoolBase(pools[_poolId].poolAddress).getOperator(_pubkey);
    }

    /// @inheritdoc IPoolFactory
    function getSocializingPoolAddress(uint8 _poolId) public view override returns (address) {
        return IStaderPoolBase(pools[_poolId].poolAddress).getSocializingPoolAddress();
    }

    /// @inheritdoc IPoolFactory
    function getOperatorTotalNonWithdrawnKeys(uint8 _poolId, address _nodeOperator)
        public
        view
        override
        returns (uint256)
    {
        return IStaderPoolBase(pools[_poolId].poolAddress).getOperatorTotalNonWithdrawnKeys(_nodeOperator);
>>>>>>> c714658b
    }

    // Modifiers
    modifier validPoolId(uint8 _poolId) {
        require(_poolId > 0 && _poolId <= this.poolCount(), 'Invalid pool ID');
        _;
    }
}<|MERGE_RESOLUTION|>--- conflicted
+++ resolved
@@ -168,7 +168,29 @@
         return IStaderPoolBase(pools[_poolId].poolAddress).getValidator(_pubkey);
     }
 
-<<<<<<< HEAD
+    /// @inheritdoc IPoolFactory
+    function retrieveOperator(bytes calldata _pubkey) public view override returns (Operator memory) {
+        for (uint8 i = 1; i <= poolCount; i++) {
+            if (getValidatorByPool(i, _pubkey).pubkey.length == 0) continue;
+
+            return getOperator(i, _pubkey);
+        }
+
+        Operator memory emptyOperator;
+        return emptyOperator;
+    }
+
+    /// @inheritdoc IPoolFactory
+    function getOperator(uint8 _poolId, bytes calldata _pubkey) public view override returns (Operator memory) {
+        return IStaderPoolBase(pools[_poolId].poolAddress).getOperator(_pubkey);
+    }
+
+    /// @inheritdoc IPoolFactory
+    function getSocializingPoolAddress(uint8 _poolId) public view override returns (address) {
+        return IStaderPoolBase(pools[_poolId].poolAddress).getSocializingPoolAddress();
+    }
+
+    /// @inheritdoc IPoolFactory
     function getOperatorTotalNonWithdrawnKeys(
         uint8 _poolId,
         address _nodeOperator,
@@ -181,38 +203,6 @@
                 _startIndex,
                 _endIndex
             );
-=======
-    /// @inheritdoc IPoolFactory
-    function retrieveOperator(bytes calldata _pubkey) public view override returns (Operator memory) {
-        for (uint8 i = 1; i <= poolCount; i++) {
-            if (getValidatorByPool(i, _pubkey).pubkey.length == 0) continue;
-
-            return getOperator(i, _pubkey);
-        }
-
-        Operator memory emptyOperator;
-        return emptyOperator;
-    }
-
-    /// @inheritdoc IPoolFactory
-    function getOperator(uint8 _poolId, bytes calldata _pubkey) public view override returns (Operator memory) {
-        return IStaderPoolBase(pools[_poolId].poolAddress).getOperator(_pubkey);
-    }
-
-    /// @inheritdoc IPoolFactory
-    function getSocializingPoolAddress(uint8 _poolId) public view override returns (address) {
-        return IStaderPoolBase(pools[_poolId].poolAddress).getSocializingPoolAddress();
-    }
-
-    /// @inheritdoc IPoolFactory
-    function getOperatorTotalNonWithdrawnKeys(uint8 _poolId, address _nodeOperator)
-        public
-        view
-        override
-        returns (uint256)
-    {
-        return IStaderPoolBase(pools[_poolId].poolAddress).getOperatorTotalNonWithdrawnKeys(_nodeOperator);
->>>>>>> c714658b
     }
 
     // Modifiers
