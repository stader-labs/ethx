--- conflicted
+++ resolved
@@ -5,13 +5,13 @@
 import './library/AddressLib.sol';
 
 import './ETHx.sol';
+import './interfaces/IPoolFactory.sol';
+import './interfaces/IPoolSelector.sol';
 import './interfaces/IStaderConfig.sol';
 import './interfaces/IStaderOracle.sol';
 import './interfaces/IStaderPoolBase.sol';
+import './interfaces/IUserWithdrawalManager.sol';
 import './interfaces/IStaderStakePoolManager.sol';
-import './interfaces/IPoolSelector.sol';
-import './interfaces/IPoolFactory.sol';
-import './interfaces/IUserWithdrawalManager.sol';
 
 import '@openzeppelin/contracts/utils/math/Math.sol';
 import '@openzeppelin/contracts-upgradeable/access/AccessControlUpgradeable.sol';
@@ -208,13 +208,8 @@
      * Will revert if assets > 0, totalSupply > 0 and totalAssets = 0. That corresponds to a case where any asset
      * would represent an infinite amount of shares.
      */
-<<<<<<< HEAD
     function _convertToShares(uint256 _assets, Math.Rounding rounding) internal view returns (uint256) {
-        uint256 supply = IStaderOracle(staderConfig.getStaderOracle()).totalETHXSupply();
-=======
-    function _convertToShares(uint256 assets, Math.Rounding rounding) internal view returns (uint256) {
         uint256 supply = IStaderOracle(staderConfig.getStaderOracle()).getExchangeRate().totalETHXSupply;
->>>>>>> c366e837
         return
             (_assets == 0 || supply == 0)
                 ? _initialConvertToShares(_assets, rounding)
@@ -236,13 +231,8 @@
     /**
      * @dev Internal conversion function (from shares to assets) with support for rounding direction.
      */
-<<<<<<< HEAD
     function _convertToAssets(uint256 _shares, Math.Rounding rounding) internal view returns (uint256) {
-        uint256 supply = IStaderOracle(staderConfig.getStaderOracle()).totalETHXSupply();
-=======
-    function _convertToAssets(uint256 shares, Math.Rounding rounding) internal view returns (uint256) {
         uint256 supply = IStaderOracle(staderConfig.getStaderOracle()).getExchangeRate().totalETHXSupply;
->>>>>>> c366e837
         return
             (supply == 0)
                 ? _initialConvertToAssets(_shares, rounding)
@@ -280,6 +270,7 @@
      */
     function _isVaultHealthy() private view returns (bool) {
         return
-            totalAssets() > 0 || IStaderOracle(staderConfig.getStaderOracle()).getExchangeRate().totalETHXSupply == 0;
+            (totalAssets() > 0 ||
+                IStaderOracle(staderConfig.getStaderOracle()).getExchangeRate().totalETHXSupply == 0) && (!paused());
     }
 }