// SPDX-License-Identifier: MIT

pragma solidity ^0.8.16;

import './ETHX.sol';
import './interfaces/IStaderOracle.sol';
import './interfaces/IStaderPoolBase.sol';
import './interfaces/IStaderStakePoolManager.sol';
import './interfaces/IPoolSelector.sol';
import './interfaces/IPoolFactory.sol';
import './interfaces/IUserWithdrawalManager.sol';

import '@openzeppelin/contracts/utils/math/Math.sol';
import '@openzeppelin/contracts-upgradeable/governance/TimelockControllerUpgradeable.sol';
import '@openzeppelin/contracts-upgradeable/security/PausableUpgradeable.sol';

/**
 *  @title Liquid Staking Pool Implementation
 *  Stader is a non-custodial smart contract-based staking platform
 *  that helps you conveniently discover and access staking solutions.
 *  We are building key staking middleware infra for multiple PoS networks
 * for retail crypto users, exchanges and custodians.
 */
contract StaderStakePoolsManager is IStaderStakePoolManager, TimelockControllerUpgradeable, PausableUpgradeable {
    using Math for uint256;

    address public ethX;
    address public staderOracle;
    address public userWithdrawalManager;
    address public poolSelector;
    address public poolFactory;
    uint256 public constant DECIMALS = 10**18;
    uint256 public constant DEPOSIT_SIZE = 32 ether;
    uint256 public minWithdrawAmount;
    uint256 public maxWithdrawAmount;
    uint256 public minDepositAmount;
    uint256 public maxDepositAmount;
    uint256 public depositedPooledETH;
    uint256 public paginationLimit;
    uint256 public POOLED_ETH_BUFFER;
    uint256 public PERMISSIONLESS_DEPOSIT_SIZE;
    /**
     * @notice Check for zero address
     * @dev Modifier
     * @param _address the address to check
     */
    modifier checkNonZeroAddress(address _address) {
        require(_address != address(0), 'Address cannot be zero');
        _;
    }

    /**
     * @dev Stader initialized with following variables
     * @param _ethX ethX contract
     * @param _staderOracle stader oracle contract
     * @param _userWithdrawManager user withdraw manager
     * @param _minDelay initial minimum delay for operations
     * @param _proposers accounts to be granted proposer and canceller roles
     * @param _executors  accounts to be granted executor role
     * @param _timeLockOwner multi sig owner of the contract

     */
    function initialize(
        address _ethX,
        address _staderOracle,
        address _userWithdrawManager,
        address[] memory _proposers,
        address[] memory _executors,
        address _timeLockOwner,
        uint256 _minDelay
    )
        external
        initializer
        checkNonZeroAddress(_ethX)
        checkNonZeroAddress(_staderOracle)
        checkNonZeroAddress(_userWithdrawManager)
    {
        __TimelockController_init_unchained(_minDelay, _proposers, _executors, _timeLockOwner);
        __Pausable_init();
        _grantRole(DEFAULT_ADMIN_ROLE, msg.sender);
        ethX = _ethX;
        staderOracle = _staderOracle;
        userWithdrawalManager = _userWithdrawManager;
        _initialSetup();
    }

    /**
     * @notice Send funds to the pool
     * @dev Users are able to deposit their funds by transacting to the fallback function.
     * protection against accidental submissions by calling non-existent function
     */
    fallback() external payable {
        revert UnsupportedOperation();
    }

    /**
     * @notice A payable function for execution layer rewards.
     */
    function receiveExecutionLayerRewards() external payable override {
        depositedPooledETH += msg.value;
        emit ExecutionLayerRewardsReceived(msg.value);
    }

    function receiveWithdrawVaultUserShare() external payable override {
        depositedPooledETH += msg.value;
        emit WithdrawVaultUserShareReceived(msg.value);
    }

    /**
     * @notice receive the excess ETH from Pools
     * @param _poolId ID of the pool
     */
    function receiveExcessEthFromPool(uint8 _poolId) external payable override {
        depositedPooledETH += msg.value;
        emit ReceivedExcessEthFromPool(_poolId);
    }

    /**
     * @dev update the minimum stake amount
     * @param _minDepositAmount minimum deposit value
     */
    function updateMinDepositAmount(uint256 _minDepositAmount) external override onlyRole(EXECUTOR_ROLE) {
        if (_minDepositAmount == 0) revert InvalidMinDepositValue();
        minDepositAmount = _minDepositAmount;
        emit UpdatedMinDepositAmount(minDepositAmount);
    }

    /**
     * @dev update the maximum stake amount
     * @param _maxDepositAmount maximum deposit value
     */
    function updateMaxDepositAmount(uint256 _maxDepositAmount) external override onlyRole(EXECUTOR_ROLE) {
        if (_maxDepositAmount <= minDepositAmount) revert InvalidMaxDepositValue();
        maxDepositAmount = _maxDepositAmount;
        emit UpdatedMaxDepositAmount(maxDepositAmount);
    }

    /**
     * @dev update the minimum withdraw amount
     * @param _minWithdrawAmount minimum withdraw value
     */
    function updateMinWithdrawAmount(uint256 _minWithdrawAmount) external override onlyRole(EXECUTOR_ROLE) {
        if (_minWithdrawAmount == 0) revert InvalidMinWithdrawValue();
        minWithdrawAmount = _minWithdrawAmount;
        emit UpdatedMinWithdrawAmount(minWithdrawAmount);
    }

    /**
     * @dev update the maximum withdraw amount
     * @param _maxWithdrawAmount maximum withdraw value
     */
    function updateMaxWithdrawAmount(uint256 _maxWithdrawAmount) external override onlyRole(EXECUTOR_ROLE) {
        if (_maxWithdrawAmount <= minWithdrawAmount) revert InvalidMaxWithdrawValue();
        maxWithdrawAmount = _maxWithdrawAmount;
        emit UpdatedMaxWithdrawAmount(maxWithdrawAmount);
    }

    /**
     * @dev update ethX address
     * @param _ethX ethX contract
     */
    function updateEthXAddress(address _ethX)
        external
        override
        checkNonZeroAddress(_ethX)
        onlyRole(TIMELOCK_ADMIN_ROLE)
    {
        ethX = _ethX;
        emit UpdatedEthXAddress(ethX);
    }

    /**
     * @dev update stader oracle address
     * @param _staderOracle stader oracle contract
     */
    function updateStaderOracle(address _staderOracle)
        external
        override
        checkNonZeroAddress(_staderOracle)
        onlyRole(TIMELOCK_ADMIN_ROLE)
    {
        staderOracle = _staderOracle;
        emit UpdatedStaderOracle(staderOracle);
    }

    /**
     * @dev update stader user withdrawal manager address
     * @param _userWithdrawalManager stader user withdrawal Manager contract
     */
    function updateUserWithdrawalManager(address _userWithdrawalManager)
        external
        override
        checkNonZeroAddress(_userWithdrawalManager)
        onlyRole(TIMELOCK_ADMIN_ROLE)
    {
        userWithdrawalManager = _userWithdrawalManager;
        emit UpdatedUserWithdrawalManager(userWithdrawalManager);
    }

    /**
     * @dev update stader pool selector contract address
     * @param _poolSelector stader pool selector contract
     */
    function updatePoolSelector(address _poolSelector)
        external
        override
        checkNonZeroAddress(_poolSelector)
        onlyRole(TIMELOCK_ADMIN_ROLE)
    {
        poolSelector = _poolSelector;
        emit UpdatedPoolSelector(_poolSelector);
    }

    /**
     * @notice Returns the amount of ETHER equivalent 1 ETHX (with 18 decimals)
     */
    function getExchangeRate() public view override returns (uint256) {
        uint256 totalETH = totalAssets();
        uint256 totalETHx = IStaderOracle(staderOracle).totalETHXSupply();

        if (totalETH == 0 || totalETHx == 0) {
            return 1 * DECIMALS;
        }
        return (totalETH * DECIMALS) / totalETHx;
    }

    /** @dev See {IERC4626-totalAssets}. */
    function totalAssets() public view override returns (uint256) {
        return IStaderOracle(staderOracle).totalETHBalance();
    }

    /** @dev See {IERC4626-convertToShares}. */
    function convertToShares(uint256 assets) public view override returns (uint256) {
        return _convertToShares(assets, Math.Rounding.Down);
    }

    /** @dev See {IERC4626-convertToAssets}. */
    function convertToAssets(uint256 shares) public view override returns (uint256) {
        return _convertToAssets(shares, Math.Rounding.Down);
    }

    /** @dev See {IERC4626-maxDeposit}. */
    function maxDeposit() public view override returns (uint256) {
        return _isVaultHealthy() ? maxDepositAmount : 0;
    }

    /** @dev See {IERC4626-maxWithdraw}. */
    function maxWithdraw(address owner) public view override returns (uint256) {
        return _convertToAssets(ETHX(ethX).balanceOf(owner), Math.Rounding.Down);
    }

    /** @dev See {IERC4626-previewDeposit}. */
    function previewDeposit(uint256 assets) public view override returns (uint256) {
        return _convertToShares(assets, Math.Rounding.Down);
    }

    /** @dev See {IERC4626-previewWithdraw}. */
    function previewWithdraw(uint256 shares) public view override returns (uint256) {
        return _convertToAssets(shares, Math.Rounding.Down);
    }

    /** @dev See {IERC4626-deposit}. */
    function deposit(address receiver) public payable override whenNotPaused returns (uint256) {
        uint256 assets = msg.value;
        if (assets > maxDeposit() || assets < minDepositAmount) revert InvalidDepositAmount();
        uint256 shares = previewDeposit(assets);
        _deposit(msg.sender, receiver, assets, shares);
        return shares;
    }

    /** @dev See {IERC4626-withdraw}. */
    function userWithdraw(uint256 _ethXAmount, address receiver) public override whenNotPaused {
        uint256 assets = previewWithdraw(_ethXAmount);
        if (assets < minWithdrawAmount || assets > maxWithdrawAmount) revert InvalidWithdrawAmount();
        ETHX(ethX).transferFrom(msg.sender, (address(userWithdrawalManager)), _ethXAmount);
        IUserWithdrawalManager(userWithdrawalManager).withdraw(msg.sender, payable(receiver), assets, _ethXAmount);
        emit WithdrawRequested(msg.sender, receiver, assets, _ethXAmount);
    }

    /**
     * @notice finalize user request in a batch
     * @dev when slashing mode, only process and don't finalize
     * @param _slashingMode mode stating that protocol is getting slashed
     */
    function finalizeUserWithdrawalRequest(bool _slashingMode) external override whenNotPaused onlyRole(EXECUTOR_ROLE) {
        //TODO change input name
        if (!_slashingMode) {
            if (getExchangeRate() == 0) revert ProtocolNotHealthy();
            //batch ID to be finalized next
            uint256 nextBatchIdToFinalize = IUserWithdrawalManager(userWithdrawalManager).nextBatchIdToFinalize();
            //ongoing batch Id
            uint256 latestBatchId = IUserWithdrawalManager(userWithdrawalManager).latestBatchId();
            uint256 maxBatchIdToFinalize = Math.min(latestBatchId, nextBatchIdToFinalize + paginationLimit);
            uint256 lockedEthXToBurn;
            uint256 ethToSendToFinalizeBatch;
            uint256 batchId = 0;
            for (uint256 i = nextBatchIdToFinalize; i < maxBatchIdToFinalize; i++) {
                (, , , uint256 requiredEth, uint256 lockedEthX) = IUserWithdrawalManager(userWithdrawalManager)
                    .batchRequest(batchId);
                uint256 minEThRequiredToFinalizeBatch = Math.min(
                    requiredEth,
                    (lockedEthX * getExchangeRate()) / DECIMALS
                );
                if (minEThRequiredToFinalizeBatch > depositedPooledETH) {
                    break;
                } else {
                    lockedEthXToBurn += lockedEthX;
                    ethToSendToFinalizeBatch += minEThRequiredToFinalizeBatch;
                    depositedPooledETH -= minEThRequiredToFinalizeBatch;
                    batchId = i;
                }
            }
            if (batchId >= nextBatchIdToFinalize) {
                ETHX(ethX).burnFrom(address(userWithdrawalManager), lockedEthXToBurn);

                //slither-disable-next-line arbitrary-send-eth
                IUserWithdrawalManager(userWithdrawalManager).finalize{value: ethToSendToFinalizeBatch}(
                    batchId,
                    ethToSendToFinalizeBatch,
                    getExchangeRate()
                );
            }
        }
    }

    function nodeWithdraw(uint256 _operatorId, bytes memory _pubKey)
        public
        override
        whenNotPaused
        returns (uint256 requestId)
    {}

    /**
     * @notice spinning off validators in different pools
     * @dev get pool wise validator to deposit from pool helper and
     * transfer that much eth to individual pool to register on beacon chain
     */
    function validatorBatchDeposit() external override whenNotPaused {
        uint256 pooledETH = depositedPooledETH;
        if (pooledETH < DEPOSIT_SIZE) revert insufficientBalance();
        uint256[] memory poolWiseValidatorsToDeposit = IPoolSelector(poolSelector).computePoolAllocationForDeposit(
            pooledETH
        );
        for (uint8 i = 1; i < poolWiseValidatorsToDeposit.length; i++) {
            uint256 validatorToDeposit = poolWiseValidatorsToDeposit[i];
            if (validatorToDeposit == 0) continue;
            (string memory poolName, address poolAddress) = IPoolFactory(poolFactory).pools(i);
            uint256 poolDepositSize = (i == 1) ? PERMISSIONLESS_DEPOSIT_SIZE : DEPOSIT_SIZE;
<<<<<<< HEAD

            //slither-disable-next-line arbitrary-send-eth
            IStaderPoolBase(poolAddress).registerOnBeaconChain{value: validatorToDeposit * poolDepositSize}();
=======
            IStaderPoolBase(poolAddress).registerValidatorsOnBeacon{value: validatorToDeposit * poolDepositSize}();
>>>>>>> d5113878
            depositedPooledETH -= validatorToDeposit * poolDepositSize;
            emit TransferredToPool(poolName, poolAddress, validatorToDeposit * poolDepositSize);
        }
    }

    /**
     * @dev Triggers stopped state.
     * should not be paused
     */
    function pause() external onlyRole(EXECUTOR_ROLE) {
        _pause();
    }

    /**
     * @dev Returns to normal state.
     * should not be paused
     */
    function unpause() external onlyRole(EXECUTOR_ROLE) {
        _unpause();
    }

    /**
     * @notice initializes variable
     */
    function _initialSetup() internal {
        minDepositAmount = 100;
        maxDepositAmount = 32 ether;
        minWithdrawAmount = 100;
        maxWithdrawAmount = 10 ether;
        paginationLimit = 50;
        PERMISSIONLESS_DEPOSIT_SIZE = 28 ether;
    }

    /**
     * @dev Internal conversion function (from assets to shares) with support for rounding direction.
     *
     * Will revert if assets > 0, totalSupply > 0 and totalAssets = 0. That corresponds to a case where any asset
     * would represent an infinite amount of shares.
     */
    function _convertToShares(uint256 assets, Math.Rounding rounding) internal view returns (uint256) {
        uint256 supply = IStaderOracle(staderOracle).totalETHXSupply();
        return
            (assets == 0 || supply == 0)
                ? _initialConvertToShares(assets, rounding)
                : assets.mulDiv(supply, totalAssets(), rounding);
    }

    /**
     * @dev Internal conversion function (from assets to shares) to apply when the vault is empty.
     *
     * NOTE: Make sure to keep this function consistent with {_initialConvertToAssets} when overriding it.
     */
    function _initialConvertToShares(
        uint256 assets,
        Math.Rounding /*rounding*/
    ) internal pure returns (uint256 shares) {
        return assets;
    }

    /**
     * @dev Internal conversion function (from shares to assets) with support for rounding direction.
     */
    function _convertToAssets(uint256 shares, Math.Rounding rounding) internal view returns (uint256) {
        uint256 supply = IStaderOracle(staderOracle).totalETHXSupply();
        return
            (supply == 0) ? _initialConvertToAssets(shares, rounding) : shares.mulDiv(totalAssets(), supply, rounding);
    }

    /**
     * @dev Internal conversion function (from shares to assets) to apply when the vault is empty.
     *
     * NOTE: Make sure to keep this function consistent with {_initialConvertToShares} when overriding it.
     */
    function _initialConvertToAssets(
        uint256 shares,
        Math.Rounding /*rounding*/
    ) internal pure returns (uint256) {
        return shares;
    }

    /**
     * @dev Deposit/mint common workflow.
     */
    function _deposit(
        address caller,
        address receiver,
        uint256 assets,
        uint256 shares
    ) internal {
        ETHX(ethX).mint(receiver, shares);
        depositedPooledETH += assets;
        emit Deposited(caller, receiver, assets, shares);
    }

    /**
     * @dev Checks if vault is "healthy" in the sense of having assets backing the circulating shares.
     */
    function _isVaultHealthy() private view returns (bool) {
        return totalAssets() > 0 || IStaderOracle(staderOracle).totalETHXSupply() == 0;
    }
}<|MERGE_RESOLUTION|>--- conflicted
+++ resolved
@@ -346,13 +346,9 @@
             if (validatorToDeposit == 0) continue;
             (string memory poolName, address poolAddress) = IPoolFactory(poolFactory).pools(i);
             uint256 poolDepositSize = (i == 1) ? PERMISSIONLESS_DEPOSIT_SIZE : DEPOSIT_SIZE;
-<<<<<<< HEAD
 
             //slither-disable-next-line arbitrary-send-eth
             IStaderPoolBase(poolAddress).registerOnBeaconChain{value: validatorToDeposit * poolDepositSize}();
-=======
-            IStaderPoolBase(poolAddress).registerValidatorsOnBeacon{value: validatorToDeposit * poolDepositSize}();
->>>>>>> d5113878
             depositedPooledETH -= validatorToDeposit * poolDepositSize;
             emit TransferredToPool(poolName, poolAddress, validatorToDeposit * poolDepositSize);
         }
