// SPDX-License-Identifier: MIT

pragma solidity ^0.8.16;

import './library/UtilLib.sol';

import './ETHx.sol';
import './interfaces/IPoolFactory.sol';
import './interfaces/IPoolSelector.sol';
import './interfaces/IStaderConfig.sol';
import './interfaces/IStaderOracle.sol';
import './interfaces/IStaderPoolBase.sol';
import './interfaces/IUserWithdrawalManager.sol';
import './interfaces/IStaderStakePoolManager.sol';

import '@openzeppelin/contracts/utils/math/Math.sol';
import '@openzeppelin/contracts-upgradeable/access/AccessControlUpgradeable.sol';
import '@openzeppelin/contracts-upgradeable/security/PausableUpgradeable.sol';
import '@openzeppelin/contracts-upgradeable/security/ReentrancyGuardUpgradeable.sol';

/**
 *  @title Liquid Staking Pool Implementation
 *  Stader is a non-custodial smart contract-based staking platform
 *  that helps you conveniently discover and access staking solutions.
 *  We are building key staking middleware infra for multiple PoS networks
 * for retail crypto users, exchanges and custodians.
 */
contract StaderStakePoolsManager is
    IStaderStakePoolManager,
    AccessControlUpgradeable,
    PausableUpgradeable,
    ReentrancyGuardUpgradeable
{
    using Math for uint256;
    IStaderConfig public staderConfig;
    uint256 public override depositedPooledETH;

    /// @custom:oz-upgrades-unsafe-allow constructor
    constructor() {
        _disableInitializers();
    }

    /**
     * @dev Stader initialized with following variables
     * @param _staderConfig config contract
     */
<<<<<<< HEAD
    function initialize(address _admin, address _staderConfig) public initializer {
        UtilLib.checkNonZeroAddress(_admin);
=======
    function initialize(address _staderConfig) external initializer {
>>>>>>> 85fd1e5c
        UtilLib.checkNonZeroAddress(_staderConfig);
        __AccessControl_init();
        __Pausable_init();
        __ReentrancyGuard_init();
        staderConfig = IStaderConfig(_staderConfig);
        _grantRole(DEFAULT_ADMIN_ROLE, _admin);
    }

    // protection against accidental submissions by calling non-existent function
    fallback() external payable {
        revert UnsupportedOperation();
    }

    // protection against accidental submissions by calling non-existent function
    receive() external payable {
        revert UnsupportedOperation();
    }

    // payable function for receiving execution layer rewards.
    function receiveExecutionLayerRewards() external payable override {
        depositedPooledETH += msg.value;
        emit ExecutionLayerRewardsReceived(msg.value);
    }

    // payable function for receiving user share from validator withdraw vault
    function receiveWithdrawVaultUserShare() external payable override {
        depositedPooledETH += msg.value;
        emit WithdrawVaultUserShareReceived(msg.value);
    }

    function receiveEthFromAuction() external payable override {
        depositedPooledETH += msg.value;
        emit AuctionedEthReceived(msg.value);
    }

    /**
     * @notice receive the excess ETH from Pools
     * @param _poolId ID of the pool
     */
    function receiveExcessEthFromPool(uint8 _poolId) external payable override {
        depositedPooledETH += msg.value;
        emit ReceivedExcessEthFromPool(_poolId);
    }

    /**
     * @notice transfer the ETH to user withdraw manager to finalize requests
     * @dev only user withdraw manager allowed to call
     * @param _amount amount of ETH to transfer
     */
    function transferETHToUserWithdrawManager(uint256 _amount) external override nonReentrant {
        UtilLib.onlyStaderContract(msg.sender, staderConfig, staderConfig.USER_WITHDRAW_MANAGER());
        depositedPooledETH -= _amount;
        //slither-disable-next-line arbitrary-send-eth
        (bool success, ) = payable(staderConfig.getUserWithdrawManager()).call{value: _amount}('');
        if (!success) {
            revert TransferFailed();
        }
        emit TransferredETHToUserWithdrawManager(_amount);
    }

    //update the address of staderConfig
    function updateStaderConfig(address _staderConfig) external onlyRole(DEFAULT_ADMIN_ROLE) {
        UtilLib.checkNonZeroAddress(_staderConfig);
        staderConfig = IStaderConfig(_staderConfig);
        emit UpdatedStaderConfig(_staderConfig);
    }

    /**
     * @notice returns the amount of ETH equivalent 1 ETHX (with 18 decimals)
     */
    function getExchangeRate() public view override returns (uint256) {
        uint256 DECIMALS = staderConfig.getDecimals();
        uint256 totalETH = totalAssets();
        uint256 totalETHx = IStaderOracle(staderConfig.getStaderOracle()).getExchangeRate().totalETHXSupply;

        if (totalETH == 0 || totalETHx == 0) {
            return 1 * DECIMALS;
        }
        return (totalETH * DECIMALS) / totalETHx;
    }

    /** @dev See {IERC4626-totalAssets}. */
    function totalAssets() public view override returns (uint256) {
        return IStaderOracle(staderConfig.getStaderOracle()).getExchangeRate().totalETHBalance;
    }

    /** @dev See {IERC4626-convertToShares}. */
    function convertToShares(uint256 _assets) public view override returns (uint256) {
        return _convertToShares(_assets, Math.Rounding.Down);
    }

    /** @dev See {IERC4626-convertToAssets}. */
    function convertToAssets(uint256 _shares) public view override returns (uint256) {
        return _convertToAssets(_shares, Math.Rounding.Down);
    }

    /** @dev See {IERC4626-maxDeposit}. */
    function maxDeposit() public view override returns (uint256) {
        return isVaultHealthy() ? staderConfig.getMaxDepositAmount() : 0;
    }

    function minDeposit() public view override returns (uint256) {
        return isVaultHealthy() ? staderConfig.getMinDepositAmount() : 0;
    }

    /** @dev See {IERC4626-previewDeposit}. */
    function previewDeposit(uint256 _assets) public view override returns (uint256) {
        return _convertToShares(_assets, Math.Rounding.Down);
    }

    /** @dev See {IERC4626-previewWithdraw}. */
    function previewWithdraw(uint256 _shares) public view override returns (uint256) {
        return _convertToAssets(_shares, Math.Rounding.Down);
    }

    /** @dev See {IERC4626-deposit}. */
    function deposit(address _receiver) public payable override whenNotPaused returns (uint256) {
        uint256 assets = msg.value;
        if (assets > maxDeposit() || assets < minDeposit()) {
            revert InvalidDepositAmount();
        }
        uint256 shares = previewDeposit(assets);
        _deposit(msg.sender, _receiver, assets, shares);
        return shares;
    }

    /**
     * @notice spinning off validators in different pools
     * @dev get pool wise validator to deposit from pool helper and
     * transfer that much eth to individual pool to register on beacon chain
     */
    function validatorBatchDeposit() external override nonReentrant whenNotPaused {
        if (IStaderOracle(staderConfig.getStaderOracle()).safeMode()) {
            revert UnsupportedOperationInSafeMode();
        }
        uint256 availableETHForNewDeposit = depositedPooledETH -
            IUserWithdrawalManager(staderConfig.getUserWithdrawManager()).ethRequestedForWithdraw();
        address poolFactory = staderConfig.getPoolFactory();
        uint256 ETH_PER_NODE = staderConfig.getStakedEthPerNode();
        if (availableETHForNewDeposit < ETH_PER_NODE) {
            revert InsufficientBalance();
        }
        uint256[] memory selectedPoolCapacity = IPoolSelector(staderConfig.getPoolSelector())
            .computePoolAllocationForDeposit(availableETHForNewDeposit);
        for (uint8 i = 1; i < selectedPoolCapacity.length; i++) {
            uint256 validatorToDeposit = selectedPoolCapacity[i];
            if (validatorToDeposit == 0) {
                continue;
            }
            (string memory poolName, address poolAddress) = IPoolFactory(poolFactory).pools(i);
            uint256 poolDepositSize = ETH_PER_NODE - IPoolFactory(poolFactory).getCollateralETH(i);

            //slither-disable-next-line arbitrary-send-eth
            IStaderPoolBase(poolAddress).stakeUserETHToBeaconChain{value: validatorToDeposit * poolDepositSize}();
            depositedPooledETH -= validatorToDeposit * poolDepositSize;
            emit ETHTransferredToPool(poolName, poolAddress, validatorToDeposit * poolDepositSize);
        }
    }

    /**
     * @dev Triggers stopped state.
     * should not be paused
     */
    function pause() external {
        UtilLib.onlyManagerRole(msg.sender, staderConfig);
        _pause();
    }

    /**
     * @dev Returns to normal state.
     * should not be paused
     */
    function unpause() external onlyRole(DEFAULT_ADMIN_ROLE) {
        _unpause();
    }

    /**
     * @dev Internal conversion function (from assets to shares) with support for rounding direction.
     *
     * Will revert if assets > 0, totalSupply > 0 and totalAssets = 0. That corresponds to a case where any asset
     * would represent an infinite amount of shares.
     */
    function _convertToShares(uint256 _assets, Math.Rounding rounding) internal view returns (uint256) {
        uint256 supply = IStaderOracle(staderConfig.getStaderOracle()).getExchangeRate().totalETHXSupply;
        return
            (_assets == 0 || supply == 0)
                ? initialConvertToShares(_assets, rounding)
                : _assets.mulDiv(supply, totalAssets(), rounding);
    }

    /**
     * @dev Internal conversion function (from assets to shares) to apply when the vault is empty.
     *
     * NOTE: Make sure to keep this function consistent with {_initialConvertToAssets} when overriding it.
     */
    function initialConvertToShares(
        uint256 _assets,
        Math.Rounding /*rounding*/
    ) internal pure returns (uint256 shares) {
        return _assets;
    }

    /**
     * @dev Internal conversion function (from shares to assets) with support for rounding direction.
     */
    function _convertToAssets(uint256 _shares, Math.Rounding rounding) internal view returns (uint256) {
        uint256 supply = IStaderOracle(staderConfig.getStaderOracle()).getExchangeRate().totalETHXSupply;
        return
            (supply == 0) ? initialConvertToAssets(_shares, rounding) : _shares.mulDiv(totalAssets(), supply, rounding);
    }

    /**
     * @dev Internal conversion function (from shares to assets) to apply when the vault is empty.
     *
     * NOTE: Make sure to keep this function consistent with {initialConvertToShares} when overriding it.
     */
    function initialConvertToAssets(
        uint256 _shares,
        Math.Rounding /*rounding*/
    ) internal pure returns (uint256) {
        return _shares;
    }

    /**
     * @dev Deposit/mint common workflow.
     */
    function _deposit(
        address _caller,
        address _receiver,
        uint256 _assets,
        uint256 _shares
    ) internal {
        ETHx(staderConfig.getETHxToken()).mint(_receiver, _shares);
        depositedPooledETH += _assets;
        emit Deposited(_caller, _receiver, _assets, _shares);
    }

    /**
     * @dev Checks if vault is "healthy" in the sense of having assets backing the circulating shares.
     */
    function isVaultHealthy() private view returns (bool) {
        return
            (totalAssets() > 0 ||
                IStaderOracle(staderConfig.getStaderOracle()).getExchangeRate().totalETHXSupply == 0) && (!paused());
    }
}<|MERGE_RESOLUTION|>--- conflicted
+++ resolved
@@ -44,12 +44,8 @@
      * @dev Stader initialized with following variables
      * @param _staderConfig config contract
      */
-<<<<<<< HEAD
     function initialize(address _admin, address _staderConfig) public initializer {
         UtilLib.checkNonZeroAddress(_admin);
-=======
-    function initialize(address _staderConfig) external initializer {
->>>>>>> 85fd1e5c
         UtilLib.checkNonZeroAddress(_staderConfig);
         __AccessControl_init();
         __Pausable_init();
@@ -227,6 +223,15 @@
     }
 
     /**
+     * @dev Checks if vault is "healthy" in the sense of having assets backing the circulating shares.
+     */
+    function isVaultHealthy() private view returns (bool) {
+        return
+            (totalAssets() > 0 ||
+                IStaderOracle(staderConfig.getStaderOracle()).getExchangeRate().totalETHXSupply == 0) && (!paused());
+    }
+
+    /**
      * @dev Internal conversion function (from assets to shares) with support for rounding direction.
      *
      * Will revert if assets > 0, totalSupply > 0 and totalAssets = 0. That corresponds to a case where any asset
@@ -236,7 +241,7 @@
         uint256 supply = IStaderOracle(staderConfig.getStaderOracle()).getExchangeRate().totalETHXSupply;
         return
             (_assets == 0 || supply == 0)
-                ? initialConvertToShares(_assets, rounding)
+                ? _initialConvertToShares(_assets, rounding)
                 : _assets.mulDiv(supply, totalAssets(), rounding);
     }
 
@@ -245,7 +250,7 @@
      *
      * NOTE: Make sure to keep this function consistent with {_initialConvertToAssets} when overriding it.
      */
-    function initialConvertToShares(
+    function _initialConvertToShares(
         uint256 _assets,
         Math.Rounding /*rounding*/
     ) internal pure returns (uint256 shares) {
@@ -258,7 +263,9 @@
     function _convertToAssets(uint256 _shares, Math.Rounding rounding) internal view returns (uint256) {
         uint256 supply = IStaderOracle(staderConfig.getStaderOracle()).getExchangeRate().totalETHXSupply;
         return
-            (supply == 0) ? initialConvertToAssets(_shares, rounding) : _shares.mulDiv(totalAssets(), supply, rounding);
+            (supply == 0)
+                ? _initialConvertToAssets(_shares, rounding)
+                : _shares.mulDiv(totalAssets(), supply, rounding);
     }
 
     /**
@@ -266,7 +273,7 @@
      *
      * NOTE: Make sure to keep this function consistent with {initialConvertToShares} when overriding it.
      */
-    function initialConvertToAssets(
+    function _initialConvertToAssets(
         uint256 _shares,
         Math.Rounding /*rounding*/
     ) internal pure returns (uint256) {
@@ -286,13 +293,4 @@
         depositedPooledETH += _assets;
         emit Deposited(_caller, _receiver, _assets, _shares);
     }
-
-    /**
-     * @dev Checks if vault is "healthy" in the sense of having assets backing the circulating shares.
-     */
-    function isVaultHealthy() private view returns (bool) {
-        return
-            (totalAssets() > 0 ||
-                IStaderOracle(staderConfig.getStaderOracle()).getExchangeRate().totalETHXSupply == 0) && (!paused());
-    }
 }