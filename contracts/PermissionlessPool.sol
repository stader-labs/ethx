--- conflicted
+++ resolved
@@ -21,11 +21,8 @@
     address public poolHelper;
     address public staderStakePoolManager;
     address public ethValidatorDeposit;
-<<<<<<< HEAD
-=======
     uint256 public depositQueueStartIndex;
     address public nodeRegistryAddress;
->>>>>>> e5a6dcfd
 
     bytes32 public constant PERMISSIONLESS_POOL_ADMIN = keccak256('PERMISSIONLESS_POOL_ADMIN');
 
@@ -37,12 +34,8 @@
     function initialize(
         address _adminOwner,
         address _ethValidatorDeposit,
-<<<<<<< HEAD
-        address _staderStakePoolManger
-=======
         address _staderStakePoolManger,
         address _nodeRegistryAddress
->>>>>>> e5a6dcfd
     ) external initializer {
         Address.checkNonZeroAddress(_adminOwner);
         Address.checkNonZeroAddress(_ethValidatorDeposit);
@@ -70,18 +63,12 @@
 
         requiredValidators = Math.min(queuedValidatorKeys, requiredValidators);
         if (requiredValidators == 0) revert NotEnoughValidatorToDeposit();
-<<<<<<< HEAD
-        IPermissionlessNodeRegistry(nodeRegistry).transferCollateralToPool(requiredValidators * NODE_BOND);
-
-        uint256 depositQueueStartIndex = IPermissionlessNodeRegistry(nodeRegistry).nextQueuedValidatorIndex();
-        for (uint256 i = depositQueueStartIndex; i < requiredValidators + depositQueueStartIndex; i++) {
-            uint256 validatorId = IPermissionlessNodeRegistry(nodeRegistry).queuedValidators(i);
-=======
 
         IPermissionlessNodeRegistry(nodeRegistryAddress).transferCollateralToPool(requiredValidators * NODE_BOND);
+
+        uint256 depositQueueStartIndex = IPermissionlessNodeRegistry(nodeRegistryAddress).nextQueuedValidatorIndex();
         for (uint256 i = depositQueueStartIndex; i < requiredValidators + depositQueueStartIndex; i++) {
-            uint256 validatorId = IPermissionlessNodeRegistry(nodeRegistryAddress).queueToDeposit(i);
->>>>>>> e5a6dcfd
+            uint256 validatorId = IPermissionlessNodeRegistry(nodeRegistryAddress).queuedValidators(i);
             (
                 ValidatorStatus status,
                 ,
@@ -103,11 +90,7 @@
                 depositDataRoot
             );
 
-<<<<<<< HEAD
-            address nodeOperator = IPermissionlessNodeRegistry(nodeRegistry).operatorAddressByOperatorId(operatorId);
-=======
-            address nodeOperator = IPermissionlessNodeRegistry(nodeRegistryAddress).operatorByOperatorId(operatorId);
->>>>>>> e5a6dcfd
+            address nodeOperator = IPermissionlessNodeRegistry(nodeRegistryAddress).operatorAddressByOperatorId(operatorId);
 
             IPermissionlessNodeRegistry(nodeRegistryAddress).updateValidatorStatus(pubKey, ValidatorStatus.DEPOSITED);
             IPermissionlessNodeRegistry(nodeRegistryAddress).reduceQueuedValidatorsCount(nodeOperator);
@@ -116,15 +99,9 @@
             emit ValidatorRegisteredOnBeacon(validatorId, pubKey);
         }
 
-<<<<<<< HEAD
-        IPoolSelector(poolHelper).reduceQueuedValidatorKeys(1, requiredValidators);
-        IPoolSelector(poolHelper).incrementActiveValidatorKeys(1, requiredValidators);
-        IPermissionlessNodeRegistry(nodeRegistry).updateNextQueuedValidatorIndex(requiredValidators);
-=======
-        depositQueueStartIndex += requiredValidators;
->>>>>>> e5a6dcfd
+        IPermissionlessNodeRegistry(nodeRegistryAddress).updateNextQueuedValidatorIndex(requiredValidators);
         if (address(this).balance > 0) {
-            IStaderStakePoolManager(staderStakePoolManager).receiveExcessEthFromPool{value: address(this).balance}(2);
+            IStaderStakePoolManager(staderStakePoolManager).receiveExcessEthFromPool{value: address(this).balance}(1);
         }
     }
 
