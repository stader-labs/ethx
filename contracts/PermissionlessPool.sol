--- conflicted
+++ resolved
@@ -21,11 +21,7 @@
     address public poolHelper;
     address public staderStakePoolManager;
     address public ethValidatorDeposit;
-<<<<<<< HEAD
-    uint256 public depositQueueStartIndex;
     address public nodeRegistryAddress;
-=======
->>>>>>> cea26547
 
     bytes32 public constant PERMISSIONLESS_POOL_ADMIN = keccak256('PERMISSIONLESS_POOL_ADMIN');
 
@@ -37,12 +33,8 @@
     function initialize(
         address _adminOwner,
         address _ethValidatorDeposit,
-<<<<<<< HEAD
         address _staderStakePoolManger,
         address _nodeRegistryAddress
-=======
-        address _staderStakePoolManger
->>>>>>> cea26547
     ) external initializer {
         Address.checkNonZeroAddress(_adminOwner);
         Address.checkNonZeroAddress(_ethValidatorDeposit);
@@ -70,29 +62,12 @@
 
         requiredValidators = Math.min(queuedValidatorKeys, requiredValidators);
         if (requiredValidators == 0) revert NotEnoughValidatorToDeposit();
-<<<<<<< HEAD
 
+        uint256 depositQueueStartIndex = IPermissionlessNodeRegistry(nodeRegistry).nextQueuedValidatorIndex();
         IPermissionlessNodeRegistry(nodeRegistryAddress).transferCollateralToPool(requiredValidators * NODE_BOND);
         for (uint256 i = depositQueueStartIndex; i < requiredValidators + depositQueueStartIndex; i++) {
-            uint256 validatorId = IPermissionlessNodeRegistry(nodeRegistryAddress).queueToDeposit(i);
+            uint256 validatorId = IPermissionlessNodeRegistry(nodeRegistryAddress).queuedValidators(i);
             Validator memory validator = INodeRegistry(nodeRegistryAddress).getValidator(validatorId);
-=======
-        IPermissionlessNodeRegistry(nodeRegistry).transferCollateralToPool(requiredValidators * NODE_BOND);
-
-        uint256 depositQueueStartIndex = IPermissionlessNodeRegistry(nodeRegistry).nextQueuedValidatorIndex();
-        for (uint256 i = depositQueueStartIndex; i < requiredValidators + depositQueueStartIndex; i++) {
-            uint256 validatorId = IPermissionlessNodeRegistry(nodeRegistry).queuedValidators(i);
-            (
-                ValidatorStatus status,
-                ,
-                bytes memory pubKey,
-                bytes memory signature,
-                bytes memory withdrawalAddress,
-                uint256 operatorId,
-                ,
-
-            ) = IPermissionlessNodeRegistry(nodeRegistry).validatorRegistry(validatorId);
->>>>>>> cea26547
 
             // node operator might withdraw validator which is in queue
             if (validator.status != ValidatorStatus.PRE_DEPOSIT) continue;
@@ -122,13 +97,7 @@
             emit ValidatorRegisteredOnBeacon(validatorId, validator.pubKey);
         }
 
-<<<<<<< HEAD
-        depositQueueStartIndex += requiredValidators;
-=======
-        IPoolSelector(poolHelper).reduceQueuedValidatorKeys(1, requiredValidators);
-        IPoolSelector(poolHelper).incrementActiveValidatorKeys(1, requiredValidators);
         IPermissionlessNodeRegistry(nodeRegistry).updateNextQueuedValidatorIndex(requiredValidators);
->>>>>>> cea26547
         if (address(this).balance > 0) {
             IStaderStakePoolManager(staderStakePoolManager).receiveExcessEthFromPool{value: address(this).balance}(2);
         }
