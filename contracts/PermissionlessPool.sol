--- conflicted
+++ resolved
@@ -168,16 +168,6 @@
         }
     }
 
-    /// @inheritdoc IStaderPoolBase
-    function getOperator(bytes calldata _pubkey) external view returns (Operator memory) {
-        return INodeRegistry(nodeRegistryAddress).getOperator(_pubkey);
-    }
-
-    /// @inheritdoc IStaderPoolBase
-    function getSocializingPoolAddress() external view returns (address) {
-        return IPermissionlessNodeRegistry(nodeRegistryAddress).elRewardSocializePool();
-    }
-
     /**
      * @notice update the stader stake pool manager address
      * @dev only admin can call
@@ -193,17 +183,6 @@
         emit UpdatedStaderStakePoolManager(staderStakePoolManager);
     }
 
-<<<<<<< HEAD
-=======
-    function getAllActiveValidators() public view override returns (Validator[] memory) {
-        return INodeRegistry(nodeRegistryAddress).getAllActiveValidators();
-    }
-
-    function getValidator(bytes calldata _pubkey) external view returns (Validator memory) {
-        return INodeRegistry(nodeRegistryAddress).getValidator(_pubkey);
-    }
-
->>>>>>> c714658b
     /**
      * @notice update the node registry address
      * @dev only admin can call
@@ -234,6 +213,17 @@
         emit UpdatedVaultFactoryAddress(_vaultFactoryAddress);
     }
 
+
+    /// @inheritdoc IStaderPoolBase
+    function getOperator(bytes calldata _pubkey) external view returns (Operator memory) {
+        return INodeRegistry(nodeRegistryAddress).getOperator(_pubkey);
+    }
+
+    /// @inheritdoc IStaderPoolBase
+    function getSocializingPoolAddress() external view returns (address) {
+        return IPermissionlessNodeRegistry(nodeRegistryAddress).elRewardSocializePool();
+    }
+
     /**
      * @notice return total queued keys for permissionless pool
      */
@@ -255,11 +245,7 @@
         return INodeRegistry(nodeRegistryAddress).getAllActiveValidators();
     }
 
-    /**
-     * @notice retrive a validator with pubkey
-     * @param _pubkey pubkey of the validator
-     */
-    function getValidator(bytes memory _pubkey) external view returns (Validator memory) {
+    function getValidator(bytes calldata _pubkey) external view returns (Validator memory) {
         return INodeRegistry(nodeRegistryAddress).getValidator(_pubkey);
     }
 
