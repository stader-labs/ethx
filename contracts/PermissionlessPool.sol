--- conflicted
+++ resolved
@@ -27,11 +27,7 @@
 
     uint256 public constant DEPOSIT_NODE_BOND = 3 ether;
     uint256 public constant PRE_DEPOSIT_SIZE = 1 ether;
-<<<<<<< HEAD
-    uint256 public constant DEPOSIT_SIZE = 31 ether;
-=======
     uint256 public constant FULL_DEPOSIT_SIZE = 31 ether;
->>>>>>> 6f3b281a
     uint256 public constant TOTAL_FEE = 10000;
 
     /// @inheritdoc IStaderPoolBase
@@ -45,11 +41,7 @@
         __AccessControl_init_unchained();
         __Pausable_init();
         staderConfig = IStaderConfig(_staderConfig);
-<<<<<<< HEAD
-        _grantRole(DEFAULT_ADMIN_ROLE, staderConfig.getMultiSigAdmin());
-=======
         _grantRole(DEFAULT_ADMIN_ROLE, staderConfig.getAdmin());
->>>>>>> 6f3b281a
     }
 
     // protection against accidental submissions by calling non-existent function
@@ -133,11 +125,7 @@
      * @dev deposit validator taking care of pool capacity
      */
     function stakeUserETHToBeaconChain() external payable override onlyRole(POOL_MANAGER) {
-<<<<<<< HEAD
-        uint256 requiredValidators = msg.value / (DEPOSIT_SIZE - DEPOSIT_NODE_BOND);
-=======
         uint256 requiredValidators = msg.value / (FULL_DEPOSIT_SIZE - DEPOSIT_NODE_BOND);
->>>>>>> 6f3b281a
         address nodeRegistryAddress = staderConfig.getPermissionlessNodeRegistry();
         IPermissionlessNodeRegistry(nodeRegistryAddress).transferCollateralToPool(
             requiredValidators * DEPOSIT_NODE_BOND
@@ -153,11 +141,7 @@
                 vaultFactoryAddress,
                 ethDepositContract,
                 validatorId,
-<<<<<<< HEAD
-                DEPOSIT_SIZE
-=======
                 FULL_DEPOSIT_SIZE
->>>>>>> 6f3b281a
             );
         }
         IPermissionlessNodeRegistry(nodeRegistryAddress).updateNextQueuedValidatorIndex(
@@ -175,11 +159,7 @@
 
     /// @inheritdoc IStaderPoolBase
     function getSocializingPoolAddress() external view returns (address) {
-<<<<<<< HEAD
-        return staderConfig.getPermissionlessSocializePool();
-=======
         return staderConfig.getPermissionlessSocializingPool();
->>>>>>> 6f3b281a
     }
 
     /**
@@ -232,11 +212,7 @@
     }
 
     //update the address of staderConfig
-<<<<<<< HEAD
-    function updateStaderConfig(address _staderConfig) external onlyRole(PERMISSIONLESS_POOL_ADMIN) {
-=======
     function updateStaderConfig(address _staderConfig) external onlyRole(DEFAULT_ADMIN_ROLE) {
->>>>>>> 6f3b281a
         Address.checkNonZeroAddress(_staderConfig);
         staderConfig = IStaderConfig(_staderConfig);
     }
