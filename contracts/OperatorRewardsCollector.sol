--- conflicted
+++ resolved
@@ -14,12 +14,6 @@
 
     mapping(address => uint256) public balances;
 
-<<<<<<< HEAD
-    mapping(address => uint256[]) public owedAmounts;
-    mapping(address => uint256[]) public claimableAmounts;
-
-=======
->>>>>>> f614c56e
     /// @custom:oz-upgrades-unsafe-allow constructor
     constructor() {
         _disableInitializers();
