--- conflicted
+++ resolved
@@ -81,12 +81,6 @@
         _setVariable(RewardsThreshold, _rewardsThreshold);
     }
 
-<<<<<<< HEAD
-    enum Contract {
-        PoolFactory,
-        StaderOracle,
-        SocializingPool
-=======
     /**
      * @dev update the minimum stake amount
      * @param _minDepositAmount minimum deposit value
@@ -94,7 +88,6 @@
     function updateMinDepositAmount(uint256 _minDepositAmount) external onlyRole(DEFAULT_ADMIN_ROLE) {
         if (_minDepositAmount == 0 || _minDepositAmount > getMaxDepositAmount()) revert InvalidMinDepositValue();
         _setVariable(MinDepositAmount, _minDepositAmount);
->>>>>>> 6f3b281a
     }
 
     /**
@@ -190,21 +183,8 @@
         _setContract(PermissionlessPool, _permissionlessPool);
     }
 
-<<<<<<< HEAD
-    function updateStaderOracle(address _staderOracle) external onlyRole(DEFAULT_ADMIN_ROLE) {
-        _setContract(Contract.StaderOracle, _staderOracle);
-    }
-
-    function updateSocializingPool(address _socializingPool) external onlyRole(DEFAULT_ADMIN_ROLE) {
-        _setContract(Contract.SocializingPool, _socializingPool);
-    }
-
-    function updateStaderToken(address _staderToken) external onlyRole(DEFAULT_ADMIN_ROLE) {
-        _setToken(Token.SD, _staderToken);
-=======
     function updateUserWithdrawManager(address _userWithdrawManager) external onlyRole(DEFAULT_ADMIN_ROLE) {
         _setContract(UserWithdrawManager, _userWithdrawManager);
->>>>>>> 6f3b281a
     }
 
     function updatePermissionedNodeRegistry(address _permissionedNodeRegistry) external onlyRole(DEFAULT_ADMIN_ROLE) {
@@ -364,17 +344,7 @@
         return contractsMap[PermissionlessSocializingPool];
     }
 
-<<<<<<< HEAD
-    function getStaderOracle() external view override returns (address) {
-        return contractsMap[Contract.StaderOracle];
-    }
-
-    function getSocializingPool() external view override returns (address) {
-        return contractsMap[Contract.SocializingPool];
-    }
-=======
     //Token Getters
->>>>>>> 6f3b281a
 
     function getStaderToken() external view override returns (address) {
         return tokensMap[SD];
