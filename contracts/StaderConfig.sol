--- conflicted
+++ resolved
@@ -264,7 +264,6 @@
         setContract(PERMISSIONLESS_SOCIALIZING_POOL, _permissionlessSocializePool);
     }
 
-<<<<<<< HEAD
     function updateNodeELRewardImplementation(address _nodeELRewardVaultImpl) external onlyRole(DEFAULT_ADMIN_ROLE) {
         setContract(NODE_EL_REWARD_VAULT_IMPLEMENTATION, _nodeELRewardVaultImpl);
     }
@@ -274,14 +273,14 @@
         onlyRole(DEFAULT_ADMIN_ROLE)
     {
         setContract(VALIDATOR_WITHDRAWAL_VAULT_IMPLEMENTATION, _validatorWithdrawalVaultImpl);
-=======
+    }
+
     function updateETHBalancePORFeedProxy(address _ethBalanceProxy) external onlyRole(DEFAULT_ADMIN_ROLE) {
         setContract(ETH_BALANCE_POR_FEED, _ethBalanceProxy);
     }
 
     function updateETHXSupplyPORFeedProxy(address _ethXSupplyProxy) external onlyRole(DEFAULT_ADMIN_ROLE) {
         setContract(ETHX_SUPPLY_POR_FEED, _ethXSupplyProxy);
->>>>>>> 249e2668
     }
 
     function updateStaderToken(address _staderToken) external onlyRole(DEFAULT_ADMIN_ROLE) {
@@ -440,14 +439,14 @@
         return contractsMap[PERMISSIONLESS_SOCIALIZING_POOL];
     }
 
-<<<<<<< HEAD
     function getNodeELRewardVaultImplementation() external view override returns (address) {
         return contractsMap[NODE_EL_REWARD_VAULT_IMPLEMENTATION];
     }
 
     function getValidatorWithdrawalVaultImplementation() external view override returns (address) {
         return contractsMap[VALIDATOR_WITHDRAWAL_VAULT_IMPLEMENTATION];
-=======
+    }
+
     //POR Feed Proxy Getters
     function getETHBalancePORFeedProxy() external view override returns (address) {
         return contractsMap[ETH_BALANCE_POR_FEED];
@@ -455,7 +454,6 @@
 
     function getETHXSupplyPORFeedProxy() external view override returns (address) {
         return contractsMap[ETHX_SUPPLY_POR_FEED];
->>>>>>> 249e2668
     }
 
     //Token Getters
