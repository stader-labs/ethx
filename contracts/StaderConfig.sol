// SPDX-License-Identifier: MIT
pragma solidity ^0.8.16;

import '@openzeppelin/contracts-upgradeable/access/AccessControlUpgradeable.sol';

import './interfaces/IStaderConfig.sol';

import './library/Address.sol';

contract StaderConfig is IStaderConfig, Initializable, AccessControlUpgradeable {
    // full deposit value on beacon chain i.e. 32 ETH
<<<<<<< HEAD
    bytes32 public constant FullDepositSizeOnBeaconChain = keccak256('FullDepositSizeOnBeaconChain');
=======
    bytes32 public constant ETH_PER_NODE = keccak256('ETH_PER_NODE');
>>>>>>> 6f3b281a
    // ETH to WEI ratio i.e 10**18
    bytes32 public constant DECIMALS = keccak256('DECIMALS');
    //maximum length of operator name string
    bytes32 public constant OPERATOR_MAX_NAME_LENGTH = keccak256('OPERATOR_MAX_NAME_LENGTH');

    bytes32 public constant RewardsThreshold = keccak256('RewardsThreshold');
    bytes32 public constant MinDepositAmount = keccak256('MinDepositAmount');
    bytes32 public constant MaxDepositAmount = keccak256('MaxDepositAmount');
    bytes32 public constant MinWithdrawAmount = keccak256('MinWithdrawAmount');
    bytes32 public constant MaxWithdrawAmount = keccak256('MaxWithdrawAmount');

<<<<<<< HEAD
    bytes32 public constant MultiSigAdmin = keccak256('MultiSigAdmin');
=======
    bytes32 public constant Admin = keccak256('Admin');
>>>>>>> 6f3b281a
    bytes32 public constant StaderTreasury = keccak256('StaderTreasury');
    bytes32 public constant StaderPenaltyFund = keccak256('StaderPenaltyFund');

    bytes32 public constant TWAPGetter = keccak256('TWAPGetter');
    bytes32 public constant PoolFactory = keccak256('PoolFactory');
    bytes32 public constant PoolSelector = keccak256('PoolSelector');
    bytes32 public constant PriceFetcher = keccak256('PriceFetcher');
    bytes32 public constant SDCollateral = keccak256('SDCollateral');
    bytes32 public constant VaultFactory = keccak256('VaultFactory');
    bytes32 public constant StaderOracle = keccak256('StaderOracle');
    bytes32 public constant PenaltyContract = keccak256('PenaltyContract');
    bytes32 public constant PermissionedPool = keccak256('PermissionedPool');
    bytes32 public constant StakePoolManager = keccak256('StakePoolManager');
    bytes32 public constant ETHDepositContract = keccak256('ETHDepositContract');
    bytes32 public constant PermissionlessPool = keccak256('PermissionlessPool');
    bytes32 public constant UserWithdrawManager = keccak256('UserWithdrawManager');
    bytes32 public constant PermissionedNodeRegistry = keccak256('PermissionedNodeRegistry');
    bytes32 public constant PermissionlessNodeRegistry = keccak256('PermissionlessNodeRegistry');
<<<<<<< HEAD
    bytes32 public constant PermissionedSocializePool = keccak256('PermissionedSocializePool');
    bytes32 public constant PermissionlessSocializePool = keccak256('PermissionlessSocializePool');
=======
    bytes32 public constant PermissionedSocializingPool = keccak256('PermissionedSocializingPool');
    bytes32 public constant PermissionlessSocializingPool = keccak256('PermissionlessSocializingPool');
>>>>>>> 6f3b281a

    bytes32 public constant SD = keccak256('SD');
    bytes32 public constant WETH = keccak256('WETH');
    bytes32 public constant ETHx = keccak256('ETHx');

    mapping(bytes32 => uint256) private constantsMap; // TODO: Manoj discuss losing flexibility on constant/variable type allowed
    mapping(bytes32 => uint256) private variablesMap;
    mapping(bytes32 => address) private accountsMap;
    mapping(bytes32 => address) private contractsMap;
    mapping(bytes32 => address) private tokensMap;

    /// @custom:oz-upgrades-unsafe-allow constructor
    constructor() {
        _disableInitializers();
    }

    //TODO sanjay implement Timelock controller
    function initialize(address _admin, address _ethDepositContract) external initializer {
        Address.checkNonZeroAddress(_admin);
        Address.checkNonZeroAddress(_ethDepositContract);
        __AccessControl_init();
<<<<<<< HEAD
        _setConstant(FullDepositSizeOnBeaconChain, 32 ether);
=======
        _setConstant(ETH_PER_NODE, 32 ether);
>>>>>>> 6f3b281a
        _setConstant(DECIMALS, 10**18);
        _setConstant(OPERATOR_MAX_NAME_LENGTH, 255);
        _setVariable(MinDepositAmount, 100);
        _setVariable(MaxDepositAmount, 10000 ether);
        _setVariable(MinWithdrawAmount, 100);
        _setVariable(MaxWithdrawAmount, 10000 ether);
        _setContract(ETHDepositContract, _ethDepositContract);
        _grantRole(DEFAULT_ADMIN_ROLE, _admin);
<<<<<<< HEAD
        _setAccount(MultiSigAdmin, _admin);
=======
        _setAccount(Admin, _admin);
>>>>>>> 6f3b281a
    }

    //Variables Setters

    function updateRewardsThreshold(uint256 _rewardsThreshold) external onlyRole(DEFAULT_ADMIN_ROLE) {
        _setVariable(RewardsThreshold, _rewardsThreshold);
    }

    /**
     * @dev update the minimum stake amount
     * @param _minDepositAmount minimum deposit value
     */
    function updateMinDepositAmount(uint256 _minDepositAmount) external onlyRole(DEFAULT_ADMIN_ROLE) {
        if (_minDepositAmount == 0 || _minDepositAmount > getMaxDepositAmount()) revert InvalidMinDepositValue();
        _setVariable(MinDepositAmount, _minDepositAmount);
    }

    /**
     * @dev update the maximum stake amount
     * @param _maxDepositAmount maximum deposit value
     */
    function updateMaxDepositAmount(uint256 _maxDepositAmount) external onlyRole(DEFAULT_ADMIN_ROLE) {
        if (_maxDepositAmount <= getMinDepositAmount()) revert InvalidMaxDepositValue();
        _setVariable(MaxDepositAmount, _maxDepositAmount);
    }

    /**
     * @dev update the minimum withdraw amount
     * @param _minWithdrawAmount minimum withdraw value
     */
    function updateMinWithdrawAmount(uint256 _minWithdrawAmount) external onlyRole(DEFAULT_ADMIN_ROLE) {
        if (_minWithdrawAmount == 0 || _minWithdrawAmount > getMaxWithdrawAmount()) revert InvalidMinWithdrawValue();
        _setVariable(MinWithdrawAmount, _minWithdrawAmount);
    }

    /**
     * @dev update the maximum withdraw amount
     * @param _maxWithdrawAmount maximum withdraw value
     */
    function updateMaxWithdrawAmount(uint256 _maxWithdrawAmount) external onlyRole(DEFAULT_ADMIN_ROLE) {
        if (_maxWithdrawAmount < getMinWithdrawAmount()) revert InvalidMaxWithdrawValue();
        _setVariable(MaxWithdrawAmount, _maxWithdrawAmount);
    }

    //Accounts Setters

    // TODO: Manoj propose-accept two step required ??
    function updateAdmin(address _admin) external onlyRole(DEFAULT_ADMIN_ROLE) {
<<<<<<< HEAD
        address oldAdmin = getMultiSigAdmin();

        _grantRole(DEFAULT_ADMIN_ROLE, _admin);
        _setAccount(MultiSigAdmin, _admin);
=======
        address oldAdmin = getAdmin();

        _grantRole(DEFAULT_ADMIN_ROLE, _admin);
        _setAccount(Admin, _admin);
>>>>>>> 6f3b281a

        _revokeRole(DEFAULT_ADMIN_ROLE, oldAdmin);
    }

    function updateStaderTreasury(address _staderTreasury) external onlyRole(DEFAULT_ADMIN_ROLE) {
        _setAccount(StaderTreasury, _staderTreasury);
    }

    function updateStaderPenaltyFund(address _staderPenaltyFund) external onlyRole(DEFAULT_ADMIN_ROLE) {
        _setAccount(StaderPenaltyFund, _staderPenaltyFund);
    }

    // Contracts Setters

    function updateTWAPGetter(address _twapGetter) external onlyRole(DEFAULT_ADMIN_ROLE) {
        _setContract(TWAPGetter, _twapGetter);
    }

    function updatePoolFactory(address _poolFactory) external onlyRole(DEFAULT_ADMIN_ROLE) {
        _setContract(PoolFactory, _poolFactory);
    }

    function updatePoolSelector(address _poolSelector) external onlyRole(DEFAULT_ADMIN_ROLE) {
        _setContract(PoolSelector, _poolSelector);
    }

    function updatePriceFetcher(address _priceFetcher) external onlyRole(DEFAULT_ADMIN_ROLE) {
        _setContract(PriceFetcher, _priceFetcher);
<<<<<<< HEAD
    }

    function updateSDCollateral(address _sdCollateral) external onlyRole(DEFAULT_ADMIN_ROLE) {
        _setContract(SDCollateral, _sdCollateral);
    }

=======
    }

    function updateSDCollateral(address _sdCollateral) external onlyRole(DEFAULT_ADMIN_ROLE) {
        _setContract(SDCollateral, _sdCollateral);
    }

>>>>>>> 6f3b281a
    function updateVaultFactory(address _vaultFactory) external onlyRole(DEFAULT_ADMIN_ROLE) {
        _setContract(VaultFactory, _vaultFactory);
    }

    function updateStaderOracle(address _staderOracle) external onlyRole(DEFAULT_ADMIN_ROLE) {
        _setContract(StaderOracle, _staderOracle);
    }

    function updatePenaltyContract(address _penaltyContract) external onlyRole(DEFAULT_ADMIN_ROLE) {
        _setContract(PenaltyContract, _penaltyContract);
    }

    function updatePermissionedPool(address _permissionedPool) external onlyRole(DEFAULT_ADMIN_ROLE) {
        _setContract(PermissionedPool, _permissionedPool);
    }

    function updateStakePoolManager(address _stakePoolManager) external onlyRole(DEFAULT_ADMIN_ROLE) {
        _setContract(StakePoolManager, _stakePoolManager);
    }

    function updatePermissionlessPool(address _permissionlessPool) external onlyRole(DEFAULT_ADMIN_ROLE) {
        _setContract(PermissionlessPool, _permissionlessPool);
<<<<<<< HEAD
    }

    function updateUserWithdrawManager(address _userWithdrawManager) external onlyRole(DEFAULT_ADMIN_ROLE) {
        _setContract(UserWithdrawManager, _userWithdrawManager);
    }

    function updatePermissionedNodeRegistry(address _permissionedNodeRegistry) external onlyRole(DEFAULT_ADMIN_ROLE) {
        _setContract(PermissionedNodeRegistry, _permissionedNodeRegistry);
    }

    function updatePermissionlessNodeRegistry(address _permissionlessNodeRegistry)
        external
        onlyRole(DEFAULT_ADMIN_ROLE)
    {
        _setContract(PermissionlessNodeRegistry, _permissionlessNodeRegistry);
    }

    function updatePermissionedSocializePool(address _permissionedSocializePool) external onlyRole(DEFAULT_ADMIN_ROLE) {
        _setContract(PermissionedSocializePool, _permissionedSocializePool);
    }

    function updatePermissionlessSocializePool(address _permissionlessSocializePool)
        external
        onlyRole(DEFAULT_ADMIN_ROLE)
    {
        _setContract(PermissionlessSocializePool, _permissionlessSocializePool);
    }

    function updateStaderToken(address _staderToken) external onlyRole(DEFAULT_ADMIN_ROLE) {
        _setToken(SD, _staderToken);
    }

    function updateWethToken(address _wethToken) external onlyRole(DEFAULT_ADMIN_ROLE) {
        _setToken(WETH, _wethToken);
    }

    function updateETHxToken(address _ethX) external onlyRole(DEFAULT_ADMIN_ROLE) {
        _setToken(ETHx, _ethX);
    }

    //Constants Getters

    function getFullDepositOnBeaconChain() external view override returns (uint256) {
        return constantsMap[FullDepositSizeOnBeaconChain];
    }

    function getDecimals() external view override returns (uint256) {
        return constantsMap[DECIMALS];
    }

    function getOperatorMaxNameLength() external view override returns (uint256) {
        return constantsMap[OPERATOR_MAX_NAME_LENGTH];
    }

    //Variables Getters

    function getRewardsThreshold() external view override returns (uint256) {
        return variablesMap[RewardsThreshold];
    }

    function getMinDepositAmount() public view override returns (uint256) {
        return variablesMap[MinDepositAmount];
    }

    function getMaxDepositAmount() public view override returns (uint256) {
        return variablesMap[MaxDepositAmount];
    }

    function getMinWithdrawAmount() public view override returns (uint256) {
        return variablesMap[MinWithdrawAmount];
    }

    function getMaxWithdrawAmount() public view override returns (uint256) {
        return variablesMap[MaxWithdrawAmount];
    }

    //Account Getters

    function getMultiSigAdmin() public view returns (address) {
        return accountsMap[MultiSigAdmin];
    }

    function getStaderTreasury() external view override returns (address) {
        return accountsMap[StaderTreasury];
    }

=======
    }

    function updateUserWithdrawManager(address _userWithdrawManager) external onlyRole(DEFAULT_ADMIN_ROLE) {
        _setContract(UserWithdrawManager, _userWithdrawManager);
    }

    function updatePermissionedNodeRegistry(address _permissionedNodeRegistry) external onlyRole(DEFAULT_ADMIN_ROLE) {
        _setContract(PermissionedNodeRegistry, _permissionedNodeRegistry);
    }

    function updatePermissionlessNodeRegistry(address _permissionlessNodeRegistry)
        external
        onlyRole(DEFAULT_ADMIN_ROLE)
    {
        _setContract(PermissionlessNodeRegistry, _permissionlessNodeRegistry);
    }

    function updatePermissionedSocializingPool(address _permissionedSocializePool)
        external
        onlyRole(DEFAULT_ADMIN_ROLE)
    {
        _setContract(PermissionedSocializingPool, _permissionedSocializePool);
    }

    function updatePermissionlessSocializingPool(address _permissionlessSocializePool)
        external
        onlyRole(DEFAULT_ADMIN_ROLE)
    {
        _setContract(PermissionlessSocializingPool, _permissionlessSocializePool);
    }

    function updateStaderToken(address _staderToken) external onlyRole(DEFAULT_ADMIN_ROLE) {
        _setToken(SD, _staderToken);
    }

    function updateWethToken(address _wethToken) external onlyRole(DEFAULT_ADMIN_ROLE) {
        _setToken(WETH, _wethToken);
    }

    function updateETHxToken(address _ethX) external onlyRole(DEFAULT_ADMIN_ROLE) {
        _setToken(ETHx, _ethX);
    }

    //Constants Getters

    function getStakedEthPerNode() external view override returns (uint256) {
        return constantsMap[ETH_PER_NODE];
    }

    function getDecimals() external view override returns (uint256) {
        return constantsMap[DECIMALS];
    }

    function getOperatorMaxNameLength() external view override returns (uint256) {
        return constantsMap[OPERATOR_MAX_NAME_LENGTH];
    }

    //Variables Getters

    function getRewardsThreshold() external view override returns (uint256) {
        return variablesMap[RewardsThreshold];
    }

    function getMinDepositAmount() public view override returns (uint256) {
        return variablesMap[MinDepositAmount];
    }

    function getMaxDepositAmount() public view override returns (uint256) {
        return variablesMap[MaxDepositAmount];
    }

    function getMinWithdrawAmount() public view override returns (uint256) {
        return variablesMap[MinWithdrawAmount];
    }

    function getMaxWithdrawAmount() public view override returns (uint256) {
        return variablesMap[MaxWithdrawAmount];
    }

    //Account Getters

    function getAdmin() public view returns (address) {
        return accountsMap[Admin];
    }

    function getStaderTreasury() external view override returns (address) {
        return accountsMap[StaderTreasury];
    }

>>>>>>> 6f3b281a
    function getStaderPenaltyFund() external view override returns (address) {
        return accountsMap[StaderPenaltyFund];
    }

    //Contracts Getters

    function getTWAPGetter() external view override returns (address) {
        return contractsMap[TWAPGetter];
    }

    function getPoolFactory() external view override returns (address) {
        return contractsMap[PoolFactory];
    }

    function getPoolSelector() external view override returns (address) {
        return contractsMap[PoolSelector];
    }

    function getPriceFetcher() external view override returns (address) {
        return contractsMap[PriceFetcher];
    }

    function getSDCollateral() external view override returns (address) {
        return contractsMap[SDCollateral];
    }

    function getVaultFactory() external view override returns (address) {
        return contractsMap[VaultFactory];
    }

    function getStaderOracle() external view override returns (address) {
        return contractsMap[StaderOracle];
    }

    function getPenaltyContract() external view override returns (address) {
        return contractsMap[PenaltyContract];
    }

    function getPermissionedPool() external view override returns (address) {
        return contractsMap[PermissionedPool];
    }

    function getStakePoolManager() external view override returns (address) {
        return contractsMap[StakePoolManager];
    }

    function getETHDepositContract() external view override returns (address) {
        return contractsMap[ETHDepositContract];
    }

    function getPermissionlessPool() external view override returns (address) {
        return contractsMap[PermissionlessPool];
    }

    function getUserWithdrawManager() external view override returns (address) {
        return contractsMap[UserWithdrawManager];
<<<<<<< HEAD
    }

    function getPermissionedNodeRegistry() external view override returns (address) {
        return contractsMap[PermissionedNodeRegistry];
    }

    function getPermissionlessNodeRegistry() external view override returns (address) {
        return contractsMap[PermissionlessNodeRegistry];
    }

    function getPermissionedSocializePool() external view override returns (address) {
        return contractsMap[PermissionedSocializePool];
    }

    function getPermissionlessSocializePool() external view override returns (address) {
        return contractsMap[PermissionlessSocializePool];
    }

=======
    }

    function getPermissionedNodeRegistry() external view override returns (address) {
        return contractsMap[PermissionedNodeRegistry];
    }

    function getPermissionlessNodeRegistry() external view override returns (address) {
        return contractsMap[PermissionlessNodeRegistry];
    }

    function getPermissionedSocializingPool() external view override returns (address) {
        return contractsMap[PermissionedSocializingPool];
    }

    function getPermissionlessSocializingPool() external view override returns (address) {
        return contractsMap[PermissionlessSocializingPool];
    }

>>>>>>> 6f3b281a
    //Token Getters

    function getStaderToken() external view override returns (address) {
        return tokensMap[SD];
    }

    function getWethToken() external view override returns (address) {
        return tokensMap[WETH];
    }

    function getETHxToken() external view returns (address) {
        return tokensMap[ETHx];
    }

    // SETTER HELPERS
    function _setConstant(bytes32 key, uint256 val) internal {
        constantsMap[key] = val;
        emit SetConstant(key, val);
    }

    function _setVariable(bytes32 key, uint256 val) internal {
        variablesMap[key] = val;
        emit SetConstant(key, val);
    }

    function _setAccount(bytes32 key, address val) internal {
        Address.checkNonZeroAddress(val);
        accountsMap[key] = val;
        emit SetAccount(key, val);
    }

    function _setContract(bytes32 key, address val) internal {
        Address.checkNonZeroAddress(val);
        contractsMap[key] = val;
        emit SetContract(key, val);
    }

    function _setToken(bytes32 key, address val) internal {
        Address.checkNonZeroAddress(val);
        tokensMap[key] = val;
        emit SetToken(key, val);
    }
}<|MERGE_RESOLUTION|>--- conflicted
+++ resolved
@@ -9,11 +9,7 @@
 
 contract StaderConfig is IStaderConfig, Initializable, AccessControlUpgradeable {
     // full deposit value on beacon chain i.e. 32 ETH
-<<<<<<< HEAD
-    bytes32 public constant FullDepositSizeOnBeaconChain = keccak256('FullDepositSizeOnBeaconChain');
-=======
     bytes32 public constant ETH_PER_NODE = keccak256('ETH_PER_NODE');
->>>>>>> 6f3b281a
     // ETH to WEI ratio i.e 10**18
     bytes32 public constant DECIMALS = keccak256('DECIMALS');
     //maximum length of operator name string
@@ -25,11 +21,7 @@
     bytes32 public constant MinWithdrawAmount = keccak256('MinWithdrawAmount');
     bytes32 public constant MaxWithdrawAmount = keccak256('MaxWithdrawAmount');
 
-<<<<<<< HEAD
-    bytes32 public constant MultiSigAdmin = keccak256('MultiSigAdmin');
-=======
     bytes32 public constant Admin = keccak256('Admin');
->>>>>>> 6f3b281a
     bytes32 public constant StaderTreasury = keccak256('StaderTreasury');
     bytes32 public constant StaderPenaltyFund = keccak256('StaderPenaltyFund');
 
@@ -48,13 +40,8 @@
     bytes32 public constant UserWithdrawManager = keccak256('UserWithdrawManager');
     bytes32 public constant PermissionedNodeRegistry = keccak256('PermissionedNodeRegistry');
     bytes32 public constant PermissionlessNodeRegistry = keccak256('PermissionlessNodeRegistry');
-<<<<<<< HEAD
-    bytes32 public constant PermissionedSocializePool = keccak256('PermissionedSocializePool');
-    bytes32 public constant PermissionlessSocializePool = keccak256('PermissionlessSocializePool');
-=======
     bytes32 public constant PermissionedSocializingPool = keccak256('PermissionedSocializingPool');
     bytes32 public constant PermissionlessSocializingPool = keccak256('PermissionlessSocializingPool');
->>>>>>> 6f3b281a
 
     bytes32 public constant SD = keccak256('SD');
     bytes32 public constant WETH = keccak256('WETH');
@@ -76,11 +63,7 @@
         Address.checkNonZeroAddress(_admin);
         Address.checkNonZeroAddress(_ethDepositContract);
         __AccessControl_init();
-<<<<<<< HEAD
-        _setConstant(FullDepositSizeOnBeaconChain, 32 ether);
-=======
         _setConstant(ETH_PER_NODE, 32 ether);
->>>>>>> 6f3b281a
         _setConstant(DECIMALS, 10**18);
         _setConstant(OPERATOR_MAX_NAME_LENGTH, 255);
         _setVariable(MinDepositAmount, 100);
@@ -89,11 +72,7 @@
         _setVariable(MaxWithdrawAmount, 10000 ether);
         _setContract(ETHDepositContract, _ethDepositContract);
         _grantRole(DEFAULT_ADMIN_ROLE, _admin);
-<<<<<<< HEAD
-        _setAccount(MultiSigAdmin, _admin);
-=======
         _setAccount(Admin, _admin);
->>>>>>> 6f3b281a
     }
 
     //Variables Setters
@@ -142,17 +121,10 @@
 
     // TODO: Manoj propose-accept two step required ??
     function updateAdmin(address _admin) external onlyRole(DEFAULT_ADMIN_ROLE) {
-<<<<<<< HEAD
-        address oldAdmin = getMultiSigAdmin();
-
-        _grantRole(DEFAULT_ADMIN_ROLE, _admin);
-        _setAccount(MultiSigAdmin, _admin);
-=======
         address oldAdmin = getAdmin();
 
         _grantRole(DEFAULT_ADMIN_ROLE, _admin);
         _setAccount(Admin, _admin);
->>>>>>> 6f3b281a
 
         _revokeRole(DEFAULT_ADMIN_ROLE, oldAdmin);
     }
@@ -181,21 +153,12 @@
 
     function updatePriceFetcher(address _priceFetcher) external onlyRole(DEFAULT_ADMIN_ROLE) {
         _setContract(PriceFetcher, _priceFetcher);
-<<<<<<< HEAD
     }
 
     function updateSDCollateral(address _sdCollateral) external onlyRole(DEFAULT_ADMIN_ROLE) {
         _setContract(SDCollateral, _sdCollateral);
     }
 
-=======
-    }
-
-    function updateSDCollateral(address _sdCollateral) external onlyRole(DEFAULT_ADMIN_ROLE) {
-        _setContract(SDCollateral, _sdCollateral);
-    }
-
->>>>>>> 6f3b281a
     function updateVaultFactory(address _vaultFactory) external onlyRole(DEFAULT_ADMIN_ROLE) {
         _setContract(VaultFactory, _vaultFactory);
     }
@@ -218,7 +181,6 @@
 
     function updatePermissionlessPool(address _permissionlessPool) external onlyRole(DEFAULT_ADMIN_ROLE) {
         _setContract(PermissionlessPool, _permissionlessPool);
-<<<<<<< HEAD
     }
 
     function updateUserWithdrawManager(address _userWithdrawManager) external onlyRole(DEFAULT_ADMIN_ROLE) {
@@ -236,93 +198,6 @@
         _setContract(PermissionlessNodeRegistry, _permissionlessNodeRegistry);
     }
 
-    function updatePermissionedSocializePool(address _permissionedSocializePool) external onlyRole(DEFAULT_ADMIN_ROLE) {
-        _setContract(PermissionedSocializePool, _permissionedSocializePool);
-    }
-
-    function updatePermissionlessSocializePool(address _permissionlessSocializePool)
-        external
-        onlyRole(DEFAULT_ADMIN_ROLE)
-    {
-        _setContract(PermissionlessSocializePool, _permissionlessSocializePool);
-    }
-
-    function updateStaderToken(address _staderToken) external onlyRole(DEFAULT_ADMIN_ROLE) {
-        _setToken(SD, _staderToken);
-    }
-
-    function updateWethToken(address _wethToken) external onlyRole(DEFAULT_ADMIN_ROLE) {
-        _setToken(WETH, _wethToken);
-    }
-
-    function updateETHxToken(address _ethX) external onlyRole(DEFAULT_ADMIN_ROLE) {
-        _setToken(ETHx, _ethX);
-    }
-
-    //Constants Getters
-
-    function getFullDepositOnBeaconChain() external view override returns (uint256) {
-        return constantsMap[FullDepositSizeOnBeaconChain];
-    }
-
-    function getDecimals() external view override returns (uint256) {
-        return constantsMap[DECIMALS];
-    }
-
-    function getOperatorMaxNameLength() external view override returns (uint256) {
-        return constantsMap[OPERATOR_MAX_NAME_LENGTH];
-    }
-
-    //Variables Getters
-
-    function getRewardsThreshold() external view override returns (uint256) {
-        return variablesMap[RewardsThreshold];
-    }
-
-    function getMinDepositAmount() public view override returns (uint256) {
-        return variablesMap[MinDepositAmount];
-    }
-
-    function getMaxDepositAmount() public view override returns (uint256) {
-        return variablesMap[MaxDepositAmount];
-    }
-
-    function getMinWithdrawAmount() public view override returns (uint256) {
-        return variablesMap[MinWithdrawAmount];
-    }
-
-    function getMaxWithdrawAmount() public view override returns (uint256) {
-        return variablesMap[MaxWithdrawAmount];
-    }
-
-    //Account Getters
-
-    function getMultiSigAdmin() public view returns (address) {
-        return accountsMap[MultiSigAdmin];
-    }
-
-    function getStaderTreasury() external view override returns (address) {
-        return accountsMap[StaderTreasury];
-    }
-
-=======
-    }
-
-    function updateUserWithdrawManager(address _userWithdrawManager) external onlyRole(DEFAULT_ADMIN_ROLE) {
-        _setContract(UserWithdrawManager, _userWithdrawManager);
-    }
-
-    function updatePermissionedNodeRegistry(address _permissionedNodeRegistry) external onlyRole(DEFAULT_ADMIN_ROLE) {
-        _setContract(PermissionedNodeRegistry, _permissionedNodeRegistry);
-    }
-
-    function updatePermissionlessNodeRegistry(address _permissionlessNodeRegistry)
-        external
-        onlyRole(DEFAULT_ADMIN_ROLE)
-    {
-        _setContract(PermissionlessNodeRegistry, _permissionlessNodeRegistry);
-    }
-
     function updatePermissionedSocializingPool(address _permissionedSocializePool)
         external
         onlyRole(DEFAULT_ADMIN_ROLE)
@@ -395,7 +270,6 @@
         return accountsMap[StaderTreasury];
     }
 
->>>>>>> 6f3b281a
     function getStaderPenaltyFund() external view override returns (address) {
         return accountsMap[StaderPenaltyFund];
     }
@@ -452,7 +326,6 @@
 
     function getUserWithdrawManager() external view override returns (address) {
         return contractsMap[UserWithdrawManager];
-<<<<<<< HEAD
     }
 
     function getPermissionedNodeRegistry() external view override returns (address) {
@@ -463,25 +336,6 @@
         return contractsMap[PermissionlessNodeRegistry];
     }
 
-    function getPermissionedSocializePool() external view override returns (address) {
-        return contractsMap[PermissionedSocializePool];
-    }
-
-    function getPermissionlessSocializePool() external view override returns (address) {
-        return contractsMap[PermissionlessSocializePool];
-    }
-
-=======
-    }
-
-    function getPermissionedNodeRegistry() external view override returns (address) {
-        return contractsMap[PermissionedNodeRegistry];
-    }
-
-    function getPermissionlessNodeRegistry() external view override returns (address) {
-        return contractsMap[PermissionlessNodeRegistry];
-    }
-
     function getPermissionedSocializingPool() external view override returns (address) {
         return contractsMap[PermissionedSocializingPool];
     }
@@ -490,7 +344,6 @@
         return contractsMap[PermissionlessSocializingPool];
     }
 
->>>>>>> 6f3b281a
     //Token Getters
 
     function getStaderToken() external view override returns (address) {
