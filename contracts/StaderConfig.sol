--- conflicted
+++ resolved
@@ -35,6 +35,7 @@
     bytes32 public constant PenaltyContract = keccak256('PenaltyContract');
     bytes32 public constant PermissionedPool = keccak256('PermissionedPool');
     bytes32 public constant StakePoolManager = keccak256('StakePoolManager');
+    bytes32 public constant SocializingPool = keccak256('SocializingPool');
     bytes32 public constant ETHDepositContract = keccak256('ETHDepositContract');
     bytes32 public constant PermissionlessPool = keccak256('PermissionlessPool');
     bytes32 public constant UserWithdrawManager = keccak256('UserWithdrawManager');
@@ -81,12 +82,6 @@
         _setVariable(RewardsThreshold, _rewardsThreshold);
     }
 
-<<<<<<< HEAD
-    enum Contract {
-        PoolFactory,
-        StaderOracle,
-        SocializingPool
-=======
     /**
      * @dev update the minimum stake amount
      * @param _minDepositAmount minimum deposit value
@@ -94,7 +89,6 @@
     function updateMinDepositAmount(uint256 _minDepositAmount) external onlyRole(DEFAULT_ADMIN_ROLE) {
         if (_minDepositAmount == 0 || _minDepositAmount > getMaxDepositAmount()) revert InvalidMinDepositValue();
         _setVariable(MinDepositAmount, _minDepositAmount);
->>>>>>> e86a9b39
     }
 
     /**
@@ -186,25 +180,16 @@
         _setContract(StakePoolManager, _stakePoolManager);
     }
 
+    function updateSocializingPool(address _socializingPool) external onlyRole(DEFAULT_ADMIN_ROLE) {
+        _setContract(SocializingPool, _socializingPool);
+    }
+
     function updatePermissionlessPool(address _permissionlessPool) external onlyRole(DEFAULT_ADMIN_ROLE) {
         _setContract(PermissionlessPool, _permissionlessPool);
     }
 
-<<<<<<< HEAD
-    function updateStaderOracle(address _staderOracle) external onlyRole(DEFAULT_ADMIN_ROLE) {
-        _setContract(Contract.StaderOracle, _staderOracle);
-    }
-
-    function updateSocializingPool(address _socializingPool) external onlyRole(DEFAULT_ADMIN_ROLE) {
-        _setContract(Contract.SocializingPool, _socializingPool);
-    }
-
-    function updateStaderToken(address _staderToken) external onlyRole(DEFAULT_ADMIN_ROLE) {
-        _setToken(Token.SD, _staderToken);
-=======
     function updateUserWithdrawManager(address _userWithdrawManager) external onlyRole(DEFAULT_ADMIN_ROLE) {
         _setContract(UserWithdrawManager, _userWithdrawManager);
->>>>>>> e86a9b39
     }
 
     function updatePermissionedNodeRegistry(address _permissionedNodeRegistry) external onlyRole(DEFAULT_ADMIN_ROLE) {
@@ -348,6 +333,10 @@
         return contractsMap[UserWithdrawManager];
     }
 
+    function getSocializingPool() external view override returns (address) {
+        return contractsMap[SocializingPool];
+    }
+
     function getPermissionedNodeRegistry() external view override returns (address) {
         return contractsMap[PermissionedNodeRegistry];
     }
@@ -364,17 +353,7 @@
         return contractsMap[PermissionlessSocializingPool];
     }
 
-<<<<<<< HEAD
-    function getStaderOracle() external view override returns (address) {
-        return contractsMap[Contract.StaderOracle];
-    }
-
-    function getSocializingPool() external view override returns (address) {
-        return contractsMap[Contract.SocializingPool];
-    }
-=======
     //Token Getters
->>>>>>> e86a9b39
 
     function getStaderToken() external view override returns (address) {
         return tokensMap[SD];
