--- conflicted
+++ resolved
@@ -10,10 +10,6 @@
 
     bytes32 public constant override STADER_NETWORK_POOL = keccak256('STADER_NETWORK_POOL');
     bytes32 public constant override STADER_SLASHING_MANAGER = keccak256('STADER_SLASHING_MANAGER');
-<<<<<<< HEAD
-=======
-    bytes32 public constant override OPERATOR_REGISTRY_ADMIN = keccak256('OPERATOR_REGISTRY_ADMIN');
->>>>>>> 4b299dc5
 
     struct Operator {
         address operatorRewardAddress; //Eth1 address of node for reward
@@ -25,15 +21,6 @@
     }
     mapping(uint256 => Operator) public override operatorRegistry;
     mapping(uint256 => uint256) public override operatorIdIndex;
-<<<<<<< HEAD
-=======
-
-    /// @notice zero address check modifier
-    modifier checkZeroAddress(address _address) {
-        require(_address != address(0), 'Address cannot be zero');
-        _;
-    }
->>>>>>> 4b299dc5
 
     /**
      * @dev Stader Staking Pool validator registry is initialized with following variables
@@ -42,10 +29,6 @@
     function initialize(address _operatorRegistryAdmin) external checkZeroAddress(_operatorRegistryAdmin) initializer {
         __AccessControl_init_unchained();
         _grantRole(DEFAULT_ADMIN_ROLE, msg.sender);
-<<<<<<< HEAD
-=======
-        _grantRole(OPERATOR_REGISTRY_ADMIN, _operatorRegistryAdmin);
->>>>>>> 4b299dc5
     }
 
     /**
@@ -112,7 +95,6 @@
     function reduceOperatorValidatorsCount(uint256 _operatorId) external override onlyRole(STADER_SLASHING_MANAGER) {
         uint256 index = getOperatorIndexById(_operatorId);
         require(index != type(uint256).max, 'invalid operatorId');
-<<<<<<< HEAD
         if (operatorRegistry[index].validatorCount > 0) {
             operatorRegistry[index].validatorCount--;
             operatorRegistry[index].activeValidatorCount--;
@@ -122,15 +104,6 @@
                 operatorRegistry[index].activeValidatorCount
             );
         }
-=======
-        operatorRegistry[index].validatorCount--;
-        operatorRegistry[index].activeValidatorCount--;
-        emit ReducedValidatorCount(
-            operatorRegistry[index].operatorId,
-            operatorRegistry[index].validatorCount,
-            operatorRegistry[index].activeValidatorCount
-        );
->>>>>>> 4b299dc5
     }
 
     /**
