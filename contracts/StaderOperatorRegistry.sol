// SPDX-License-Identifier: MIT
pragma solidity ^0.8.16;

<<<<<<< HEAD
=======
import './types/StaderPoolType.sol';
import './interfaces/IStaderOperatorRegistry.sol';
>>>>>>> dd7adc7d
import './interfaces/IStaderOperatorRegistry.sol';
import '@openzeppelin/contracts-upgradeable/access/AccessControlUpgradeable.sol';

contract StaderOperatorRegistry is IStaderOperatorRegistry, Initializable, AccessControlUpgradeable {
    uint256 public override operatorCount;

    bytes32 public constant override STADER_NETWORK_POOL = keccak256('STADER_NETWORK_POOL');
    bytes32 public constant override STADER_SLASHING_MANAGER = keccak256('STADER_SLASHING_MANAGER');

    struct Operator {
        address operatorRewardAddress; //Eth1 address of node for reward
        bytes32 staderPoolType; // pool to which the operator belong
        string operatorName; // name of the operator
        uint256 operatorId; // unique ID given by stader network
        uint256 validatorCount; // validator registered with stader
        uint256 activeValidatorCount; // active validator on beacon chain
    }
    mapping(uint256 => Operator) public override operatorRegistry;
    mapping(uint256 => uint256) public override operatorIdIndex;
<<<<<<< HEAD
=======

    /// @notice zero address check modifier
    modifier checkZeroAddress(address _address) {
        require(_address != address(0), 'Address cannot be zero');
        _;
    }
>>>>>>> dd7adc7d

    /**
     * @dev Stader Staking Pool validator registry is initialized with following variables
     * @param _operatorRegistryAdmin admin operator for operator registry
     */
    function initialize(address _operatorRegistryAdmin) external checkZeroAddress(_operatorRegistryAdmin) initializer {
        __AccessControl_init_unchained();
        _grantRole(DEFAULT_ADMIN_ROLE, msg.sender);
    }

    /**
     * @notice add a operator to the registry
     * @dev only accept call from stader network pool
     * @param _operatorRewardAddress eth1 wallet of node for reward
     * @param _operatorName node operator name
     * @param _staderPoolType penalty count for misbehaving
     * @param _validatorCount validator registered with stader
     * @param _activeValidatorCount active validator on beacon chain
     */
    function addToOperatorRegistry(
        address _operatorRewardAddress,
        bytes32 _staderPoolType,
        string memory _operatorName,
        uint256 _operatorId,
        uint256 _validatorCount,
        uint256 _activeValidatorCount
    ) external override onlyRole(STADER_NETWORK_POOL) {
        Operator storage _operatorRegistry = operatorRegistry[operatorCount];
        _operatorRegistry.operatorRewardAddress = _operatorRewardAddress;
        _operatorRegistry.operatorId = _operatorId;
        _operatorRegistry.operatorName = _operatorName;
        _operatorRegistry.staderPoolType = _staderPoolType;
        _operatorRegistry.validatorCount = _validatorCount;
        _operatorRegistry.activeValidatorCount = _activeValidatorCount;
        operatorIdIndex[_operatorId] = operatorCount;
        operatorCount++;
        emit AddedToOperatorRegistry(_operatorId, operatorCount);
    }

    /**
     * @notice update the validator count for a operator
     * @dev only accept call from stader network pools
     * @param _operatorId operator ID
     */
    function incrementValidatorCount(uint256 _operatorId) external override onlyRole(STADER_NETWORK_POOL) {
        uint256 index = getOperatorIndexById(_operatorId);
        require(index != type(uint256).max, 'invalid operatorId');
        operatorRegistry[index].validatorCount++;
        emit IncrementedValidatorCount(operatorRegistry[index].operatorId, operatorRegistry[index].validatorCount);
    }

    /**
     * @notice update the active validator count for a operator
     * @dev only accept call from stader network pools
     * @param _operatorId operator ID
     */
    function incrementActiveValidatorCount(uint256 _operatorId) external override onlyRole(STADER_NETWORK_POOL) {
        uint256 index = getOperatorIndexById(_operatorId);
        require(index != type(uint256).max, 'invalid operatorId');
        operatorRegistry[index].activeValidatorCount++;
        emit IncrementedActiveValidatorCount(
            operatorRegistry[index].operatorId,
            operatorRegistry[index].activeValidatorCount
        );
    }

    /**
     * @notice reduce the validator count from registry when a validator is withdrawn
     * @dev accept call, only from slashing manager contract
     * @param _operatorId operator ID
     */
    function reduceOperatorValidatorsCount(uint256 _operatorId) external override onlyRole(STADER_SLASHING_MANAGER) {
        uint256 index = getOperatorIndexById(_operatorId);
        require(index != type(uint256).max, 'invalid operatorId');
        if (operatorRegistry[index].validatorCount > 0) {
            operatorRegistry[index].validatorCount--;
            operatorRegistry[index].activeValidatorCount--;
            emit ReducedValidatorCount(
                operatorRegistry[index].operatorId,
                operatorRegistry[index].validatorCount,
                operatorRegistry[index].activeValidatorCount
            );
        }
    }

    /**
     * @notice pick the next set of operator to register validator
     * @param _requiredOperatorCount number of operator require
     * @param _operatorStartIndex starting index of operatorID to scan registry
     * @param _poolType pool type of next operators
     */
    function selectOperators(
        uint256 _requiredOperatorCount,
        uint256 _operatorStartIndex,
<<<<<<< HEAD
        bytes32 _poolType
=======
        StaderPoolType _poolType
>>>>>>> dd7adc7d
    ) external view override returns (uint256[] memory, uint256) {
        uint256 counter;
        uint256[] memory outputOperatorIds = new uint256[](_requiredOperatorCount);
        while (_operatorStartIndex < operatorCount) {
            if (
                operatorRegistry[_operatorStartIndex].staderPoolType == _poolType &&
                operatorRegistry[_operatorStartIndex].validatorCount >
                operatorRegistry[_operatorStartIndex].activeValidatorCount
            ) {
                outputOperatorIds[counter] = (operatorRegistry[_operatorStartIndex].operatorId);
                counter++;
            }
            _operatorStartIndex++;
            if (_operatorStartIndex == operatorCount) {
                _operatorStartIndex = 0;
            }
            if (counter == _requiredOperatorCount) {
                return (outputOperatorIds, _operatorStartIndex);
            }
        }
    }

    /**
     * @notice fetch operator index in registry using operatorId
     * @dev public view method
     * @param _operatorId operator ID
     */
    function getOperatorIndexById(uint256 _operatorId) public view override returns (uint256) {
        uint256 index = operatorIdIndex[_operatorId];
        if (_operatorId == operatorRegistry[index].operatorId) return index;
        return type(uint256).max;
    }
}<|MERGE_RESOLUTION|>--- conflicted
+++ resolved
@@ -1,11 +1,6 @@
 // SPDX-License-Identifier: MIT
 pragma solidity ^0.8.16;
 
-<<<<<<< HEAD
-=======
-import './types/StaderPoolType.sol';
-import './interfaces/IStaderOperatorRegistry.sol';
->>>>>>> dd7adc7d
 import './interfaces/IStaderOperatorRegistry.sol';
 import '@openzeppelin/contracts-upgradeable/access/AccessControlUpgradeable.sol';
 
@@ -25,15 +20,6 @@
     }
     mapping(uint256 => Operator) public override operatorRegistry;
     mapping(uint256 => uint256) public override operatorIdIndex;
-<<<<<<< HEAD
-=======
-
-    /// @notice zero address check modifier
-    modifier checkZeroAddress(address _address) {
-        require(_address != address(0), 'Address cannot be zero');
-        _;
-    }
->>>>>>> dd7adc7d
 
     /**
      * @dev Stader Staking Pool validator registry is initialized with following variables
@@ -128,11 +114,7 @@
     function selectOperators(
         uint256 _requiredOperatorCount,
         uint256 _operatorStartIndex,
-<<<<<<< HEAD
         bytes32 _poolType
-=======
-        StaderPoolType _poolType
->>>>>>> dd7adc7d
     ) external view override returns (uint256[] memory, uint256) {
         uint256 counter;
         uint256[] memory outputOperatorIds = new uint256[](_requiredOperatorCount);
