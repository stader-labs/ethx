// SPDX-License-Identifier: MIT
pragma solidity ^0.8.16;

<<<<<<< HEAD
import './interfaces/IStaderPoolHelper.sol';
import './interfaces/IStaderOperatorRegistry.sol';
import './interfaces/IStaderRewardContractFactory.sol';

import '@openzeppelin/contracts-upgradeable/access/AccessControlUpgradeable.sol';

contract StaderOperatorRegistry is IStaderOperatorRegistry, Initializable, AccessControlUpgradeable {
    IStaderPoolHelper staderPoolHelper;
    IStaderRewardContractFactory rewardContractFactory;
    address permissionLessSocializePool;
    address permissionedSocializePool;
    uint256 public nextOperatorId;

    bytes32 public constant override OPERATOR_REGISTRY_OWNER = keccak256('OPERATOR_REGISTRY_OWNER');
=======
import './interfaces/IStaderOperatorRegistry.sol';
import '@openzeppelin/contracts-upgradeable/access/AccessControlUpgradeable.sol';

contract StaderOperatorRegistry is IStaderOperatorRegistry, Initializable, AccessControlUpgradeable {
    uint256 public override operatorCount;

>>>>>>> 85b3bec8
    bytes32 public constant override STADER_NETWORK_POOL = keccak256('STADER_NETWORK_POOL');
    bytes32 public constant override STADER_SLASHING_MANAGER = keccak256('STADER_SLASHING_MANAGER');

    struct Operator {
<<<<<<< HEAD
        bool optedForSocializingPool; // operator opted for socializing pool
        uint8 staderPoolId; // pool to which the operator belong
        string operatorName; // name of the operator
        address payable operatorRewardAddress; //Eth1 address of node for reward
=======
        address operatorRewardAddress; //Eth1 address of node for reward
        bytes32 staderPoolType; // pool to which the operator belong
        string operatorName; // name of the operator
>>>>>>> 85b3bec8
        uint256 operatorId; // unique ID given by stader network
        uint256 queuedValidatorCount; // validator queued for deposit
        uint256 activeValidatorCount; // registered validator on beacon chain
        uint256 withdrawnValidatorCount; //withdrawn validator count
    }
<<<<<<< HEAD

    mapping(address => Operator) public override operatorRegistry;
    mapping(address => bool) public override whiteListedPermissionedNOs;
    mapping(uint256 => address) public override operatorByOperatorId;

    /// @notice zero address check modifier
    modifier checkZeroAddress(address _address) {
        require(_address != address(0), 'Address cannot be zero');
        _;
    }
=======
    mapping(uint256 => Operator) public override operatorRegistry;
    mapping(uint256 => uint256) public override operatorIdIndex;
>>>>>>> 85b3bec8

    /**
     * @dev Stader Staking Pool validator registry is initialized with following variables
     */
    function initialize() external initializer {
        __AccessControl_init_unchained();
        nextOperatorId = 1;
        _grantRole(DEFAULT_ADMIN_ROLE, msg.sender);
    }

    /**
     * @notice white list the permissioned node operators
     * @dev update the status of NOs in whitelist mapping, only owner can call
     * @param _nodeOperator wallet of node operator which will interact with contract
     */
    function whiteListPermissionedNOs(address _nodeOperator)
        external
        override
        checkZeroAddress(_nodeOperator)
        onlyRole(OPERATOR_REGISTRY_OWNER)
    {
        whiteListedPermissionedNOs[_nodeOperator] = true;
    }

    /**
     * @notice onboard a node operator
     * @dev any one call, check for whiteListOperator in case of permissionedPool
     * @param _optInForMevSocialize opted in or not to socialize mev and priority fee
     * @param _poolId ID of the stader pool
     * @param _operatorName name of operator
     * @param _operatorRewardAddress eth1 address of operator to get rewards and withdrawals
     * @return mevFeeRecipientAddress fee recipient address
     */
    function onboardNodeOperator(
        bool _optInForMevSocialize,
        uint8 _poolId,
        string calldata _operatorName,
        address payable _operatorRewardAddress
    ) external override checkZeroAddress(_operatorRewardAddress) returns (address mevFeeRecipientAddress) {
        if (_poolId >= staderPoolHelper.poolTypeCount()) revert InvalidPoolIdInput();
        if (operatorRegistry[msg.sender].operatorId != 0) revert OperatorAlreadyOnBoarded();
        (string memory poolName, address poolAddress, , , ) = staderPoolHelper.staderPool(_poolId);
        mevFeeRecipientAddress = permissionedSocializePool;
        if (keccak256(abi.encodePacked(poolName)) == keccak256(abi.encodePacked('PERMISSIONED'))) {
            if (!whiteListedPermissionedNOs[msg.sender]) revert OperatorNotWhiteListed();
            operatorRegistry[msg.sender] = Operator(
                true,
                _poolId,
                _operatorName,
                _operatorRewardAddress,
                nextOperatorId,
                0,
                0,
                0
            );
            operatorByOperatorId[nextOperatorId] = msg.sender;
            nextOperatorId++;
            return mevFeeRecipientAddress;
        }
        if (whiteListedPermissionedNOs[msg.sender]) revert InvalidPoolIdInput();
        mevFeeRecipientAddress = permissionLessSocializePool;
        if (!_optInForMevSocialize) {
            mevFeeRecipientAddress = rewardContractFactory.deployNodeELRewardVault(
                nextOperatorId,
                payable(_operatorRewardAddress)
            );
        }
        operatorRegistry[msg.sender] = Operator(
            _optInForMevSocialize,
            _poolId,
            _operatorName,
            _operatorRewardAddress,
            nextOperatorId,
            0,
            0,
            0
        );
        operatorByOperatorId[nextOperatorId] = msg.sender;
        nextOperatorId++;
        return mevFeeRecipientAddress;
    }

    /**
     * @notice increase the queued validator count for a operator
     * @dev only accept call from stader network contract
     * @param _operatorId operator ID
     */
<<<<<<< HEAD
    function incrementQueuedValidatorsCount(uint256 _operatorId) external override onlyRole(STADER_NETWORK_POOL) {
        if (_operatorId == 0) revert OperatorNotRegistered();
        address nodeOperator = operatorByOperatorId[_operatorId];
        operatorRegistry[nodeOperator].queuedValidatorCount++;
        emit IncrementedQueuedValidatorsCount(
            operatorRegistry[nodeOperator].operatorId,
            operatorRegistry[nodeOperator].queuedValidatorCount
        );
=======
    function addToOperatorRegistry(
        address _operatorRewardAddress,
        bytes32 _staderPoolType,
        string memory _operatorName,
        uint256 _operatorId,
        uint256 _validatorCount,
        uint256 _activeValidatorCount
    ) external override onlyRole(STADER_NETWORK_POOL) {
        Operator storage _operatorRegistry = operatorRegistry[operatorCount];
        _operatorRegistry.operatorRewardAddress = _operatorRewardAddress;
        _operatorRegistry.operatorId = _operatorId;
        _operatorRegistry.operatorName = _operatorName;
        _operatorRegistry.staderPoolType = _staderPoolType;
        _operatorRegistry.validatorCount = _validatorCount;
        _operatorRegistry.activeValidatorCount = _activeValidatorCount;
        operatorIdIndex[_operatorId] = operatorCount;
        operatorCount++;
        emit AddedToOperatorRegistry(_operatorId, operatorCount);
>>>>>>> 85b3bec8
    }

    /**
     * @notice reduce the queued validator count for a operator
     * @dev only accept call from stader network contract
     * @param _operatorId operator ID
     */
    function reduceQueuedValidatorsCount(uint256 _operatorId) external override onlyRole(STADER_NETWORK_POOL) {
        if (_operatorId == 0) revert OperatorNotRegistered();
        address nodeOperator = operatorByOperatorId[_operatorId];
        if (operatorRegistry[nodeOperator].queuedValidatorCount == 0) revert NoQueuedValidatorLeft();
        operatorRegistry[nodeOperator].queuedValidatorCount--;
        emit ReducedQueuedValidatorsCount(
            operatorRegistry[nodeOperator].operatorId,
            operatorRegistry[nodeOperator].queuedValidatorCount
        );
    }

    /**
     * @notice increase the active validator count for a operator
     * @dev only accept call from stader network pools
     * @param _operatorId operator ID
     */
<<<<<<< HEAD
    function incrementActiveValidatorsCount(uint256 _operatorId) external override onlyRole(STADER_NETWORK_POOL) {
        if (_operatorId == 0) revert OperatorNotRegistered();
        address nodeOperator = operatorByOperatorId[_operatorId];
        operatorRegistry[nodeOperator].activeValidatorCount++;
        emit IncrementedActiveValidatorsCount(
            operatorRegistry[nodeOperator].operatorId,
            operatorRegistry[nodeOperator].activeValidatorCount
        );
=======
    function incrementValidatorCount(uint256 _operatorId) external override onlyRole(STADER_NETWORK_POOL) {
        uint256 index = getOperatorIndexById(_operatorId);
        require(index != type(uint256).max, 'invalid operatorId');
        operatorRegistry[index].validatorCount++;
        emit IncrementedValidatorCount(operatorRegistry[index].operatorId, operatorRegistry[index].validatorCount);
>>>>>>> 85b3bec8
    }

    /**
     * @notice reduce the active validator count for a operator
     * @dev only accept call from stader network pools
     * @param _operatorId operator ID
     */
<<<<<<< HEAD
    function reduceActiveValidatorsCount(uint256 _operatorId) external override onlyRole(STADER_NETWORK_POOL) {
        if (_operatorId == 0) revert OperatorNotRegistered();
        address nodeOperator = operatorByOperatorId[_operatorId];
        if (operatorRegistry[nodeOperator].activeValidatorCount == 0) revert NoActiveValidatorLeft();
        operatorRegistry[nodeOperator].activeValidatorCount--;
        emit ReducedActiveValidatorsCount(
            operatorRegistry[nodeOperator].operatorId,
            operatorRegistry[nodeOperator].activeValidatorCount
=======
    function incrementActiveValidatorCount(uint256 _operatorId) external override onlyRole(STADER_NETWORK_POOL) {
        uint256 index = getOperatorIndexById(_operatorId);
        require(index != type(uint256).max, 'invalid operatorId');
        operatorRegistry[index].activeValidatorCount++;
        emit IncrementedActiveValidatorCount(
            operatorRegistry[index].operatorId,
            operatorRegistry[index].activeValidatorCount
>>>>>>> 85b3bec8
        );
    }

    /**
     * @notice reduce the validator count from registry when a validator is withdrawn
     * @dev accept call, only from slashing manager contract
     * @param _operatorId operator ID
     */
<<<<<<< HEAD
    function incrementWithdrawValidatorsCount(uint256 _operatorId) external override onlyRole(STADER_SLASHING_MANAGER) {
        if (_operatorId == 0) revert OperatorNotRegistered();
        address nodeOperator = operatorByOperatorId[_operatorId];
        operatorRegistry[nodeOperator].withdrawnValidatorCount++;
        emit IncrementedWithdrawnValidatorsCount(
            operatorRegistry[nodeOperator].operatorId,
            operatorRegistry[nodeOperator].withdrawnValidatorCount
        );
    }

    function getOperatorCount() external view override returns (uint256 _operatorCount) {
        _operatorCount = nextOperatorId - 1;
=======
    function reduceOperatorValidatorsCount(uint256 _operatorId) external override onlyRole(STADER_SLASHING_MANAGER) {
        uint256 index = getOperatorIndexById(_operatorId);
        require(index != type(uint256).max, 'invalid operatorId');
        if (operatorRegistry[index].validatorCount > 0) {
            operatorRegistry[index].validatorCount--;
            operatorRegistry[index].activeValidatorCount--;
            emit ReducedValidatorCount(
                operatorRegistry[index].operatorId,
                operatorRegistry[index].validatorCount,
                operatorRegistry[index].activeValidatorCount
            );
        }
>>>>>>> 85b3bec8
    }

    /**
     * @notice pick the next set of operator to register validator
     * @param _requiredOperatorCount number of operator require
     * @param _operatorStartIndex starting index of operatorID to scan registry
     * @param _poolType pool type of next operators
<<<<<<< HEAD
     */
    function selectOperators(
        uint256 _requiredOperatorCount,
        uint256 _operatorStartIndex,
        bytes32 _poolType
    ) external view override returns (uint256[] memory, uint256) {
        uint256 counter;
        uint256[] memory outputOperatorIds = new uint256[](_requiredOperatorCount);
        // while (_operatorStartIndex < operatorCount) {
        //     if (
        //         operatorRegistry[_operatorStartIndex].staderPoolType == _poolType &&
        //         operatorRegistry[_operatorStartIndex].validatorCount >
        //         operatorRegistry[_operatorStartIndex].activeValidatorCount
        //     ) {
        //         outputOperatorIds[counter] = (operatorRegistry[_operatorStartIndex].operatorId);
        //         counter++;
        //     }
        //     _operatorStartIndex++;
        //     if (_operatorStartIndex == operatorCount) {
        //         _operatorStartIndex = 0;
        // }
        if (counter == _requiredOperatorCount) {
            return (outputOperatorIds, _operatorStartIndex);
        }
        // }
=======
     */
    function selectOperators(
        uint256 _requiredOperatorCount,
        uint256 _operatorStartIndex,
        bytes32 _poolType
    ) external view override returns (uint256[] memory, uint256) {
        uint256 counter;
        uint256[] memory outputOperatorIds = new uint256[](_requiredOperatorCount);
        while (_operatorStartIndex < operatorCount) {
            if (
                operatorRegistry[_operatorStartIndex].staderPoolType == _poolType &&
                operatorRegistry[_operatorStartIndex].validatorCount >
                operatorRegistry[_operatorStartIndex].activeValidatorCount
            ) {
                outputOperatorIds[counter] = (operatorRegistry[_operatorStartIndex].operatorId);
                counter++;
            }
            _operatorStartIndex++;
            if (_operatorStartIndex == operatorCount) {
                _operatorStartIndex = 0;
            }
            if (counter == _requiredOperatorCount) {
                return (outputOperatorIds, _operatorStartIndex);
            }
        }
    }

    /**
     * @notice fetch operator index in registry using operatorId
     * @dev public view method
     * @param _operatorId operator ID
     */
    function getOperatorIndexById(uint256 _operatorId) public view override returns (uint256) {
        uint256 index = operatorIdIndex[_operatorId];
        if (_operatorId == operatorRegistry[index].operatorId) return index;
        return type(uint256).max;
>>>>>>> 85b3bec8
    }
}<|MERGE_RESOLUTION|>--- conflicted
+++ resolved
@@ -1,7 +1,6 @@
 // SPDX-License-Identifier: MIT
 pragma solidity ^0.8.16;
 
-<<<<<<< HEAD
 import './interfaces/IStaderPoolHelper.sol';
 import './interfaces/IStaderOperatorRegistry.sol';
 import './interfaces/IStaderRewardContractFactory.sol';
@@ -16,34 +15,19 @@
     uint256 public nextOperatorId;
 
     bytes32 public constant override OPERATOR_REGISTRY_OWNER = keccak256('OPERATOR_REGISTRY_OWNER');
-=======
-import './interfaces/IStaderOperatorRegistry.sol';
-import '@openzeppelin/contracts-upgradeable/access/AccessControlUpgradeable.sol';
-
-contract StaderOperatorRegistry is IStaderOperatorRegistry, Initializable, AccessControlUpgradeable {
-    uint256 public override operatorCount;
-
->>>>>>> 85b3bec8
     bytes32 public constant override STADER_NETWORK_POOL = keccak256('STADER_NETWORK_POOL');
     bytes32 public constant override STADER_SLASHING_MANAGER = keccak256('STADER_SLASHING_MANAGER');
 
     struct Operator {
-<<<<<<< HEAD
         bool optedForSocializingPool; // operator opted for socializing pool
         uint8 staderPoolId; // pool to which the operator belong
         string operatorName; // name of the operator
         address payable operatorRewardAddress; //Eth1 address of node for reward
-=======
-        address operatorRewardAddress; //Eth1 address of node for reward
-        bytes32 staderPoolType; // pool to which the operator belong
-        string operatorName; // name of the operator
->>>>>>> 85b3bec8
         uint256 operatorId; // unique ID given by stader network
         uint256 queuedValidatorCount; // validator queued for deposit
         uint256 activeValidatorCount; // registered validator on beacon chain
         uint256 withdrawnValidatorCount; //withdrawn validator count
     }
-<<<<<<< HEAD
 
     mapping(address => Operator) public override operatorRegistry;
     mapping(address => bool) public override whiteListedPermissionedNOs;
@@ -54,10 +38,6 @@
         require(_address != address(0), 'Address cannot be zero');
         _;
     }
-=======
-    mapping(uint256 => Operator) public override operatorRegistry;
-    mapping(uint256 => uint256) public override operatorIdIndex;
->>>>>>> 85b3bec8
 
     /**
      * @dev Stader Staking Pool validator registry is initialized with following variables
@@ -145,7 +125,6 @@
      * @dev only accept call from stader network contract
      * @param _operatorId operator ID
      */
-<<<<<<< HEAD
     function incrementQueuedValidatorsCount(uint256 _operatorId) external override onlyRole(STADER_NETWORK_POOL) {
         if (_operatorId == 0) revert OperatorNotRegistered();
         address nodeOperator = operatorByOperatorId[_operatorId];
@@ -154,26 +133,6 @@
             operatorRegistry[nodeOperator].operatorId,
             operatorRegistry[nodeOperator].queuedValidatorCount
         );
-=======
-    function addToOperatorRegistry(
-        address _operatorRewardAddress,
-        bytes32 _staderPoolType,
-        string memory _operatorName,
-        uint256 _operatorId,
-        uint256 _validatorCount,
-        uint256 _activeValidatorCount
-    ) external override onlyRole(STADER_NETWORK_POOL) {
-        Operator storage _operatorRegistry = operatorRegistry[operatorCount];
-        _operatorRegistry.operatorRewardAddress = _operatorRewardAddress;
-        _operatorRegistry.operatorId = _operatorId;
-        _operatorRegistry.operatorName = _operatorName;
-        _operatorRegistry.staderPoolType = _staderPoolType;
-        _operatorRegistry.validatorCount = _validatorCount;
-        _operatorRegistry.activeValidatorCount = _activeValidatorCount;
-        operatorIdIndex[_operatorId] = operatorCount;
-        operatorCount++;
-        emit AddedToOperatorRegistry(_operatorId, operatorCount);
->>>>>>> 85b3bec8
     }
 
     /**
@@ -197,7 +156,6 @@
      * @dev only accept call from stader network pools
      * @param _operatorId operator ID
      */
-<<<<<<< HEAD
     function incrementActiveValidatorsCount(uint256 _operatorId) external override onlyRole(STADER_NETWORK_POOL) {
         if (_operatorId == 0) revert OperatorNotRegistered();
         address nodeOperator = operatorByOperatorId[_operatorId];
@@ -206,13 +164,6 @@
             operatorRegistry[nodeOperator].operatorId,
             operatorRegistry[nodeOperator].activeValidatorCount
         );
-=======
-    function incrementValidatorCount(uint256 _operatorId) external override onlyRole(STADER_NETWORK_POOL) {
-        uint256 index = getOperatorIndexById(_operatorId);
-        require(index != type(uint256).max, 'invalid operatorId');
-        operatorRegistry[index].validatorCount++;
-        emit IncrementedValidatorCount(operatorRegistry[index].operatorId, operatorRegistry[index].validatorCount);
->>>>>>> 85b3bec8
     }
 
     /**
@@ -220,7 +171,6 @@
      * @dev only accept call from stader network pools
      * @param _operatorId operator ID
      */
-<<<<<<< HEAD
     function reduceActiveValidatorsCount(uint256 _operatorId) external override onlyRole(STADER_NETWORK_POOL) {
         if (_operatorId == 0) revert OperatorNotRegistered();
         address nodeOperator = operatorByOperatorId[_operatorId];
@@ -229,15 +179,6 @@
         emit ReducedActiveValidatorsCount(
             operatorRegistry[nodeOperator].operatorId,
             operatorRegistry[nodeOperator].activeValidatorCount
-=======
-    function incrementActiveValidatorCount(uint256 _operatorId) external override onlyRole(STADER_NETWORK_POOL) {
-        uint256 index = getOperatorIndexById(_operatorId);
-        require(index != type(uint256).max, 'invalid operatorId');
-        operatorRegistry[index].activeValidatorCount++;
-        emit IncrementedActiveValidatorCount(
-            operatorRegistry[index].operatorId,
-            operatorRegistry[index].activeValidatorCount
->>>>>>> 85b3bec8
         );
     }
 
@@ -246,20 +187,6 @@
      * @dev accept call, only from slashing manager contract
      * @param _operatorId operator ID
      */
-<<<<<<< HEAD
-    function incrementWithdrawValidatorsCount(uint256 _operatorId) external override onlyRole(STADER_SLASHING_MANAGER) {
-        if (_operatorId == 0) revert OperatorNotRegistered();
-        address nodeOperator = operatorByOperatorId[_operatorId];
-        operatorRegistry[nodeOperator].withdrawnValidatorCount++;
-        emit IncrementedWithdrawnValidatorsCount(
-            operatorRegistry[nodeOperator].operatorId,
-            operatorRegistry[nodeOperator].withdrawnValidatorCount
-        );
-    }
-
-    function getOperatorCount() external view override returns (uint256 _operatorCount) {
-        _operatorCount = nextOperatorId - 1;
-=======
     function reduceOperatorValidatorsCount(uint256 _operatorId) external override onlyRole(STADER_SLASHING_MANAGER) {
         uint256 index = getOperatorIndexById(_operatorId);
         require(index != type(uint256).max, 'invalid operatorId');
@@ -272,7 +199,6 @@
                 operatorRegistry[index].activeValidatorCount
             );
         }
->>>>>>> 85b3bec8
     }
 
     /**
@@ -280,33 +206,6 @@
      * @param _requiredOperatorCount number of operator require
      * @param _operatorStartIndex starting index of operatorID to scan registry
      * @param _poolType pool type of next operators
-<<<<<<< HEAD
-     */
-    function selectOperators(
-        uint256 _requiredOperatorCount,
-        uint256 _operatorStartIndex,
-        bytes32 _poolType
-    ) external view override returns (uint256[] memory, uint256) {
-        uint256 counter;
-        uint256[] memory outputOperatorIds = new uint256[](_requiredOperatorCount);
-        // while (_operatorStartIndex < operatorCount) {
-        //     if (
-        //         operatorRegistry[_operatorStartIndex].staderPoolType == _poolType &&
-        //         operatorRegistry[_operatorStartIndex].validatorCount >
-        //         operatorRegistry[_operatorStartIndex].activeValidatorCount
-        //     ) {
-        //         outputOperatorIds[counter] = (operatorRegistry[_operatorStartIndex].operatorId);
-        //         counter++;
-        //     }
-        //     _operatorStartIndex++;
-        //     if (_operatorStartIndex == operatorCount) {
-        //         _operatorStartIndex = 0;
-        // }
-        if (counter == _requiredOperatorCount) {
-            return (outputOperatorIds, _operatorStartIndex);
-        }
-        // }
-=======
      */
     function selectOperators(
         uint256 _requiredOperatorCount,
@@ -335,14 +234,53 @@
     }
 
     /**
-     * @notice fetch operator index in registry using operatorId
-     * @dev public view method
-     * @param _operatorId operator ID
-     */
-    function getOperatorIndexById(uint256 _operatorId) public view override returns (uint256) {
-        uint256 index = operatorIdIndex[_operatorId];
-        if (_operatorId == operatorRegistry[index].operatorId) return index;
-        return type(uint256).max;
->>>>>>> 85b3bec8
+     * @notice reduce the validator count from registry when a validator is withdrawn
+     * @dev accept call, only from slashing manager contract
+     * @param _operatorId operator ID
+     */
+    function incrementWithdrawValidatorsCount(uint256 _operatorId) external override onlyRole(STADER_SLASHING_MANAGER) {
+        if (_operatorId == 0) revert OperatorNotRegistered();
+        address nodeOperator = operatorByOperatorId[_operatorId];
+        operatorRegistry[nodeOperator].withdrawnValidatorCount++;
+        emit IncrementedWithdrawnValidatorsCount(
+            operatorRegistry[nodeOperator].operatorId,
+            operatorRegistry[nodeOperator].withdrawnValidatorCount
+        );
+    }
+
+    function getOperatorCount() external view override returns (uint256 _operatorCount) {
+        _operatorCount = nextOperatorId - 1;
+    }
+
+    /**
+     * @notice pick the next set of operator to register validator
+     * @param _requiredOperatorCount number of operator require
+     * @param _operatorStartIndex starting index of operatorID to scan registry
+     * @param _poolType pool type of next operators
+     */
+    function selectOperators(
+        uint256 _requiredOperatorCount,
+        uint256 _operatorStartIndex,
+        bytes32 _poolType
+    ) external view override returns (uint256[] memory, uint256) {
+        uint256 counter;
+        uint256[] memory outputOperatorIds = new uint256[](_requiredOperatorCount);
+        // while (_operatorStartIndex < operatorCount) {
+        //     if (
+        //         operatorRegistry[_operatorStartIndex].staderPoolType == _poolType &&
+        //         operatorRegistry[_operatorStartIndex].validatorCount >
+        //         operatorRegistry[_operatorStartIndex].activeValidatorCount
+        //     ) {
+        //         outputOperatorIds[counter] = (operatorRegistry[_operatorStartIndex].operatorId);
+        //         counter++;
+        //     }
+        //     _operatorStartIndex++;
+        //     if (_operatorStartIndex == operatorCount) {
+        //         _operatorStartIndex = 0;
+        // }
+        if (counter == _requiredOperatorCount) {
+            return (outputOperatorIds, _operatorStartIndex);
+        }
+        // }
     }
 }