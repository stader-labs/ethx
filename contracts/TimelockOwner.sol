// SPDX-License-Identifier: MIT
pragma solidity ^0.8.2;

import "@openzeppelin/contracts-upgradeable/proxy/utils/Initializable.sol";

abstract contract TimelockOwner is Initializable {
    ///@notice time in secs for withholding ownership transfer
    uint256 public lockedPeriod;

    ///@dev timestamp of change owner request, owner can be changed after waiting for lockedPeriod
    uint256 public timestamp;

    /// @notice address of multisig admin account which act as the owner for Stader's Ethereum Staking DAO operations
    address public timelockOwner;

    ///@notice address of new multisig admin account which will act as the new owner for Stader's
    /// Ethereum Staking DAO operations after lockedPeriod if change owner proposal not cancelled in the meantime
    address public timelockOwnerCandidate;

    /// @notice event emitted when owner is updated
    event TimelockOwnerUpdated(address indexed newTimelockOwner);

    /// @notice event emitted when new TimelockOwner is proposed
    event TimelockOwnerProposed(address indexed proposedTimelockOwner);

    /// @notice event emitted when new TimelockOwner proposal cancelled
    event canceledTimelockOwnerProposal(address indexed from);

    /// @notice Check for zero address
    /// @dev Modifier
    /// @param _address the address to check
    modifier checkZeroAddress(address _address) {
        require(_address != address(0), "Address cannot be zero");
        _;
    }
    /// @notice Check for TimelockOwner
    /// @dev Modifier
    modifier checkTimelockOwner() {
<<<<<<< HEAD
        require(
            msg.sender == timelockOwner,
            "Errr NOT authorized for DAO operation"
        );
=======
        require(msg.sender == timelockOwner,"Errr NOT authorized for DAO operation");
>>>>>>> 87548637
        _;
    }

    /// @notice initialize the setup parameters
    /// @param _timelockOwner the address of owner/admin for carrying out the Doa operations
    function initializeTimelockOwner(address _timelockOwner)
        internal
        onlyInitializing
    {
        timelockOwner = _timelockOwner;
        lockedPeriod = 7200;
<<<<<<< HEAD
        timestamp = type(uint256).max;
=======
        timestamp= type(uint256).max;
>>>>>>> 87548637
        emit TimelockOwnerUpdated(_timelockOwner);
    }

    /**
     * @dev Proposes a new TimelockOwner. Can only be called by the current timelockOwner
     */
    function proposeTimelockOwner(address _timelockOwnerCandidate)
        external
        checkZeroAddress(_timelockOwnerCandidate)
        checkTimelockOwner
    {
        timestamp = block.timestamp;
        timelockOwnerCandidate = _timelockOwnerCandidate;
        emit TimelockOwnerProposed(_timelockOwnerCandidate);
    }

    /**
     * @notice Assigns the ownership of the contract to timelockOwnerCandidate. Can only be called by the timelockOwner.
     * @dev new time lock owner can be set after waiting for lockedPeriod
     */
<<<<<<< HEAD
    function acceptTimelockOwnership() external checkTimelockOwner {
        require(
            timestamp != type(uint256).max,
            "NO Valid Proposal for ownership"
        );
=======
    function acceptTimelockOwnership()
        external
        checkTimelockOwner
    {
        require(timestamp!=(type(uint256).max-lockedPeriod), "No proposal active");
>>>>>>> 87548637
        require(
            timestamp + lockedPeriod >= block.timestamp,
            "Locking period not expired"
        );
        timelockOwner = timelockOwnerCandidate;
        emit TimelockOwnerUpdated(timelockOwner);
    }

    /**
     * @dev Cancels the new time lock owner proposal.
     * Can only be called by the timelockOwnerCandidate or timelockOwner
     */
    function cancelTimelockOwnerProposal() external {
<<<<<<< HEAD
        require(
            timelockOwnerCandidate == msg.sender || timelockOwner == msg.sender,
            "NOT authorized to cancel proposal"
        );
        timelockOwnerCandidate = address(0);
        timestamp = type(uint256).max;
=======
        require(timelockOwnerCandidate == msg.sender || timelockOwner == msg.sender, "NOT authorized to cancel proposal");
        timelockOwnerCandidate = address(0);
        timestamp = type(uint256).max - lockedPeriod;
>>>>>>> 87548637
        emit canceledTimelockOwnerProposal(msg.sender);
    }

    /**********************
     * Setter functions   *
     **********************/

    /// @notice Set the locking period for the transfer of timelock ownership
    /// @param _lockedPeriod time in secs for withholding timelock ownership transfer
    function setLockedPeriod(uint256 _lockedPeriod)
        external
        checkTimelockOwner
    {
        lockedPeriod = _lockedPeriod;
    }
}<|MERGE_RESOLUTION|>--- conflicted
+++ resolved
@@ -36,14 +36,10 @@
     /// @notice Check for TimelockOwner
     /// @dev Modifier
     modifier checkTimelockOwner() {
-<<<<<<< HEAD
         require(
             msg.sender == timelockOwner,
             "Errr NOT authorized for DAO operation"
         );
-=======
-        require(msg.sender == timelockOwner,"Errr NOT authorized for DAO operation");
->>>>>>> 87548637
         _;
     }
 
@@ -55,11 +51,7 @@
     {
         timelockOwner = _timelockOwner;
         lockedPeriod = 7200;
-<<<<<<< HEAD
         timestamp = type(uint256).max;
-=======
-        timestamp= type(uint256).max;
->>>>>>> 87548637
         emit TimelockOwnerUpdated(_timelockOwner);
     }
 
@@ -80,19 +72,11 @@
      * @notice Assigns the ownership of the contract to timelockOwnerCandidate. Can only be called by the timelockOwner.
      * @dev new time lock owner can be set after waiting for lockedPeriod
      */
-<<<<<<< HEAD
     function acceptTimelockOwnership() external checkTimelockOwner {
         require(
-            timestamp != type(uint256).max,
-            "NO Valid Proposal for ownership"
+            timestamp != (type(uint256).max - lockedPeriod),
+            "No proposal active"
         );
-=======
-    function acceptTimelockOwnership()
-        external
-        checkTimelockOwner
-    {
-        require(timestamp!=(type(uint256).max-lockedPeriod), "No proposal active");
->>>>>>> 87548637
         require(
             timestamp + lockedPeriod >= block.timestamp,
             "Locking period not expired"
@@ -106,18 +90,12 @@
      * Can only be called by the timelockOwnerCandidate or timelockOwner
      */
     function cancelTimelockOwnerProposal() external {
-<<<<<<< HEAD
         require(
             timelockOwnerCandidate == msg.sender || timelockOwner == msg.sender,
             "NOT authorized to cancel proposal"
         );
         timelockOwnerCandidate = address(0);
-        timestamp = type(uint256).max;
-=======
-        require(timelockOwnerCandidate == msg.sender || timelockOwner == msg.sender, "NOT authorized to cancel proposal");
-        timelockOwnerCandidate = address(0);
         timestamp = type(uint256).max - lockedPeriod;
->>>>>>> 87548637
         emit canceledTimelockOwnerProposal(msg.sender);
     }
 
