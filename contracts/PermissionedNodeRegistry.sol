// SPDX-License-Identifier: MIT
pragma solidity ^0.8.16;

import './library/AddressLib.sol';

import './library/ValidatorStatus.sol';
import './interfaces/IStaderConfig.sol';
import './interfaces/IVaultFactory.sol';
import './interfaces/IPoolFactory.sol';
import './interfaces/INodeRegistry.sol';
import './interfaces/IPermissionedPool.sol';
import './interfaces/INodeELRewardVault.sol';
import './interfaces/IValidatorWithdrawalVault.sol';
import './interfaces/SDCollateral/ISDCollateral.sol';
import './interfaces/IPermissionedNodeRegistry.sol';

import '@openzeppelin/contracts/utils/math/Math.sol';
import '@openzeppelin/contracts-upgradeable/security/PausableUpgradeable.sol';
import '@openzeppelin/contracts-upgradeable/access/AccessControlUpgradeable.sol';

contract PermissionedNodeRegistry is
    INodeRegistry,
    IPermissionedNodeRegistry,
    Initializable,
    AccessControlUpgradeable,
    PausableUpgradeable
{
    using Math for uint256;

    uint8 public constant override poolId = 2;

    uint16 public override nextOperatorId;
    uint16 public override inputKeyCountLimit;
    uint16 public override operatorIdForExcessDeposit;
    uint16 public override totalActiveOperatorCount;

    uint64 private constant PUBKEY_LENGTH = 48;
    uint64 private constant SIGNATURE_LENGTH = 96;
    uint64 public override maxNonTerminalKeyPerOperator;

    IStaderConfig public staderConfig;

    //TODO sanjay avoid using uint256 if possible
    uint256 public override nextValidatorId;
    uint256 public override totalActiveValidatorCount;
    uint256 public VERIFIED_KEYS_BATCH_SIZE;

<<<<<<< HEAD
    bytes32 public constant override STADER_DAO = keccak256('STADER_DAO');
=======
    bytes32 public constant override STADER_MANAGER_BOT = keccak256('STADER_MANAGER_BOT');
>>>>>>> c366e837
    bytes32 public constant override STADER_ORACLE = keccak256('STADER_ORACLE');
    bytes32 public constant override PERMISSIONED_POOL = keccak256('PERMISSIONED_POOL');
    bytes32 public constant override PERMISSIONED_NODE_REGISTRY_OWNER = keccak256('PERMISSIONED_NODE_REGISTRY_OWNER');

    // mapping of validator ID and Validator struct
    mapping(uint256 => Validator) public override validatorRegistry;
    // mapping of bytes public key and validator Id
    mapping(bytes => uint256) public override validatorIdByPubkey;
    // mapping of operaot ID and Operator struct
    mapping(uint16 => Operator) public override operatorStructById;
    // mapping of operator address and operator Id
    mapping(address => uint16) public override operatorIDByAddress;
    // mapping of whitelisted permissioned node operator
    mapping(address => bool) public override permissionList;
    //mapping of operator wise queued validator IDs arrays
    mapping(uint256 => uint256[]) public override validatorIdsByOperatorId;
    //mapping of operator ID and nextQueuedValidatorIndex
    mapping(uint16 => uint256) public override nextQueuedValidatorIndexByOperatorId;
    mapping(uint256 => uint256) public socializingPoolStateChangeBlock;

    /// @custom:oz-upgrades-unsafe-allow constructor
    constructor() {
        _disableInitializers();
    }

    function initialize(address _staderConfig) external initializer {
        AddressLib.checkNonZeroAddress(_staderConfig);
        __AccessControl_init_unchained();
        __Pausable_init();
        staderConfig = IStaderConfig(_staderConfig);
        nextOperatorId = 1;
        nextValidatorId = 1;
        operatorIdForExcessDeposit = 1;
        inputKeyCountLimit = 100;
        maxNonTerminalKeyPerOperator = 1000;
        VERIFIED_KEYS_BATCH_SIZE = 50;
        _grantRole(DEFAULT_ADMIN_ROLE, staderConfig.getAdmin());
    }

    /**
     * @notice white list the permissioned node operator
     * @dev only admin can call, whitelisting a one way change there is no blacklisting
     * @param _permissionedNOs array of permissioned NOs address
     */
    function whitelistPermissionedNOs(address[] calldata _permissionedNOs) external override onlyRole(STADER_DAO) {
        for (uint256 i = 0; i < _permissionedNOs.length; i++) {
            permissionList[_permissionedNOs[i]] = true;
            emit OperatorWhitelisted(_permissionedNOs[i]);
        }
    }

    /**
     * @notice onboard a node operator
     * @dev only whitelisted NOs can call
     * @param _operatorName name of operator
     * @param _operatorRewardAddress eth1 address of operator to get rewards and withdrawals
     * @return feeRecipientAddress fee recipient address for all validator clients
     */
    function onboardNodeOperator(string calldata _operatorName, address payable _operatorRewardAddress)
        external
        override
        whenNotPaused
        returns (address feeRecipientAddress)
    {
        _onlyValidName(_operatorName);
        AddressLib.checkNonZeroAddress(_operatorRewardAddress);
        if (!permissionList[msg.sender]) revert NotAPermissionedNodeOperator();

        //TODO sanjay check for operator, should not be in other pool
        uint256 operatorId = operatorIDByAddress[msg.sender];
        if (operatorId != 0) revert OperatorAlreadyOnBoarded();
        feeRecipientAddress = staderConfig.getPermissionedSocializingPool();
        _onboardOperator(_operatorName, _operatorRewardAddress);
        //TODO sanjay, function signature only in interface, ask Manoj for full function
        ISDCollateral(staderConfig.getSDCollateral()).updatePoolIdForOperator(poolId, msg.sender);
        return feeRecipientAddress;
    }

    /**
     * @notice add signing keys
     * @dev only accepts node operator onboarded along with sufficient SD lockup
     * @param _pubkey public key of validators
     * @param _preDepositSignature signature of a validators for 1ETH deposit
     * @param _depositSignature signature of a validator for 31ETH deposit
     */
    function addValidatorKeys(
        bytes[] calldata _pubkey,
        bytes[] calldata _preDepositSignature,
        bytes[] calldata _depositSignature
    ) external override whenNotPaused {
        uint16 operatorId = _onlyActiveOperator(msg.sender);
        (uint256 keyCount, uint256 operatorTotalKeys) = _checkInputKeysCountAndCollateral(
            poolId,
            _pubkey.length,
            _preDepositSignature.length,
            _depositSignature.length,
            operatorId
        );
        address payable operatorRewardAddress = getOperatorRewardAddress(operatorId);

        address vaultFactory = staderConfig.getVaultFactory();
        address poolFactory = staderConfig.getPoolFactory();
        for (uint256 i = 0; i < keyCount; i++) {
            _validateKeys(_pubkey[i], _preDepositSignature[i], _depositSignature[i], poolFactory);
            address withdrawVault = IVaultFactory(vaultFactory).deployWithdrawVault(
                poolId,
                operatorId,
                operatorTotalKeys + i, //operator totalKeys
                nextValidatorId,
                operatorRewardAddress
            );
            validatorRegistry[nextValidatorId] = Validator(
                ValidatorStatus.INITIALIZED,
                _pubkey[i],
                _preDepositSignature[i],
                _depositSignature[i],
                withdrawVault,
                operatorId,
                0,
                0,
                0
            );
            validatorIdByPubkey[_pubkey[i]] = nextValidatorId;
            validatorIdsByOperatorId[operatorId].push(nextValidatorId);
            emit AddedValidatorKey(msg.sender, _pubkey[i], nextValidatorId);
            nextValidatorId++;
        }
    }

    /**
     * @notice operator selection logic
     * @dev first iteration is round robin based on capacity,
     * second iteration exhaust the capacity in sequential manner and
     * update the operatorId to pick operator for next sequence in next cycle
     * all array start with index 1
     * @param _numValidators validator to deposit with permissioned pool
     * @return selectedOperatorCapacity operator wise count of validator to deposit
     */
    function computeOperatorAllocationForDeposit(uint256 _numValidators)
        external
        override
        onlyRole(PERMISSIONED_POOL)
        returns (uint256[] memory selectedOperatorCapacity)
    {
        // nextOperatorId is total operator count plus 1
        selectedOperatorCapacity = new uint256[](nextOperatorId);

        uint256 validatorPerOperator = _numValidators / totalActiveOperatorCount;
        uint256[] memory remainingOperatorCapacity = new uint256[](nextOperatorId);
        uint256 totalValidatorToDeposit;

        if (validatorPerOperator != 0) {
            for (uint16 i = 1; i < nextOperatorId; i++) {
                if (!operatorStructById[i].active) continue;
                remainingOperatorCapacity[i] = _getOperatorQueuedValidatorCount(i);
                selectedOperatorCapacity[i] = Math.min(remainingOperatorCapacity[i], validatorPerOperator);
                totalValidatorToDeposit += selectedOperatorCapacity[i];
                remainingOperatorCapacity[i] -= selectedOperatorCapacity[i];
            }
        }

        // check for more validators to deposit and select operators with excess supply in a sequential order
        // and update the starting index of operator for next sequence after every iteration
        if (_numValidators > totalValidatorToDeposit) {
            uint16 totalOperators = nextOperatorId - 1;
            uint256 remainingValidatorsToDeposit = _numValidators - totalValidatorToDeposit;
            uint16 i = operatorIdForExcessDeposit;
            do {
                if (!operatorStructById[i].active) continue;
                uint256 newSelectedCapacity = Math.min(remainingOperatorCapacity[i], remainingValidatorsToDeposit);
                selectedOperatorCapacity[i] += newSelectedCapacity;
                remainingValidatorsToDeposit -= newSelectedCapacity;
                i = (i % totalOperators) + 1;
                if (remainingValidatorsToDeposit == 0) {
                    operatorIdForExcessDeposit = i;
                    break;
                }
            } while (i != operatorIdForExcessDeposit);
        }
    }

    //oracle report of front run, invalid signature and verified validators
    function markValidatorReadyToDeposit(
        bytes[] calldata _readyToDepositPubkeys,
        bytes[] calldata _frontRunPubkeys,
        bytes[] calldata _invalidSignaturePubkeys
    ) external onlyRole(STADER_ORACLE) {
        uint256 verifiedValidatorsLength = _readyToDepositPubkeys.length;
        if (verifiedValidatorsLength > VERIFIED_KEYS_BATCH_SIZE) revert TooManyVerifiedKeysToDeposit();

        uint256 frontRunValidatorsLength = _frontRunPubkeys.length;
        uint256 invalidSignatureValidatorsLength = _invalidSignaturePubkeys.length;

        //handle the front run validators
        for (uint256 i = 0; i < frontRunValidatorsLength; i++) {
            uint256 validatorId = validatorIdByPubkey[_frontRunPubkeys[i]];
            // only PRE_DEPOSIT status check will also include validatorId = 0 check
            // as status for that will be INITIALIZED(default status)
            _onlyPreDepositValidator(validatorId);
            _handleFrontRun(validatorId);
            emit ValidatorMarkedAsFrontRunned(_frontRunPubkeys[i], validatorId);
        }

        //handle the invalid signature validators
        for (uint256 i = 0; i < invalidSignatureValidatorsLength; i++) {
            uint256 validatorId = validatorIdByPubkey[_invalidSignaturePubkeys[i]];
            // only PRE_DEPOSIT status check will also include validatorId = 0 check
            // as status for that will be INITIALIZED(default status)
            _onlyPreDepositValidator(validatorId);
            validatorRegistry[validatorId].status = ValidatorStatus.INVALID_SIGNATURE;
            emit ValidatorStatusMarkedAsInvalidSignature(_invalidSignaturePubkeys[i], validatorId);
        }
        uint256 totalDefectedKeys = frontRunValidatorsLength + invalidSignatureValidatorsLength;
        _decreaseTotalActiveValidatorCount(totalDefectedKeys);
        address permissionedPool = staderConfig.getPermissionedPool();
        IPermissionedPool(permissionedPool).transferETHOfDefectiveKeysToSSPM(totalDefectedKeys);

        // TODO sanjay update 31ETH limbo
        IPermissionedPool(permissionedPool).fullDepositOnBeaconChain(_readyToDepositPubkeys);
    }

    /**
     * @notice Flag fully withdrawn validators as reported by oracle.
     * @dev list of pubkeys reported by oracle, settle all EL and CL vault balances, revert if terminal validators are reported
     * @param  _pubkeys array of withdrawn validator's pubkey
     */
    function withdrawnValidators(bytes[] calldata _pubkeys) external override onlyRole(STADER_ORACLE) {
        uint256 withdrawnValidatorCount = _pubkeys.length;
        for (uint256 i = 0; i < withdrawnValidatorCount; i++) {
            uint256 validatorId = validatorIdByPubkey[_pubkeys[i]];
            if (!_isNonTerminalValidator(validatorId)) revert UNEXPECTED_STATUS();
            Validator storage validator = validatorRegistry[validatorId];
            validator.status = ValidatorStatus.WITHDRAWN;
            validator.withdrawnBlock = block.number;
            IValidatorWithdrawalVault(validator.withdrawVaultAddress).settleFunds();
            uint16 operatorId = uint16(validator.operatorId);
            if (!operatorStructById[operatorId].optedForSocializingPool) {
                address nodeELRewardVault = IVaultFactory(staderConfig.getVaultFactory())
                    .computeNodeELRewardVaultAddress(poolId, operatorId);
                INodeELRewardVault(nodeELRewardVault).withdraw();
            }
            emit ValidatorWithdrawn(_pubkeys[i], validatorId);
        }
        _decreaseTotalActiveValidatorCount(withdrawnValidatorCount);
    }

    /**
     * @notice deactivate a node operator from running new validator clients
     * @dev only accept call from address having `STADER_MANAGER_BOT` role
     * @param _operatorID ID of the operator to deactivate
     */
    function deactivateNodeOperator(uint16 _operatorID) external override onlyRole(STADER_DAO) {
        operatorStructById[_operatorID].active = false;
        totalActiveOperatorCount--;
        emit OperatorDeactivated(_operatorID);
    }

    /**
     * @notice activate a node operator for running new validator clients
     * @dev only accept call from address having `OPERATOR_STATUS_ROLE` role
     * @param _operatorID ID of the operator to activate
     */
    function activateNodeOperator(uint16 _operatorID) external override onlyRole(STADER_DAO) {
        operatorStructById[_operatorID].active = true;
        totalActiveOperatorCount++;
        emit OperatorActivated(_operatorID);
    }

    /**
     * @notice update the `nextQueuedValidatorIndex` for operator
     * @dev only permissioned pool can call
     * @param _operatorID ID of the node operator
     * @param _nextQueuedValidatorIndex updated next index of queued validator per operator
     */
    function updateQueuedValidatorIndex(uint16 _operatorID, uint256 _nextQueuedValidatorIndex)
        external
        override
        onlyRole(PERMISSIONED_POOL)
    {
        nextQueuedValidatorIndexByOperatorId[_operatorID] = _nextQueuedValidatorIndex;
        emit UpdatedQueuedValidatorIndex(_operatorID, _nextQueuedValidatorIndex);
    }

    /**
     * @notice sets the depositTime for a validator and update status to DEPOSITED
     * @dev only permissioned pool can call
     * @param _validatorId ID of the validator
     */
    function updateDepositStatusAndBlock(uint256 _validatorId) external override onlyRole(PERMISSIONED_POOL) {
        validatorRegistry[_validatorId].depositBlock = block.number;
        _markValidatorDeposited(_validatorId);
        emit UpdatedValidatorDepositBlock(_validatorId, block.number);
    }

    /**
     * @notice update the status of a validator to `PRE_DEPOSIT`
     * @dev only `PERMISSIONED_POOL` role can call
     * @param _pubkey public key of the validator
     */
    function markValidatorStatusAsPreDeposit(bytes calldata _pubkey) external override onlyRole(PERMISSIONED_POOL) {
        uint256 validatorId = validatorIdByPubkey[_pubkey];
        validatorRegistry[validatorId].status = ValidatorStatus.PRE_DEPOSIT;
        emit MarkedValidatorStatusAsPreDeposit(_pubkey);
    }

    /**
     * @notice update the name and reward address of an operator
     * @dev only operator msg.sender can update
     * @param _operatorName new Name of the operator
     * @param _rewardAddress new reward address
     */
    function updateOperatorDetails(string calldata _operatorName, address payable _rewardAddress) external override {
        _onlyValidName(_operatorName);
        AddressLib.checkNonZeroAddress(_rewardAddress);
        _onlyActiveOperator(msg.sender);
        uint16 operatorId = operatorIDByAddress[msg.sender];
        operatorStructById[operatorId].operatorName = _operatorName;
        operatorStructById[operatorId].operatorRewardAddress = _rewardAddress;
        emit UpdatedOperatorDetails(msg.sender, _operatorName, _rewardAddress);
    }

    /**
     * @notice update the maximum non terminal key limit per operator
     * @dev only admin can call
     * @param _maxNonTerminalKeyPerOperator updated maximum non terminal key per operator limit
     */
    function updateMaxNonTerminalKeyPerOperator(uint64 _maxNonTerminalKeyPerOperator)
        external
        override
        onlyRole(PERMISSIONED_NODE_REGISTRY_OWNER)
    {
        maxNonTerminalKeyPerOperator = _maxNonTerminalKeyPerOperator;
        emit UpdatedMaxNonTerminalKeyPerOperator(maxNonTerminalKeyPerOperator);
    }

    /**
     * @notice update number of validator keys that can be added in a single tx by the operator
     * @dev only admin can call
     * @param _inputKeyCountLimit updated maximum key limit in the input
     */
    function updateInputKeyCountLimit(uint16 _inputKeyCountLimit)
        external
        override
        onlyRole(PERMISSIONED_NODE_REGISTRY_OWNER)
    {
        inputKeyCountLimit = _inputKeyCountLimit;
        emit UpdatedInputKeyCountLimit(inputKeyCountLimit);
    }

    /**
     * @notice update the max number of verified validator keys reported by oracle
     * @dev only admin can call
     * @param _verifiedKeysBatchSize updated maximum verified key limit in the oracle input
     */
    function updateVerifiedKeysBatchSize(uint256 _verifiedKeysBatchSize)
        external
        onlyRole(PERMISSIONED_NODE_REGISTRY_OWNER)
    {
        VERIFIED_KEYS_BATCH_SIZE = _verifiedKeysBatchSize;
        emit UpdatedVerifiedKeyBatchSize(_verifiedKeysBatchSize);
    }

    //update the address of staderConfig
    function updateStaderConfig(address _staderConfig) external onlyRole(DEFAULT_ADMIN_ROLE) {
        AddressLib.checkNonZeroAddress(_staderConfig);
        staderConfig = IStaderConfig(_staderConfig);
        emit UpdatedStaderConfig(_staderConfig);
    }

    // @inheritdoc INodeRegistry
    function getSocializingPoolStateChangeBlock(uint256 _operatorId) external view returns (uint256) {
        return socializingPoolStateChangeBlock[_operatorId];
    }

    // @inheritdoc INodeRegistry
    function getOperator(bytes calldata _pubkey) external view returns (Operator memory) {
        uint256 validatorId = validatorIdByPubkey[_pubkey];
        if (validatorId == 0) {
            Operator memory emptyOperator;

            return emptyOperator;
        }
        uint16 operatorId = uint16(validatorRegistry[validatorId].operatorId);
        return operatorStructById[operatorId];
    }

    /**
     * @notice increase the total active validator count
     * @dev only permissioned pool calls it when it does the deposit of 1 ETH for validator
     * @param _count count to increase total active validator value
     */
    function increaseTotalActiveValidatorCount(uint256 _count) external override onlyRole(PERMISSIONED_POOL) {
        totalActiveValidatorCount += _count;
        emit IncreasedTotalActiveValidatorCount(totalActiveValidatorCount);
    }

    /**
     * @notice computes total queued keys for permissioned pool
     * @dev compute by looping over operators queued keys count
     * @return _validatorCount queued validator count
     */
    function getTotalQueuedValidatorCount() external view override returns (uint256) {
        uint256 totalQueuedValidators;
        for (uint16 i = 1; i < nextOperatorId; i++) {
            if (operatorStructById[i].active) {
                totalQueuedValidators += _getOperatorQueuedValidatorCount(i);
            }
        }
        return totalQueuedValidators;
    }

    /**
     * @notice returns total active keys for permissioned pool
     * @dev return the variable totalActiveValidatorCount
     * @return _validatorCount active validator count
     */
    function getTotalActiveValidatorCount() external view override returns (uint256) {
        return totalActiveValidatorCount;
    }

    /**
     * @notice get the total deposited keys for an operator
     * @dev length of the validatorIds array for an operator
     * @param _operatorId ID of node operator
     */
    function getOperatorTotalKeys(uint256 _operatorId) public view override returns (uint256 _totalKeys) {
        _totalKeys = validatorIdsByOperatorId[_operatorId].length;
    }

    /**
     * @param _nodeOperator @notice operator total non withdrawn keys within a specified validator list
     * @param _startIndex start index in validator queue to start with
     * @param _endIndex  up to end index of validator queue to to count
     */
    function getOperatorTotalNonTerminalKeys(
        address _nodeOperator,
        uint256 _startIndex,
        uint256 _endIndex
    ) public view override returns (uint64) {
        if (_startIndex > _endIndex) {
            revert InvalidStartAndEndIndex();
        }
        uint16 operatorId = operatorIDByAddress[_nodeOperator];
        uint256 validatorCount = getOperatorTotalKeys(operatorId);
        _endIndex = _endIndex > validatorCount ? validatorCount : _endIndex;
        uint64 totalNonWithdrawnKeyCount;
        for (uint256 i = _startIndex; i < _endIndex; i++) {
            uint256 validatorId = validatorIdsByOperatorId[operatorId][i];
            if (_isNonTerminalValidator(validatorId)) {
                totalNonWithdrawnKeyCount++;
            }
        }
        return totalNonWithdrawnKeyCount;
    }

    function getCollateralETH() external pure override returns (uint256) {
        return 0;
    }

    /**
     * @notice returns the operator reward address
     * @param _operatorId operator ID
     */
    function getOperatorRewardAddress(uint16 _operatorId) public view override returns (address payable) {
        return operatorStructById[_operatorId].operatorRewardAddress;
    }

    /**
     * @dev Triggers stopped state.
     * should not be paused
     */
    function pause() external override onlyRole(PERMISSIONED_NODE_REGISTRY_OWNER) {
        _pause();
    }

    /**
     * @dev Returns to normal state.
     * should not be paused
     */
    function unpause() external override onlyRole(PERMISSIONED_NODE_REGISTRY_OWNER) {
        _unpause();
    }

    /**
     * @notice Returns an array of active validators
     *
<<<<<<< HEAD
     * @param _pageNumber The page number of the results to fetch (starting from 1).
     * @param _pageSize The maximum number of items per page.
     *
     * @return An array of `Validator` objects representing the active validators.
     */
    function getAllActiveValidators(uint256 _pageNumber, uint256 _pageSize)
=======
     * @param pageNumber The page number of the results to fetch (starting from 1).
     * @param pageSize The maximum number of items per page.
     *
     * @return An array of `Validator` objects representing the active validators.
     */
    function getAllActiveValidators(uint256 pageNumber, uint256 pageSize)
>>>>>>> c366e837
        public
        view
        override
        returns (Validator[] memory)
    {
<<<<<<< HEAD
        if (_pageNumber == 0) revert PageNumberIsZero();
        uint256 startIndex = (_pageNumber - 1) * _pageSize + 1;
        uint256 endIndex = startIndex + _pageSize;
        endIndex = endIndex > nextValidatorId ? nextValidatorId : endIndex;
        Validator[] memory validators = new Validator[](_pageSize);
=======
        if (pageNumber == 0) revert PageNumberIsZero();
        uint256 startIndex = (pageNumber - 1) * pageSize + 1;
        uint256 endIndex = startIndex + pageSize;
        endIndex = endIndex > nextValidatorId ? nextValidatorId : endIndex;
        Validator[] memory validators = new Validator[](pageSize);
>>>>>>> c366e837
        uint256 validatorCount = 0;
        for (uint256 i = startIndex; i < endIndex; i++) {
            if (_isActiveValidator(i)) {
                validators[validatorCount] = validatorRegistry[i];
                validatorCount++;
            }
        }
        // If the result array isn't full, resize it to remove the unused elements
        assembly {
            mstore(validators, validatorCount)
        }

        return validators;
    }

    function getValidator(bytes calldata _pubkey) external view returns (Validator memory) {
        return validatorRegistry[validatorIdByPubkey[_pubkey]];
    }

    function getValidator(uint256 _validatorId) external view returns (Validator memory) {
        return validatorRegistry[_validatorId];
    }

    // check for duplicate keys in permissioned node registry
    function isExistingPubkey(bytes calldata _pubkey) external view override returns (bool) {
        return validatorIdByPubkey[_pubkey] != 0;
    }

    // check for only PRE_DEPOSIT state validators
    function onlyPreDepositValidator(bytes calldata _pubkey) external view override {
        uint256 validatorId = validatorIdByPubkey[_pubkey];
        _onlyPreDepositValidator(validatorId);
    }

    function _onboardOperator(string calldata _operatorName, address payable _operatorRewardAddress) internal {
        operatorStructById[nextOperatorId] = Operator(true, true, _operatorName, _operatorRewardAddress, msg.sender);
        operatorIDByAddress[msg.sender] = nextOperatorId;
        socializingPoolStateChangeBlock[nextOperatorId] = block.number;
        nextOperatorId++;
        totalActiveOperatorCount++;
        emit OnboardedOperator(msg.sender, nextOperatorId - 1);
    }

    // handle front run validator by changing their status and deactivating operator
    function _handleFrontRun(uint256 _validatorId) internal {
        validatorRegistry[_validatorId].status = ValidatorStatus.FRONT_RUN;
        uint16 operatorId = uint16(validatorRegistry[_validatorId].operatorId);
        operatorStructById[operatorId].active = false;
    }

    // returns operator total queued validator count
    function _getOperatorQueuedValidatorCount(uint16 _operatorId) internal view returns (uint256 _validatorCount) {
        _validatorCount =
            validatorIdsByOperatorId[_operatorId].length -
            nextQueuedValidatorIndexByOperatorId[_operatorId];
    }

    // checks for keys lengths, and if pubkey is already present in stader protocol(not just permissioned pool)
    function _validateKeys(
        bytes calldata _pubkey,
        bytes calldata _preDepositSignature,
        bytes calldata _depositSignature,
        address _poolFactory
    ) private view {
        if (_pubkey.length != PUBKEY_LENGTH) revert InvalidLengthOfPubkey();
        if (_preDepositSignature.length != SIGNATURE_LENGTH) revert InvalidLengthOfSignature();
        if (_depositSignature.length != SIGNATURE_LENGTH) revert InvalidLengthOfSignature();
        if (IPoolFactory(_poolFactory).isExistingPubkey(_pubkey)) revert PubkeyAlreadyExist();
    }

    // validate the input of `addValidatorKeys` function
    function _checkInputKeysCountAndCollateral(
        uint8 _poolId,
        uint256 _pubkeyLength,
        uint256 _preDepositSignatureLength,
        uint256 _depositSignatureLength,
        uint16 _operatorId
    ) internal view returns (uint256 keyCount, uint256 totalKeys) {
        if (_pubkeyLength != _preDepositSignatureLength || _pubkeyLength != _depositSignatureLength)
            revert MisMatchingInputKeysSize();
        keyCount = _pubkeyLength;
        if (keyCount == 0 || keyCount > inputKeyCountLimit) revert InvalidKeyCount();

        totalKeys = getOperatorTotalKeys(_operatorId);
        uint256 totalNonTerminalKeys = getOperatorTotalNonTerminalKeys(msg.sender, 0, totalKeys);
        if ((totalNonTerminalKeys + keyCount) > maxNonTerminalKeyPerOperator) revert maxKeyLimitReached();

        //check if operator has enough SD collateral for adding `keyCount` keys
<<<<<<< HEAD
        //SD threshold for permissioned NOs is 0 for phase1
=======
        //TODO sanjay put a comment saying phase1 limit will be 0 for permissioned NOs?
>>>>>>> c366e837
        bool isEnoughCollateral = ISDCollateral(staderConfig.getSDCollateral()).hasEnoughSDCollateral(
            msg.sender,
            _poolId,
            totalNonTerminalKeys + keyCount
        );
        if (!isEnoughCollateral) revert NotEnoughSDCollateral();
    }

    // operator in active state
    function _onlyActiveOperator(address _operAddr) internal view returns (uint16 _operatorId) {
        _operatorId = operatorIDByAddress[_operAddr];
        if (_operatorId == 0) revert OperatorNotOnBoarded();
        if (!operatorStructById[_operatorId].active) revert OperatorIsDeactivate();
    }

    // checks if validator is active,
    //active validator are those having user deposit staked on beacon chain
    function _isActiveValidator(uint256 _validatorId) internal view returns (bool) {
        Validator memory validator = validatorRegistry[_validatorId];
        return
            !(validator.status == ValidatorStatus.INITIALIZED ||
                validator.status == ValidatorStatus.INVALID_SIGNATURE ||
                validator.status == ValidatorStatus.FRONT_RUN ||
                validator.status == ValidatorStatus.WITHDRAWN);
    }

    // checks if validator status enum is not withdrawn ,front run and invalid signature
    function _isNonTerminalValidator(uint256 _validatorId) internal view returns (bool) {
        Validator memory validator = validatorRegistry[_validatorId];
        return
            !(validator.status == ValidatorStatus.WITHDRAWN ||
                validator.status == ValidatorStatus.FRONT_RUN ||
                validator.status == ValidatorStatus.INVALID_SIGNATURE);
    }

    // only valid name with string length limit
    function _onlyValidName(string calldata _name) internal view {
        if (bytes(_name).length == 0) revert EmptyNameString();
        if (bytes(_name).length > staderConfig.getOperatorMaxNameLength()) revert NameCrossedMaxLength();
    }

    // decreases the pool total active validator count
    function _decreaseTotalActiveValidatorCount(uint256 _count) internal {
        totalActiveValidatorCount -= _count;
    }

    function _onlyPreDepositValidator(uint256 _validatorId) internal view {
        if (validatorRegistry[_validatorId].status != ValidatorStatus.PRE_DEPOSIT) revert UNEXPECTED_STATUS();
    }

    function _markValidatorDeposited(uint256 _validatorId) internal {
        validatorRegistry[_validatorId].status = ValidatorStatus.DEPOSITED;
    }
}<|MERGE_RESOLUTION|>--- conflicted
+++ resolved
@@ -31,8 +31,8 @@
 
     uint16 public override nextOperatorId;
     uint16 public override inputKeyCountLimit;
-    uint16 public override operatorIdForExcessDeposit;
-    uint16 public override totalActiveOperatorCount;
+    uint256 public override operatorIdForExcessDeposit;
+    uint256 public override totalActiveOperatorCount;
 
     uint64 private constant PUBKEY_LENGTH = 48;
     uint64 private constant SIGNATURE_LENGTH = 96;
@@ -40,16 +40,11 @@
 
     IStaderConfig public staderConfig;
 
-    //TODO sanjay avoid using uint256 if possible
     uint256 public override nextValidatorId;
     uint256 public override totalActiveValidatorCount;
     uint256 public VERIFIED_KEYS_BATCH_SIZE;
 
-<<<<<<< HEAD
     bytes32 public constant override STADER_DAO = keccak256('STADER_DAO');
-=======
-    bytes32 public constant override STADER_MANAGER_BOT = keccak256('STADER_MANAGER_BOT');
->>>>>>> c366e837
     bytes32 public constant override STADER_ORACLE = keccak256('STADER_ORACLE');
     bytes32 public constant override PERMISSIONED_POOL = keccak256('PERMISSIONED_POOL');
     bytes32 public constant override PERMISSIONED_NODE_REGISTRY_OWNER = keccak256('PERMISSIONED_NODE_REGISTRY_OWNER');
@@ -59,15 +54,15 @@
     // mapping of bytes public key and validator Id
     mapping(bytes => uint256) public override validatorIdByPubkey;
     // mapping of operaot ID and Operator struct
-    mapping(uint16 => Operator) public override operatorStructById;
+    mapping(uint256 => Operator) public override operatorStructById;
     // mapping of operator address and operator Id
-    mapping(address => uint16) public override operatorIDByAddress;
+    mapping(address => uint256) public override operatorIDByAddress;
     // mapping of whitelisted permissioned node operator
     mapping(address => bool) public override permissionList;
     //mapping of operator wise queued validator IDs arrays
     mapping(uint256 => uint256[]) public override validatorIdsByOperatorId;
     //mapping of operator ID and nextQueuedValidatorIndex
-    mapping(uint16 => uint256) public override nextQueuedValidatorIndexByOperatorId;
+    mapping(uint256 => uint256) public override nextQueuedValidatorIndexByOperatorId;
     mapping(uint256 => uint256) public socializingPoolStateChangeBlock;
 
     /// @custom:oz-upgrades-unsafe-allow constructor
@@ -140,7 +135,7 @@
         bytes[] calldata _preDepositSignature,
         bytes[] calldata _depositSignature
     ) external override whenNotPaused {
-        uint16 operatorId = _onlyActiveOperator(msg.sender);
+        uint256 operatorId = _onlyActiveOperator(msg.sender);
         (uint256 keyCount, uint256 operatorTotalKeys) = _checkInputKeysCountAndCollateral(
             poolId,
             _pubkey.length,
@@ -148,7 +143,6 @@
             _depositSignature.length,
             operatorId
         );
-        address payable operatorRewardAddress = getOperatorRewardAddress(operatorId);
 
         address vaultFactory = staderConfig.getVaultFactory();
         address poolFactory = staderConfig.getPoolFactory();
@@ -158,8 +152,7 @@
                 poolId,
                 operatorId,
                 operatorTotalKeys + i, //operator totalKeys
-                nextValidatorId,
-                operatorRewardAddress
+                nextValidatorId
             );
             validatorRegistry[nextValidatorId] = Validator(
                 ValidatorStatus.INITIALIZED,
@@ -169,7 +162,6 @@
                 withdrawVault,
                 operatorId,
                 0,
-                0,
                 0
             );
             validatorIdByPubkey[_pubkey[i]] = nextValidatorId;
@@ -216,7 +208,7 @@
         if (_numValidators > totalValidatorToDeposit) {
             uint16 totalOperators = nextOperatorId - 1;
             uint256 remainingValidatorsToDeposit = _numValidators - totalValidatorToDeposit;
-            uint16 i = operatorIdForExcessDeposit;
+            uint256 i = operatorIdForExcessDeposit;
             do {
                 if (!operatorStructById[i].active) continue;
                 uint256 newSelectedCapacity = Math.min(remainingOperatorCapacity[i], remainingValidatorsToDeposit);
@@ -301,7 +293,7 @@
      * @dev only accept call from address having `STADER_MANAGER_BOT` role
      * @param _operatorID ID of the operator to deactivate
      */
-    function deactivateNodeOperator(uint16 _operatorID) external override onlyRole(STADER_DAO) {
+    function deactivateNodeOperator(uint256 _operatorID) external override onlyRole(STADER_DAO) {
         operatorStructById[_operatorID].active = false;
         totalActiveOperatorCount--;
         emit OperatorDeactivated(_operatorID);
@@ -312,7 +304,7 @@
      * @dev only accept call from address having `OPERATOR_STATUS_ROLE` role
      * @param _operatorID ID of the operator to activate
      */
-    function activateNodeOperator(uint16 _operatorID) external override onlyRole(STADER_DAO) {
+    function activateNodeOperator(uint256 _operatorID) external override onlyRole(STADER_DAO) {
         operatorStructById[_operatorID].active = true;
         totalActiveOperatorCount++;
         emit OperatorActivated(_operatorID);
@@ -324,7 +316,7 @@
      * @param _operatorID ID of the node operator
      * @param _nextQueuedValidatorIndex updated next index of queued validator per operator
      */
-    function updateQueuedValidatorIndex(uint16 _operatorID, uint256 _nextQueuedValidatorIndex)
+    function updateQueuedValidatorIndex(uint256 _operatorID, uint256 _nextQueuedValidatorIndex)
         external
         override
         onlyRole(PERMISSIONED_POOL)
@@ -365,7 +357,7 @@
         _onlyValidName(_operatorName);
         AddressLib.checkNonZeroAddress(_rewardAddress);
         _onlyActiveOperator(msg.sender);
-        uint16 operatorId = operatorIDByAddress[msg.sender];
+        uint256 operatorId = operatorIDByAddress[msg.sender];
         operatorStructById[operatorId].operatorName = _operatorName;
         operatorStructById[operatorId].operatorRewardAddress = _rewardAddress;
         emit UpdatedOperatorDetails(msg.sender, _operatorName, _rewardAddress);
@@ -492,7 +484,7 @@
         if (_startIndex > _endIndex) {
             revert InvalidStartAndEndIndex();
         }
-        uint16 operatorId = operatorIDByAddress[_nodeOperator];
+        uint256 operatorId = operatorIDByAddress[_nodeOperator];
         uint256 validatorCount = getOperatorTotalKeys(operatorId);
         _endIndex = _endIndex > validatorCount ? validatorCount : _endIndex;
         uint64 totalNonWithdrawnKeyCount;
@@ -510,14 +502,6 @@
     }
 
     /**
-     * @notice returns the operator reward address
-     * @param _operatorId operator ID
-     */
-    function getOperatorRewardAddress(uint16 _operatorId) public view override returns (address payable) {
-        return operatorStructById[_operatorId].operatorRewardAddress;
-    }
-
-    /**
      * @dev Triggers stopped state.
      * should not be paused
      */
@@ -536,39 +520,22 @@
     /**
      * @notice Returns an array of active validators
      *
-<<<<<<< HEAD
      * @param _pageNumber The page number of the results to fetch (starting from 1).
      * @param _pageSize The maximum number of items per page.
      *
      * @return An array of `Validator` objects representing the active validators.
      */
     function getAllActiveValidators(uint256 _pageNumber, uint256 _pageSize)
-=======
-     * @param pageNumber The page number of the results to fetch (starting from 1).
-     * @param pageSize The maximum number of items per page.
-     *
-     * @return An array of `Validator` objects representing the active validators.
-     */
-    function getAllActiveValidators(uint256 pageNumber, uint256 pageSize)
->>>>>>> c366e837
         public
         view
         override
         returns (Validator[] memory)
     {
-<<<<<<< HEAD
         if (_pageNumber == 0) revert PageNumberIsZero();
         uint256 startIndex = (_pageNumber - 1) * _pageSize + 1;
         uint256 endIndex = startIndex + _pageSize;
         endIndex = endIndex > nextValidatorId ? nextValidatorId : endIndex;
         Validator[] memory validators = new Validator[](_pageSize);
-=======
-        if (pageNumber == 0) revert PageNumberIsZero();
-        uint256 startIndex = (pageNumber - 1) * pageSize + 1;
-        uint256 endIndex = startIndex + pageSize;
-        endIndex = endIndex > nextValidatorId ? nextValidatorId : endIndex;
-        Validator[] memory validators = new Validator[](pageSize);
->>>>>>> c366e837
         uint256 validatorCount = 0;
         for (uint256 i = startIndex; i < endIndex; i++) {
             if (_isActiveValidator(i)) {
@@ -645,7 +612,7 @@
         uint256 _pubkeyLength,
         uint256 _preDepositSignatureLength,
         uint256 _depositSignatureLength,
-        uint16 _operatorId
+        uint256 _operatorId
     ) internal view returns (uint256 keyCount, uint256 totalKeys) {
         if (_pubkeyLength != _preDepositSignatureLength || _pubkeyLength != _depositSignatureLength)
             revert MisMatchingInputKeysSize();
@@ -657,11 +624,7 @@
         if ((totalNonTerminalKeys + keyCount) > maxNonTerminalKeyPerOperator) revert maxKeyLimitReached();
 
         //check if operator has enough SD collateral for adding `keyCount` keys
-<<<<<<< HEAD
         //SD threshold for permissioned NOs is 0 for phase1
-=======
-        //TODO sanjay put a comment saying phase1 limit will be 0 for permissioned NOs?
->>>>>>> c366e837
         bool isEnoughCollateral = ISDCollateral(staderConfig.getSDCollateral()).hasEnoughSDCollateral(
             msg.sender,
             _poolId,
@@ -671,7 +634,7 @@
     }
 
     // operator in active state
-    function _onlyActiveOperator(address _operAddr) internal view returns (uint16 _operatorId) {
+    function _onlyActiveOperator(address _operAddr) internal view returns (uint256 _operatorId) {
         _operatorId = operatorIDByAddress[_operAddr];
         if (_operatorId == 0) revert OperatorNotOnBoarded();
         if (!operatorStructById[_operatorId].active) revert OperatorIsDeactivate();
