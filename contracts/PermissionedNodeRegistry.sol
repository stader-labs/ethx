// SPDX-License-Identifier: MIT
pragma solidity ^0.8.16;

import './library/Address.sol';
import './library/ValidatorStatus.sol';
import './interfaces/IStaderConfig.sol';
import './interfaces/IVaultFactory.sol';
import './interfaces/IPoolFactory.sol';
import './interfaces/INodeRegistry.sol';
import './interfaces/IPermissionedPool.sol';
import './interfaces/SDCollateral/ISDCollateral.sol';
import './interfaces/IPermissionedNodeRegistry.sol';

import '@openzeppelin/contracts/utils/math/Math.sol';
import '@openzeppelin/contracts-upgradeable/security/PausableUpgradeable.sol';
import '@openzeppelin/contracts-upgradeable/access/AccessControlUpgradeable.sol';

contract PermissionedNodeRegistry is
    INodeRegistry,
    IPermissionedNodeRegistry,
    Initializable,
    AccessControlUpgradeable,
    PausableUpgradeable
{
    using Math for uint256;

    uint8 public constant override poolId = 2;

    uint16 public override nextOperatorId;
    uint16 public override inputKeyCountLimit;
    uint16 public override operatorIdForExcessDeposit;
    uint16 public override totalActiveOperatorCount;

    uint64 private constant PUBKEY_LENGTH = 48;
    uint64 private constant SIGNATURE_LENGTH = 96;
    uint64 public override maxKeyPerOperator;

    //TODO sanjay check if this address gets a getter on etherscan
    IStaderConfig public staderConfig;

    uint256 public override nextValidatorId;
    uint256 public override totalActiveValidatorCount;
    uint256 public VERIFIED_KEYS_BATCH_SIZE;

    bytes32 public constant override STADER_MANAGER_BOT = keccak256('STADER_MANAGER_BOT');
    bytes32 public constant override VALIDATOR_STATUS_ROLE = keccak256('VALIDATOR_STATUS_ROLE');
    bytes32 public constant override STADER_ORACLE = keccak256('STADER_ORACLE');
    bytes32 public constant override PERMISSIONED_POOL = keccak256('PERMISSIONED_POOL');
    bytes32 public constant override PERMISSIONED_NODE_REGISTRY_OWNER = keccak256('PERMISSIONED_NODE_REGISTRY_OWNER');

    // mapping of validator ID and Validator struct
    mapping(uint256 => Validator) public override validatorRegistry;
    // mapping of bytes public key and validator Id
    mapping(bytes => uint256) public override validatorIdByPubkey;
    // mapping of operaot ID and Operator struct
    mapping(uint16 => Operator) public override operatorStructById;
    // mapping of operator address and operator Id
    mapping(address => uint16) public override operatorIDByAddress;
    // mapping of whitelisted permissioned node operator
    mapping(address => bool) public override permissionList;
    //mapping of operator wise queued validator IDs arrays
    mapping(uint16 => uint256[]) public override validatorIdsByOperatorId;
    //mapping of operator ID and nextQueuedValidatorIndex
    mapping(uint16 => uint256) public override nextQueuedValidatorIndexByOperatorId;
    mapping(uint256 => uint256) public socializingPoolStateChangeTimestamp;

    function initialize(address _staderConfig) external initializer {
        Address.checkNonZeroAddress(_staderConfig);
        __AccessControl_init_unchained();
        __Pausable_init();
        staderConfig = IStaderConfig(_staderConfig);
        nextOperatorId = 1;
        nextValidatorId = 1;
        operatorIdForExcessDeposit = 1;
        inputKeyCountLimit = 100;
        maxKeyPerOperator = 1000;
        VERIFIED_KEYS_BATCH_SIZE = 50;
<<<<<<< HEAD
        _grantRole(DEFAULT_ADMIN_ROLE, staderConfig.getMultiSigAdmin());
=======
        _grantRole(DEFAULT_ADMIN_ROLE, staderConfig.getAdmin());
>>>>>>> 6f3b281a
    }

    /**
     * @notice white list the permissioned node operator
     * @dev only admin can call, whitelisting a one way change there is no blacklisting
     * @param _permissionedNOs array of permissioned NOs address
     */
    function whitelistPermissionedNOs(address[] calldata _permissionedNOs)
        external
        override
        onlyRole(STADER_MANAGER_BOT)
    {
        for (uint256 i = 0; i < _permissionedNOs.length; i++) {
            permissionList[_permissionedNOs[i]] = true;
        }
    }

    /**
     * @notice onboard a node operator
     * @dev only whitelisted NOs can call
     * @param _operatorName name of operator
     * @param _operatorRewardAddress eth1 address of operator to get rewards and withdrawals
     * @return feeRecipientAddress fee recipient address for all validator clients
     */
    function onboardNodeOperator(string calldata _operatorName, address payable _operatorRewardAddress)
        external
        override
        whenNotPaused
        returns (address feeRecipientAddress)
    {
        _onlyValidName(_operatorName);
        Address.checkNonZeroAddress(_operatorRewardAddress);
        if (!permissionList[msg.sender]) revert NotAPermissionedNodeOperator();
        uint256 operatorId = operatorIDByAddress[msg.sender];
        if (operatorId != 0) revert OperatorAlreadyOnBoarded();
<<<<<<< HEAD
        feeRecipientAddress = staderConfig.getPermissionedSocializePool();
=======
        feeRecipientAddress = staderConfig.getPermissionedSocializingPool();
>>>>>>> 6f3b281a
        _onboardOperator(_operatorName, _operatorRewardAddress);
        return feeRecipientAddress;
    }

    /**
     * @notice add signing keys
     * @dev only accepts node operator onboarded along with sufficient SD lockup
     * @param _pubkey public key of validators
     * @param _preDepositSignature signature of a validators for 1ETH deposit
     * @param _depositSignature signature of a validator for 31ETH deposit
     */
    function addValidatorKeys(
        bytes[] calldata _pubkey,
        bytes[] calldata _preDepositSignature,
        bytes[] calldata _depositSignature
    ) external override whenNotPaused {
        uint16 operatorId = _onlyActiveOperator(msg.sender);
        (uint256 keyCount, uint256 operatorTotalKeys) = _checkInputKeysCountAndCollateral(
            poolId,
            _pubkey.length,
            _preDepositSignature.length,
            _depositSignature.length,
            operatorId
        );
        address payable operatorRewardAddress = getOperatorRewardAddress(operatorId);

        address vaultFactory = staderConfig.getVaultFactory();
        address poolFactory = staderConfig.getPoolFactory();
        for (uint256 i = 0; i < keyCount; i++) {
            _validateKeys(_pubkey[i], _preDepositSignature[i], _depositSignature[i], poolFactory);
            address withdrawVault = IVaultFactory(vaultFactory).deployWithdrawVault(
                poolId,
                operatorId,
                operatorTotalKeys + i, //operator totalKeys
                operatorRewardAddress
            );
            validatorRegistry[nextValidatorId] = Validator(
                ValidatorStatus.INITIALIZED,
                _pubkey[i],
                _preDepositSignature[i],
                _depositSignature[i],
                withdrawVault,
                operatorId,
                0,
                0,
                0
            );
            validatorIdByPubkey[_pubkey[i]] = nextValidatorId;
            validatorIdsByOperatorId[operatorId].push(nextValidatorId);
            emit AddedKeys(msg.sender, _pubkey[i], nextValidatorId);
            nextValidatorId++;
        }
    }

    /**
     * @notice operator selection logic
     * @dev first iteration is round robin based on capacity,
     * second iteration exhaust the capacity in sequential manner and
     * update the operatorId to pick operator for next sequence in next cycle
     * all array start with index 1
     * @param numValidators validator to deposit with permissioned pool
     * @return selectedOperatorCapacity operator wise count of validator to deposit
     */
    function computeOperatorAllocationForDeposit(uint256 numValidators)
        external
        override
        onlyRole(PERMISSIONED_POOL)
        returns (uint256[] memory selectedOperatorCapacity)
    {
        // nextOperatorId is total operator count plus 1
        selectedOperatorCapacity = new uint256[](nextOperatorId);

        uint256 validatorPerOperator = numValidators / totalActiveOperatorCount;
        uint256[] memory remainingOperatorCapacity = new uint256[](nextOperatorId);
        uint256 totalValidatorToDeposit;

        if (validatorPerOperator != 0) {
            for (uint16 i = 1; i < nextOperatorId; i++) {
                if (!operatorStructById[i].active) continue;
                remainingOperatorCapacity[i] = _getOperatorQueuedValidatorCount(i);
                selectedOperatorCapacity[i] = Math.min(remainingOperatorCapacity[i], validatorPerOperator);
                totalValidatorToDeposit += selectedOperatorCapacity[i];
                remainingOperatorCapacity[i] -= selectedOperatorCapacity[i];
            }
        }

        // check for more validators to deposit and select operators with excess supply in a sequential order
        // and update the starting index of operator for next sequence after every iteration
        if (numValidators > totalValidatorToDeposit) {
            uint16 totalOperators = nextOperatorId - 1;
            uint256 remainingValidatorsToDeposit = numValidators - totalValidatorToDeposit;
            uint16 i = operatorIdForExcessDeposit;
            do {
                if (!operatorStructById[i].active) continue;
                uint256 newSelectedCapacity = Math.min(remainingOperatorCapacity[i], remainingValidatorsToDeposit);
                selectedOperatorCapacity[i] += newSelectedCapacity;
                remainingValidatorsToDeposit -= newSelectedCapacity;
                i = (i % totalOperators) + 1;
                if (remainingValidatorsToDeposit == 0) {
                    operatorIdForExcessDeposit = i;
                    break;
                }
            } while (i != operatorIdForExcessDeposit);
        }
    }

    //oracle report of front run, invalid signature and verified validators
    function markValidatorReadyToDeposit(
        bytes[] calldata _readyToDepositPubkeys,
        bytes[] calldata _frontRunPubkeys,
        bytes[] calldata _invalidSignaturePubkeys
    ) external onlyRole(STADER_ORACLE) {
        uint256 verifiedValidatorsLength = _readyToDepositPubkeys.length;
        if (verifiedValidatorsLength > VERIFIED_KEYS_BATCH_SIZE) revert TooManyVerifiedKeysToDeposit();

        uint256 frontRunValidatorsLength = _frontRunPubkeys.length;
        uint256 invalidSignatureValidatorsLength = _invalidSignaturePubkeys.length;

        //handle the front run validators
        for (uint256 i = 0; i < frontRunValidatorsLength; i++) {
            uint256 validatorId = validatorIdByPubkey[_frontRunPubkeys[i]];
            // only PRE_DEPOSIT status check will also include validatorId = 0 check
            // as status for that will be INITIALIZED(default status)
            _onlyPreDepositValidator(validatorId);
            _handleFrontRun(validatorId);
            emit ValidatorMarkedAsFrontRunned(_frontRunPubkeys[i], validatorId);
        }

        //handle the invalid signature validators
        for (uint256 i = 0; i < invalidSignatureValidatorsLength; i++) {
            uint256 validatorId = validatorIdByPubkey[_invalidSignaturePubkeys[i]];
            // only PRE_DEPOSIT status check will also include validatorId = 0 check
            // as status for that will be INITIALIZED(default status)
            _onlyPreDepositValidator(validatorId);
            validatorRegistry[validatorId].status = ValidatorStatus.INVALID_SIGNATURE;
            emit ValidatorStatusMarkedAsInvalidSignature(_invalidSignaturePubkeys[i], validatorId);
        }
        uint256 totalDefectedKeys = frontRunValidatorsLength + invalidSignatureValidatorsLength;
        _decreaseTotalActiveValidatorCount(totalDefectedKeys);
        address permissionedPool = staderConfig.getPermissionedPool();
        IPermissionedPool(permissionedPool).transferETHOfDefectiveKeysToSSPM(totalDefectedKeys);

        // TODO sanjay update 31ETH limbo
        //TODO sanjay check of only PRE_DEPOSIT key is moved to pool contract, discuss with dheeraj
        IPermissionedPool(permissionedPool).fullDepositOnBeaconChain(_readyToDepositPubkeys);
    }

    /**
     * @notice Flag fully withdrawn validators as reported by oracle.
     * @dev list of pubkeys reported by oracle, settle all EL and CL vault balances, revert if terminal validators are reported
     * @param  _pubkeys array of withdrawn validator's pubkey
     */
    function withdrawnValidators(bytes[] calldata _pubkeys) external onlyRole(STADER_ORACLE) {
        uint256 withdrawnValidatorCount = _pubkeys.length;
        for (uint256 i = 0; i < withdrawnValidatorCount; i++) {
            uint256 validatorId = validatorIdByPubkey[_pubkeys[i]];
            if (!_isNonTerminalValidator(validatorId)) revert UNEXPECTED_STATUS();
            validatorRegistry[validatorId].status = ValidatorStatus.WITHDRAWN;
            validatorRegistry[validatorId].withdrawnTime = block.timestamp;
            //TODO sanjay take out money from withdraw vault --need interface of withdrawVault
            //TODO sanjay if optout, clear nodeELVault --need interfaces of NodeELVault
            emit ValidatorWithdrawn(_pubkeys[i], validatorId);
        }
        _decreaseTotalActiveValidatorCount(withdrawnValidatorCount);
    }

    /**
     * @notice deactivate a node operator from running new validator clients
     * @dev only accept call from address having `OPERATOR_STATUS_ROLE` role
     * @param _operatorID ID of the operator to deactivate
     */
    function deactivateNodeOperator(uint16 _operatorID) external override onlyRole(STADER_MANAGER_BOT) {
        operatorStructById[_operatorID].active = false;
        totalActiveOperatorCount--;
    }

    /**
     * @notice activate a node operator for running new validator clients
     * @dev only accept call from address having `OPERATOR_STATUS_ROLE` role
     * @param _operatorID ID of the operator to activate
     */
    function activateNodeOperator(uint16 _operatorID) external override onlyRole(STADER_MANAGER_BOT) {
        operatorStructById[_operatorID].active = true;
        totalActiveOperatorCount++;
    }

    /**
     * @notice update the `nextQueuedValidatorIndex` for operator
     * @dev only permissioned pool can call
     * @param _operatorID ID of the node operator
     * @param _nextQueuedValidatorIndex updated next index of queued validator per operator
     */
    function updateQueuedValidatorIndex(uint16 _operatorID, uint256 _nextQueuedValidatorIndex)
        external
        override
        onlyRole(PERMISSIONED_POOL)
    {
        nextQueuedValidatorIndexByOperatorId[_operatorID] = _nextQueuedValidatorIndex;
        emit UpdatedQueuedValidatorIndex(_operatorID, _nextQueuedValidatorIndex);
    }

    /**
     * @notice sets the depositTime for a validator and update status to DEPOSITED
     * @dev only permissioned pool can call
     * @param _validatorId ID of the validator
     */
    function updateDepositStatusAndTime(uint256 _validatorId) external override onlyRole(PERMISSIONED_POOL) {
        validatorRegistry[_validatorId].depositTime = block.timestamp;
        _markValidatorDeposited(_validatorId);
        emit ValidatorDepositTimeSet(_validatorId, block.timestamp);
    }

    /**
     * @notice update the status of a validator
     * @dev only `VALIDATOR_STATUS_ROLE` role can call
     * @param _pubkey public key of the validator
     * @param _status updated status of validator
     */

    function updateValidatorStatus(bytes calldata _pubkey, ValidatorStatus _status)
        external
        override
        onlyRole(VALIDATOR_STATUS_ROLE)
    {
        uint256 validatorId = validatorIdByPubkey[_pubkey];
        validatorRegistry[validatorId].status = _status;
        emit UpdatedValidatorStatus(_pubkey, _status);
    }

    /**
     * @notice update the name and reward address of an operator
     * @dev only operator msg.sender can update
     * @param _operatorName new Name of the operator
     * @param _rewardAddress new reward address
     */
    function updateOperatorDetails(string calldata _operatorName, address payable _rewardAddress) external override {
        _onlyValidName(_operatorName);
        Address.checkNonZeroAddress(_rewardAddress);
        _onlyActiveOperator(msg.sender);
        uint16 operatorId = operatorIDByAddress[msg.sender];
        operatorStructById[operatorId].operatorName = _operatorName;
        operatorStructById[operatorId].operatorRewardAddress = _rewardAddress;
        emit UpdatedOperatorDetails(msg.sender, _operatorName, _rewardAddress);
    }

    /**
     * @notice update the maximum non withdrawn key limit per operator
     * @dev only admin can call
     * @param _maxKeyPerOperator updated maximum non withdrawn key per operator limit
     */
    function updateMaxKeyPerOperator(uint64 _maxKeyPerOperator)
        external
        override
        onlyRole(PERMISSIONED_NODE_REGISTRY_OWNER)
    {
        maxKeyPerOperator = _maxKeyPerOperator;
        emit UpdatedMaxKeyPerOperator(maxKeyPerOperator);
    }

    /**
     * @notice update number of validator keys that can be added in a single tx by the operator
     * @dev only admin can call
     * @param _inputKeyCountLimit updated maximum key limit in the input
     */
    function updateInputKeyCountLimit(uint16 _inputKeyCountLimit)
        external
        override
        onlyRole(PERMISSIONED_NODE_REGISTRY_OWNER)
    {
        inputKeyCountLimit = _inputKeyCountLimit;
        emit UpdatedInputKeyCountLimit(inputKeyCountLimit);
    }

    function updateVerifiedKeysBatchSize(uint256 _verifiedKeysBatchSize)
        external
        onlyRole(PERMISSIONED_NODE_REGISTRY_OWNER)
    {
        VERIFIED_KEYS_BATCH_SIZE = _verifiedKeysBatchSize;
    }

    //update the address of staderConfig
<<<<<<< HEAD
    function updateStaderConfig(address _staderConfig) external onlyRole(PERMISSIONED_NODE_REGISTRY_OWNER) {
=======
    function updateStaderConfig(address _staderConfig) external onlyRole(DEFAULT_ADMIN_ROLE) {
>>>>>>> 6f3b281a
        Address.checkNonZeroAddress(_staderConfig);
        staderConfig = IStaderConfig(_staderConfig);
    }

    // @inheritdoc INodeRegistry
    function getSocializingPoolStateChangeTimestamp(uint256 _operatorId) external view returns (uint256) {
        return socializingPoolStateChangeTimestamp[_operatorId];
    }

    // @inheritdoc INodeRegistry
    function getOperator(bytes calldata _pubkey) external view returns (Operator memory) {
        uint256 validatorId = validatorIdByPubkey[_pubkey];
        if (validatorId == 0) {
            Operator memory emptyOperator;

            return emptyOperator;
        }
        uint16 operatorId = uint16(validatorRegistry[validatorId].operatorId);
        return operatorStructById[operatorId];
    }

    /**
     * @notice increase the total active validator count
     * @dev only permissioned pool calls it when it does the deposit of 1 ETH for validator
     * @param _count count to increase total active validator value
     */
    function increaseTotalActiveValidatorCount(uint256 _count) external override onlyRole(PERMISSIONED_POOL) {
        totalActiveValidatorCount += _count;
    }

    /**
     * @notice computes total queued keys for permissioned pool
     * @dev compute by looping over operators queued keys count
     * @return _validatorCount queued validator count
     */
    function getTotalQueuedValidatorCount() external view override returns (uint256) {
        uint256 totalQueuedValidators;
        for (uint16 i = 1; i < nextOperatorId; i++) {
            if (operatorStructById[i].active) {
                totalQueuedValidators += _getOperatorQueuedValidatorCount(i);
            }
        }
        return totalQueuedValidators;
    }

    /**
     * @notice returns total active keys for permissioned pool
     * @dev return the variable totalActiveValidatorCount
     * @return _validatorCount active validator count
     */
    function getTotalActiveValidatorCount() external view override returns (uint256) {
        return totalActiveValidatorCount;
    }

    /**
     * @notice get the total deposited keys for an operator
     * @dev length of the validatorIds array for an operator
     * @param _operatorId ID of node operator
     */
    function getOperatorTotalKeys(uint16 _operatorId) public view override returns (uint256 _totalKeys) {
        _totalKeys = validatorIdsByOperatorId[_operatorId].length;
    }

    /**
     * @notice get the total non terminal keys for an operator
     * //non terminal keys are front run, invalid signature and withdrawn
     * @dev loop over all keys of an operator from start index till
     *  end index (exclusive) to get the count excluding the terminal keys
     * @param _nodeOperator address of node operator
     */
    function getOperatorTotalNonTerminalKeys(
        address _nodeOperator,
        uint256 startIndex,
        uint256 endIndex
    ) public view override returns (uint64) {
        if (startIndex > endIndex) {
            revert InvalidStartAndEndIndex();
        }
        uint16 operatorId = operatorIDByAddress[_nodeOperator];
        uint256 validatorCount = getOperatorTotalKeys(operatorId);
        endIndex = endIndex > validatorCount ? validatorCount : endIndex;
        uint64 totalNonWithdrawnKeyCount;
        for (uint256 i = startIndex; i < endIndex; i++) {
            uint256 validatorId = validatorIdsByOperatorId[operatorId][i];
            if (_isNonTerminalValidator(validatorId)) {
                totalNonWithdrawnKeyCount++;
            }
        }
        return totalNonWithdrawnKeyCount;
    }

    function getCollateralETH() external pure override returns (uint256) {
        return 0;
    }

    /**
     * @notice returns the operator reward address
     * @param _operatorId operator ID
     */
    function getOperatorRewardAddress(uint16 _operatorId) public view override returns (address payable) {
        return operatorStructById[_operatorId].operatorRewardAddress;
    }

    /**
     * @dev Triggers stopped state.
     * should not be paused
     */
    function pause() external override onlyRole(PERMISSIONED_NODE_REGISTRY_OWNER) {
        _pause();
    }

    /**
     * @dev Returns to normal state.
     * should not be paused
     */
    function unpause() external override onlyRole(PERMISSIONED_NODE_REGISTRY_OWNER) {
        _unpause();
    }

    /**
     * @notice returns the validator for which protocol don't have money on execution layer
     * @dev loop over all validator to filter out the initialized, front run and withdrawn and return the rest
     */
    function getAllActiveValidators() public view override returns (Validator[] memory) {
        Validator[] memory validators = new Validator[](totalActiveValidatorCount);
        uint256 validatorCount = 0;
        for (uint256 i = 1; i < nextValidatorId; i++) {
            if (_isActiveValidator(i)) {
                validators[validatorCount] = validatorRegistry[i];
                validatorCount++;
            }
        }
        return validators;
    }

    function getValidator(bytes calldata _pubkey) external view returns (Validator memory) {
        return validatorRegistry[validatorIdByPubkey[_pubkey]];
    }

    function getValidator(uint256 _validatorId) external view returns (Validator memory) {
        return validatorRegistry[_validatorId];
    }

    // check for duplicate keys in permissioned node registry
    function isExistingPubkey(bytes calldata _pubkey) external view override returns (bool) {
        return validatorIdByPubkey[_pubkey] != 0;
    }

    // check for only PRE_DEPOSIT state validators
    function onlyPreDepositValidator(bytes calldata _pubkey) external view override {
        uint256 validatorId = validatorIdByPubkey[_pubkey];
        _onlyPreDepositValidator(validatorId);
    }

    function _onboardOperator(string calldata _operatorName, address payable _operatorRewardAddress) internal {
        operatorStructById[nextOperatorId] = Operator(true, true, _operatorName, _operatorRewardAddress, msg.sender);
        operatorIDByAddress[msg.sender] = nextOperatorId;
        socializingPoolStateChangeTimestamp[nextOperatorId] = block.timestamp;
        nextOperatorId++;
        totalActiveOperatorCount++;
        emit OnboardedOperator(msg.sender, nextOperatorId - 1);
    }

    // handle front run validator by changing their status and deactivating operator
    function _handleFrontRun(uint256 _validatorId) internal {
        validatorRegistry[_validatorId].status = ValidatorStatus.FRONT_RUN;
        uint16 operatorId = uint16(validatorRegistry[_validatorId].operatorId);
        operatorStructById[operatorId].active = false;
    }

    // returns operator total queued validator count
    function _getOperatorQueuedValidatorCount(uint16 _operatorId) internal view returns (uint256 _validatorCount) {
        _validatorCount =
            validatorIdsByOperatorId[_operatorId].length -
            nextQueuedValidatorIndexByOperatorId[_operatorId];
    }

    // checks for keys lengths, and if pubkey is already present in stader protocol(not just permissioned pool)
    function _validateKeys(
        bytes calldata _pubkey,
        bytes calldata _preDepositSignature,
        bytes calldata _depositSignature,
        address _poolFactory
    ) private view {
        if (_pubkey.length != PUBKEY_LENGTH) revert InvalidLengthOfPubkey();
        if (_preDepositSignature.length != SIGNATURE_LENGTH) revert InvalidLengthOfSignature();
        if (_depositSignature.length != SIGNATURE_LENGTH) revert InvalidLengthOfSignature();
        if (IPoolFactory(_poolFactory).isExistingPubkey(_pubkey)) revert PubkeyAlreadyExist();
    }

    // validate the input of `addValidatorKeys` function
    function _checkInputKeysCountAndCollateral(
        uint8 _poolId,
        uint256 _pubkeyLength,
        uint256 _preDepositSignatureLength,
        uint256 _depositSignatureLength,
        uint16 _operatorId
    ) internal view returns (uint256 keyCount, uint256 totalKeys) {
        if (_pubkeyLength != _preDepositSignatureLength || _pubkeyLength != _depositSignatureLength)
            revert MisMatchingInputKeysSize();
        keyCount = _pubkeyLength;
        if (keyCount == 0 || keyCount > inputKeyCountLimit) revert InvalidKeyCount();

        totalKeys = getOperatorTotalKeys(_operatorId);
        uint256 totalNonTerminalKeys = getOperatorTotalNonTerminalKeys(msg.sender, 0, totalKeys);
        if ((totalNonTerminalKeys + keyCount) > maxKeyPerOperator) revert maxKeyLimitReached();

        //check if operator has enough SD collateral for adding `keyCount` keys
        //TODO sanjay put a comment saying phase1 limit will be 0 for permissioned NOs?
        ISDCollateral(staderConfig.getSDCollateral()).hasEnoughSDCollateral(
            msg.sender,
            _poolId,
            totalNonTerminalKeys + keyCount
        );
    }

    // operator in active state
    function _onlyActiveOperator(address _operAddr) internal view returns (uint16 _operatorId) {
        _operatorId = operatorIDByAddress[_operAddr];
        if (_operatorId == 0) revert OperatorNotOnBoarded();
        if (!operatorStructById[_operatorId].active) revert OperatorIsDeactivate();
    }

    // checks if validator is active,
    //active validator are those having user deposit staked on beacon chain
    function _isActiveValidator(uint256 _validatorId) internal view returns (bool) {
        Validator memory validator = validatorRegistry[_validatorId];
        return
            !(validator.status == ValidatorStatus.INITIALIZED ||
                validator.status == ValidatorStatus.INVALID_SIGNATURE ||
                validator.status == ValidatorStatus.FRONT_RUN ||
                validator.status == ValidatorStatus.WITHDRAWN);
    }

    // checks if validator status enum is not withdrawn ,front run and invalid signature
    function _isNonTerminalValidator(uint256 _validatorId) internal view returns (bool) {
        Validator memory validator = validatorRegistry[_validatorId];
        return
            !(validator.status == ValidatorStatus.WITHDRAWN ||
                validator.status == ValidatorStatus.FRONT_RUN ||
                validator.status == ValidatorStatus.INVALID_SIGNATURE);
    }

    // only valid name with string length limit
    function _onlyValidName(string calldata _name) internal view {
        if (bytes(_name).length == 0) revert EmptyNameString();
        if (bytes(_name).length > staderConfig.getOperatorMaxNameLength()) revert NameCrossedMaxLength();
    }

    // decreases the pool total active validator count
    function _decreaseTotalActiveValidatorCount(uint256 _count) internal {
        totalActiveValidatorCount -= _count;
    }

    function _onlyPreDepositValidator(uint256 _validatorId) internal view {
        if (validatorRegistry[_validatorId].status != ValidatorStatus.PRE_DEPOSIT) revert UNEXPECTED_STATUS();
    }

    function _markValidatorDeposited(uint256 _validatorId) internal {
        validatorRegistry[_validatorId].status = ValidatorStatus.DEPOSITED;
    }
}<|MERGE_RESOLUTION|>--- conflicted
+++ resolved
@@ -75,11 +75,7 @@
         inputKeyCountLimit = 100;
         maxKeyPerOperator = 1000;
         VERIFIED_KEYS_BATCH_SIZE = 50;
-<<<<<<< HEAD
-        _grantRole(DEFAULT_ADMIN_ROLE, staderConfig.getMultiSigAdmin());
-=======
         _grantRole(DEFAULT_ADMIN_ROLE, staderConfig.getAdmin());
->>>>>>> 6f3b281a
     }
 
     /**
@@ -115,11 +111,7 @@
         if (!permissionList[msg.sender]) revert NotAPermissionedNodeOperator();
         uint256 operatorId = operatorIDByAddress[msg.sender];
         if (operatorId != 0) revert OperatorAlreadyOnBoarded();
-<<<<<<< HEAD
-        feeRecipientAddress = staderConfig.getPermissionedSocializePool();
-=======
         feeRecipientAddress = staderConfig.getPermissionedSocializingPool();
->>>>>>> 6f3b281a
         _onboardOperator(_operatorName, _operatorRewardAddress);
         return feeRecipientAddress;
     }
@@ -401,11 +393,7 @@
     }
 
     //update the address of staderConfig
-<<<<<<< HEAD
-    function updateStaderConfig(address _staderConfig) external onlyRole(PERMISSIONED_NODE_REGISTRY_OWNER) {
-=======
     function updateStaderConfig(address _staderConfig) external onlyRole(DEFAULT_ADMIN_ROLE) {
->>>>>>> 6f3b281a
         Address.checkNonZeroAddress(_staderConfig);
         staderConfig = IStaderConfig(_staderConfig);
     }
