// SPDX-License-Identifier: MIT
pragma solidity ^0.8.16;

import './library/Address.sol';
import './library/ValidatorStatus.sol';
import './interfaces/IVaultFactory.sol';
import './interfaces/INodeRegistry.sol';
import './interfaces/SDCollateral/ISDCollateral.sol';
import './interfaces/IPermissionedNodeRegistry.sol';

import '@openzeppelin/contracts/utils/math/Math.sol';
import '@openzeppelin/contracts-upgradeable/security/PausableUpgradeable.sol';
import '@openzeppelin/contracts-upgradeable/access/AccessControlUpgradeable.sol';

contract PermissionedNodeRegistry is
    INodeRegistry,
    IPermissionedNodeRegistry,
    Initializable,
    AccessControlUpgradeable,
    PausableUpgradeable
{
    using Math for uint256;

    uint8 public constant override poolId = 2;
    uint64 private constant PUBKEY_LENGTH = 48;
    uint64 private constant SIGNATURE_LENGTH = 96;

    address public override vaultFactoryAddress;
    address public override sdCollateral;
    address public override elRewardSocializePool;
    uint256 public override nextOperatorId;
    uint256 public override nextValidatorId;
    uint256 public override maxKeyPerOperator;
    uint256 public override BATCH_KEY_DEPOSIT_LIMIT;
    uint256 public override operatorIdForExcessDeposit;
    uint256 public override totalActiveValidatorCount;

    uint256 public constant override OPERATOR_MAX_NAME_LENGTH = 255;
    bytes32 public constant override STADER_MANAGER_BOT = keccak256('STADER_MANAGER_BOT');
    bytes32 public constant override VALIDATOR_STATUS_ROLE = keccak256('VALIDATOR_STATUS_ROLE');
    bytes32 public constant override STADER_ORACLE = keccak256('STADER_ORACLE');
    bytes32 public constant override PERMISSIONED_POOL = keccak256('PERMISSIONED_POOL');
    bytes32 public constant override PERMISSIONED_NODE_REGISTRY_OWNER = keccak256('PERMISSIONED_NODE_REGISTRY_OWNER');

    /// mapping of validator ID and Validator struct
    mapping(uint256 => Validator) public override validatorRegistry;
    /// mapping of bytes public key and validator Id
    mapping(bytes => uint256) public override validatorIdByPubkey;
    /// mapping of operaot ID and Operator struct
    mapping(uint256 => Operator) public override operatorStructById;
    /// mapping of operator address and operator Id
    mapping(address => uint256) public override operatorIDByAddress;
    /// mapping of whitelisted permissioned node operator
    mapping(address => bool) public override permissionList;
    ///mapping of operator wise queued validator IDs arrays
    mapping(uint256 => uint256[]) public override validatorIdsByOperatorId;
    ///mapping of operator ID and nextQueuedValidatorIndex
    mapping(uint256 => uint256) public override nextQueuedValidatorIndexByOperatorId;
    mapping(uint256 => uint256) public socializingPoolStateChangeTimestamp;

    function initialize(
        address _adminOwner,
        address _sdCollateral,
        address _vaultFactoryAddress,
        address _elRewardSocializePool
    ) external initializer {
        Address.checkNonZeroAddress(_adminOwner);
        Address.checkNonZeroAddress(_sdCollateral);
        Address.checkNonZeroAddress(_vaultFactoryAddress);
        Address.checkNonZeroAddress(_elRewardSocializePool);
        __AccessControl_init_unchained();
        __Pausable_init();
        sdCollateral = _sdCollateral;
        vaultFactoryAddress = _vaultFactoryAddress;
        elRewardSocializePool = _elRewardSocializePool;
        nextOperatorId = 1;
        nextValidatorId = 1;
        operatorIdForExcessDeposit = 1;
        BATCH_KEY_DEPOSIT_LIMIT = 100;
        maxKeyPerOperator = 1000;
        _grantRole(DEFAULT_ADMIN_ROLE, _adminOwner);
    }

    /**
     * @notice white list the permissioned node operator
     * @dev only admin can call, whitelisting a one way change there is no blacklisting
     * @param _permissionedNOs array of permissioned NOs address
     */
    function whitelistPermissionedNOs(address[] calldata _permissionedNOs)
        external
        override
        onlyRole(STADER_MANAGER_BOT)
    {
        for (uint256 i = 0; i < _permissionedNOs.length; i++) {
            permissionList[_permissionedNOs[i]] = true;
        }
    }

    /**
     * @notice onboard a node operator
     * @dev only whitelisted NOs can call
     * @param _operatorName name of operator
     * @param _operatorRewardAddress eth1 address of operator to get rewards and withdrawals
     * @return mevFeeRecipientAddress fee recipient address for all validator clients
     */
    function onboardNodeOperator(string calldata _operatorName, address payable _operatorRewardAddress)
        external
        override
        whenNotPaused
        returns (address mevFeeRecipientAddress)
    {
        _onlyValidName(_operatorName);
        Address.checkNonZeroAddress(_operatorRewardAddress);
        if (!permissionList[msg.sender]) revert NotAPermissionedNodeOperator();
        uint256 operatorId = operatorIDByAddress[msg.sender];
        if (operatorId != 0) revert OperatorAlreadyOnBoarded();
        mevFeeRecipientAddress = elRewardSocializePool;
        _onboardOperator(_operatorName, _operatorRewardAddress);
        return mevFeeRecipientAddress;
    }

    /**
     * @notice add signing keys
     * @dev only accepts node operator onboarded along with sufficient SD lockup
     * @param _pubkey public key of validators
     * @param _preDepositSignature signature of a validators for 1ETH deposit
     * @param _depositSignature signature of a validator for 31ETH deposit
     */
    function addValidatorKeys(
        bytes[] calldata _pubkey,
        bytes[] calldata _preDepositSignature,
        bytes[] calldata _depositSignature
    ) external override whenNotPaused {
        if (_pubkey.length != _preDepositSignature.length || _pubkey.length != _depositSignature.length)
            revert InvalidSizeOfInputKeys();

        uint256 keyCount = _pubkey.length;
        if (keyCount == 0 || keyCount > BATCH_KEY_DEPOSIT_LIMIT) revert InvalidCountOfKeys();

        uint256 operatorId = _onlyActiveOperator(msg.sender);

        uint256 operatorTotalKeyCount = this.getOperatorTotalKeys(operatorId);
        uint256 totalNonWithdrawnKeys = this.getOperatorTotalNonWithdrawnKeys(msg.sender, 0, operatorTotalKeyCount);
        if ((totalNonWithdrawnKeys + keyCount) > maxKeyPerOperator) revert maxKeyLimitReached();

        ///check if operator has enough SD collateral for adding `keyCount` keys
        ISDCollateral(sdCollateral).hasEnoughSDCollateral(msg.sender, poolId, totalNonWithdrawnKeys + keyCount);

        for (uint256 i = 0; i < keyCount; i++) {
            _addValidatorKey(_pubkey[i], _preDepositSignature[i], _depositSignature[i], operatorId);
        }
    }

    /**
     * @notice operator selection logic
     * @dev first iteration is round robin based on capacity,
     * second iteration exhaust the capacity in sequential manner and
     * update the operatorId to pick operator for next sequence in next cycle
     * all array start with index 1
     * @param numValidators validator to deposit with permissioned pool
     * @return selectedOperatorCapacity operator wise count of validator to deposit
     */
    function computeOperatorAllocationForDeposit(uint256 numValidators)
        external
        override
        onlyRole(PERMISSIONED_POOL)
        returns (uint256[] memory selectedOperatorCapacity)
    {
        /// nextOperatorId is total operator count plus 1
        selectedOperatorCapacity = new uint256[](nextOperatorId);
        uint256 activeOperatorCount = this.getTotalActiveOperatorCount();

        uint256 validatorPerOperator = numValidators / activeOperatorCount;
        uint256[] memory remainingOperatorCapacity = new uint256[](nextOperatorId);
        uint256 totalValidatorToDeposit;

        for (uint256 i = 1; i < nextOperatorId; i++) {
            if (!operatorStructById[i].active) continue;
            remainingOperatorCapacity[i] = _getOperatorQueuedValidatorCount(i);
            selectedOperatorCapacity[i] = Math.min(remainingOperatorCapacity[i], validatorPerOperator);
            totalValidatorToDeposit += selectedOperatorCapacity[i];
            remainingOperatorCapacity[i] -= selectedOperatorCapacity[i];
        }

        /// check for more validators to deposit and select operators with excess supply in a sequential order
        /// and update the starting index of operator for next sequence after every iteration
        if (numValidators > totalValidatorToDeposit) {
            uint256 totalOperators = nextOperatorId - 1;
            uint256 remainingValidatorsToDeposit = numValidators - totalValidatorToDeposit;
            uint256[] memory operatorIdQueue = new uint256[](totalOperators);
            uint256 counter;
            for (uint256 i = operatorIdForExcessDeposit; i <= totalOperators; i++) {
                operatorIdQueue[counter++] = i;
            }
            for (uint256 i = 1; i < operatorIdForExcessDeposit; i++) {
                operatorIdQueue[counter++] = i;
            }

            for (uint256 i = 0; i < totalOperators; i++) {
                if (!operatorStructById[operatorIdQueue[i]].active) continue;
                uint256 newSelectedCapacity = Math.min(
                    remainingOperatorCapacity[operatorIdQueue[i]],
                    remainingValidatorsToDeposit
                );
                selectedOperatorCapacity[operatorIdQueue[i]] += newSelectedCapacity;
                remainingValidatorsToDeposit -= newSelectedCapacity;
                if (remainingValidatorsToDeposit == 0) {
                    operatorIdForExcessDeposit = operatorIdQueue[(i + 1) % operatorIdQueue.length];
                    break;
                }
            }
        }
    }

    /**
     * @notice handles the front run validators
     * @dev only permissioned pool can call,
     * reduce the total active validator count by length of input pubkey
     */
    function reportFrontRunValidator(bytes[] calldata _pubkeys) external override onlyRole(PERMISSIONED_POOL) {
        uint256 pubkeyLength = _pubkeys.length;
        for (uint256 i = 0; i < pubkeyLength; i++) {
            uint256 validatorId = validatorIdByPubkey[_pubkeys[i]];
            _handleFrontRun(validatorId);
            emit ValidatorMarkedAsFrontRunned(_pubkeys[i], validatorId);
        }
        _decreaseTotalActiveValidatorCount(pubkeyLength);
    }

    /**
     * @notice handle the invalid signature validators
     * @dev only permissioned pool can call, mark validator status as `INVALID_SIGNATURE`
     */
    function reportInvalidSignatureValidator(bytes[] calldata _pubkeys) external override onlyRole(PERMISSIONED_POOL) {
        for (uint256 i = 0; i < _pubkeys.length; i++) {
            uint256 validatorId = validatorIdByPubkey[_pubkeys[i]];
            validatorRegistry[validatorId].status = ValidatorStatus.INVALID_SIGNATURE;
            emit ValidatorStatusMarkedAsInvalidSignature(_pubkeys[i], validatorId);
        }
    }

    /**
     * @notice deactivate a node operator from running new validator clients
     * @dev only accept call from address having `OPERATOR_STATUS_ROLE` role
     * @param _operatorID ID of the operator to deactivate
     */
    function deactivateNodeOperator(uint256 _operatorID) external override onlyRole(STADER_MANAGER_BOT) {
        operatorStructById[_operatorID].active = false;
    }

    /**
     * @notice activate a node operator for running new validator clients
     * @dev only accept call from address having `OPERATOR_STATUS_ROLE` role
     * @param _operatorID ID of the operator to activate
     */
    function activateNodeOperator(uint256 _operatorID) external override onlyRole(STADER_MANAGER_BOT) {
        operatorStructById[_operatorID].active = true;
    }

    /**
     * @notice update the `nextQueuedValidatorIndex` for operator
     * @dev only permissioned pool can call
     * @param _operatorID ID of the node operator
     * @param _nextQueuedValidatorIndex updated next index of queued validator per operator
     */
    function updateQueuedValidatorIndex(uint256 _operatorID, uint256 _nextQueuedValidatorIndex)
        external
        override
        onlyRole(PERMISSIONED_POOL)
    {
        nextQueuedValidatorIndexByOperatorId[_operatorID] = _nextQueuedValidatorIndex;
        emit UpdatedQueuedValidatorIndex(_operatorID, _nextQueuedValidatorIndex);
    }

    /**
     * @notice update the status of a validator
     * @dev only `VALIDATOR_STATUS_ROLE` role can call
     * @param _pubkey public key of the validator
     * @param _status updated status of validator
     */

    function updateValidatorStatus(bytes calldata _pubkey, ValidatorStatus _status)
        external
        override
        onlyRole(VALIDATOR_STATUS_ROLE)
    {
        uint256 validatorId = validatorIdByPubkey[_pubkey];
        validatorRegistry[validatorId].status = _status;
        emit UpdatedValidatorStatus(_pubkey, _status);
    }

    /**
     * @notice update the address of sd collateral contract
     * @dev only admin can call
     * @param _sdCollateral address of SD collateral contract
     */
    function updateSDCollateralAddress(address _sdCollateral)
        external
        override
        onlyRole(PERMISSIONED_NODE_REGISTRY_OWNER)
    {
        Address.checkNonZeroAddress(_sdCollateral);
        sdCollateral = _sdCollateral;
        emit UpdatedSDCollateralAddress(_sdCollateral);
    }

    /**
     * @notice update the address of vault factory
     * @dev only admin can call
     * @param _vaultFactoryAddress address of vault factory
     */
    function updateVaultFactoryAddress(address _vaultFactoryAddress)
        external
        override
        onlyRole(PERMISSIONED_NODE_REGISTRY_OWNER)
    {
        Address.checkNonZeroAddress(_vaultFactoryAddress);
        vaultFactoryAddress = _vaultFactoryAddress;
        emit UpdatedVaultFactoryAddress(_vaultFactoryAddress);
    }

    /**
     * @notice update the address permissioned socialize pool
     * @dev only admin can call
     * @param _elRewardSocializePool address of permissioned EL reward socialize pool
     */
    function updateELRewardSocializePool(address _elRewardSocializePool)
        external
        override
        onlyRole(PERMISSIONED_NODE_REGISTRY_OWNER)
    {
        Address.checkNonZeroAddress(_elRewardSocializePool);
        elRewardSocializePool = _elRewardSocializePool;
        emit UpdatedELRewardSocializePool(_elRewardSocializePool);
    }

    /**
     * @notice update the name and reward address of an operator
     * @dev only operator msg.sender can update
     * @param _operatorName new Name of the operator
     * @param _rewardAddress new reward address
     */
    function updateOperatorDetails(string calldata _operatorName, address payable _rewardAddress) external override {
        _onlyValidName(_operatorName);
        Address.checkNonZeroAddress(_rewardAddress);
        _onlyActiveOperator(msg.sender);
        uint256 operatorId = operatorIDByAddress[msg.sender];
        operatorStructById[operatorId].operatorName = _operatorName;
        operatorStructById[operatorId].operatorRewardAddress = _rewardAddress;
        emit UpdatedOperatorDetails(msg.sender, _operatorName, _rewardAddress);
    }

    /**
     * @notice update the maximum non withdrawn key limit per operator
     * @dev only admin can call
     * @param _maxKeyPerOperator updated maximum non withdrawn key per operator limit
     */
    function updateMaxKeyPerOperator(uint256 _maxKeyPerOperator)
        external
        override
        onlyRole(PERMISSIONED_NODE_REGISTRY_OWNER)
    {
        maxKeyPerOperator = _maxKeyPerOperator;
        emit UpdatedMaxKeyPerOperator(maxKeyPerOperator);
    }

    /**
     * @notice update maximum key to be deposited in a batch
     * @dev only admin can call
     * @param _batchKeyDepositLimit updated maximum key limit in a batch
     */
    function updateBatchKeyDepositLimit(uint256 _batchKeyDepositLimit)
        external
        override
        onlyRole(PERMISSIONED_NODE_REGISTRY_OWNER)
    {
        BATCH_KEY_DEPOSIT_LIMIT = _batchKeyDepositLimit;
        emit UpdatedBatchKeyDepositLimit(BATCH_KEY_DEPOSIT_LIMIT);
    }

    /// @inheritdoc INodeRegistry
    function getSocializingPoolStateChangeTimestamp(uint256 _operatorId) external view returns (uint256) {
        return socializingPoolStateChangeTimestamp[_operatorId];
    }

    /// @inheritdoc INodeRegistry
    function getOperator(bytes calldata _pubkey) external view returns (Operator memory) {
        uint256 validatorId = validatorIdByPubkey[_pubkey];
        if (validatorId == 0) {
            Operator memory emptyOperator;

            return emptyOperator;
        }

        uint256 operatorId = validatorRegistry[validatorId].operatorId;
        return operatorStructById[operatorId];
    }

    /**
     * @notice increase the total active validator count
     * @dev only permissioned pool calls it when it does the deposit of 1 ETH for validator
     * @param _count count to increase total active validator value
     */
    function increaseTotalActiveValidatorCount(uint256 _count) external override onlyRole(PERMISSIONED_POOL) {
        totalActiveValidatorCount += _count;
    }

    /**
     * @notice decrease the total active validator count
     * @dev only stader dao or permissioned pool calls it when it report withdrawn validators
     * @param _count count to decrease total active validator value
     */
    function decreaseTotalActiveValidatorCount(uint256 _count) external override onlyRole(STADER_ORACLE) {
        _decreaseTotalActiveValidatorCount(_count);
    }

    /**
     * @notice returns the total active operator count
     */
    function getTotalActiveOperatorCount() external view override returns (uint256 _activeOperatorCount) {
        for (uint256 i = 1; i < nextOperatorId; i++) {
            if (operatorStructById[i].active) {
                _activeOperatorCount++;
            }
        }
    }

    /**
     * @notice computes total queued keys for permissioned pool
     * @dev compute by looping over operators queued keys count
     * @return _validatorCount queued validator count
     */
    function getTotalQueuedValidatorCount() external view override returns (uint256) {
        uint256 totalQueuedValidators;
        for (uint256 i = 1; i < nextOperatorId; i++) {
            if (operatorStructById[i].active) {
                totalQueuedValidators += _getOperatorQueuedValidatorCount(i);
            }
        }
        return totalQueuedValidators;
    }

    /**
     * @notice returns total active keys for permissioned pool
     * @dev return the variable totalActiveValidatorCount
     * @return _validatorCount active validator count
     */
    function getTotalActiveValidatorCount() external view override returns (uint256) {
        return totalActiveValidatorCount;
    }

    /**
     * @notice get the total deposited keys for an operator
     * @dev length of the validatorIds array for an operator
     * @param _operatorId ID of node operator
     */
    function getOperatorTotalKeys(uint256 _operatorId) external view override returns (uint256 _totalKeys) {
        _totalKeys = validatorIdsByOperatorId[_operatorId].length;
    }

    /**
     * @notice get the total non withdrawn keys for an operator
     * @dev loop over all keys of an operator from start index till
     *  end index (exclusive) to get the count excluding the withdrawn keys
     * @param _nodeOperator address of node operator
     */
    function getOperatorTotalNonWithdrawnKeys(
        address _nodeOperator,
        uint256 startIndex,
        uint256 endIndex
    ) external view override returns (uint256) {
        if (startIndex > endIndex) {
            revert InvalidStartAndEndIndex();
        }
        uint256 operatorId = operatorIDByAddress[_nodeOperator];
        uint256 validatorCount = this.getOperatorTotalKeys(operatorId);
        endIndex = endIndex > validatorCount ? validatorCount : endIndex;
        uint256 totalNonWithdrawnKeyCount;
        for (uint256 i = startIndex; i < endIndex; i++) {
            uint256 validatorId = validatorIdsByOperatorId[operatorId][i];
            if (_isWithdrawnValidator(validatorId)) continue;
            totalNonWithdrawnKeyCount++;
        }
        return totalNonWithdrawnKeyCount;
    }

    /**
     * @dev Triggers stopped state.
     * should not be paused
     */
    function pause() external override onlyRole(PERMISSIONED_NODE_REGISTRY_OWNER) {
        _pause();
    }

    /**
     * @dev Returns to normal state.
     * should not be paused
     */
    function unpause() external override onlyRole(PERMISSIONED_NODE_REGISTRY_OWNER) {
        _unpause();
    }

    /**
     * @notice returns the validator for which protocol don't have money on execution layer
     * @dev loop over all validator to filter out the initialized, front run and withdrawn and return the rest
     */
    function getAllActiveValidators() public view override returns (Validator[] memory) {
        Validator[] memory validators = new Validator[](this.getTotalActiveValidatorCount());
        uint256 validatorCount = 0;
        for (uint256 i = 1; i < nextValidatorId; i++) {
            if (_isActiveValidator(i)) {
                validators[validatorCount] = validatorRegistry[i];
                validatorCount++;
            }
        }
        return validators;
    }

    function getValidator(bytes calldata _pubkey) external view returns (Validator memory) {
        return validatorRegistry[validatorIdByPubkey[_pubkey]];
    }

    function getValidator(uint256 _validatorId) external view returns (Validator memory) {
        return validatorRegistry[_validatorId];
    }

    function _onboardOperator(string calldata _operatorName, address payable _operatorRewardAddress) internal {
        operatorStructById[nextOperatorId] = Operator(true, true, _operatorName, _operatorRewardAddress, msg.sender);
        operatorIDByAddress[msg.sender] = nextOperatorId;
        socializingPoolStateChangeTimestamp[nextOperatorId] = block.timestamp;
        nextOperatorId++;
        emit OnboardedOperator(msg.sender, nextOperatorId - 1);
    }

    function _addValidatorKey(
        bytes calldata _pubkey,
        bytes calldata _preDepositSignature,
        bytes calldata _depositSignature,
        uint256 _operatorId
    ) internal {
        _validateKeys(_pubkey, _preDepositSignature, _depositSignature);
        uint256 totalKeys = this.getOperatorTotalKeys(_operatorId);

        address withdrawVault = IVaultFactory(vaultFactoryAddress).deployWithdrawVault(poolId, _operatorId, totalKeys);
        validatorRegistry[nextValidatorId] = Validator(
            ValidatorStatus.INITIALIZED,
            _pubkey,
            _preDepositSignature,
            _depositSignature,
            withdrawVault,
            _operatorId,
            0
        );
        validatorIdByPubkey[_pubkey] = nextValidatorId;
        validatorIdsByOperatorId[_operatorId].push(nextValidatorId);
        nextValidatorId++;
        emit AddedKeys(msg.sender, _pubkey, nextValidatorId - 1);
    }

<<<<<<< HEAD
    /// handle front run validator by changing their status and deactivating operator
=======
    // handle front run validator by changing their status and deactivating operator
>>>>>>> f6d1cc45
    function _handleFrontRun(uint256 _validatorId) internal {
        validatorRegistry[_validatorId].status = ValidatorStatus.FRONT_RUN;
        uint256 operatorId = validatorRegistry[_validatorId].operatorId;
        operatorStructById[operatorId].active = false;
    }

<<<<<<< HEAD
    /// returns operator total queued validator count, internal use
=======
    // returns operator total queued validator count, internal use
>>>>>>> f6d1cc45
    function _getOperatorQueuedValidatorCount(uint256 _operatorId) internal view returns (uint256 _validatorCount) {
        _validatorCount =
            validatorIdsByOperatorId[_operatorId].length -
            nextQueuedValidatorIndexByOperatorId[_operatorId];
    }

<<<<<<< HEAD
    /// checks for keys lengths, and if pubkey is already there
=======
    // checks for keys lengths, and if pubkey is already there
>>>>>>> f6d1cc45
    function _validateKeys(
        bytes calldata pubkey,
        bytes calldata preDepositSignature,
        bytes calldata depositSignature
    ) private view {
        if (pubkey.length != PUBKEY_LENGTH) revert InvalidLengthOfpubkey();
        if (preDepositSignature.length != SIGNATURE_LENGTH) revert InvalidLengthOfSignature();
        if (depositSignature.length != SIGNATURE_LENGTH) revert InvalidLengthOfSignature();
        if (validatorIdByPubkey[pubkey] != 0) revert pubkeyAlreadyExist();
    }

<<<<<<< HEAD
    /// operator in active state
=======
    // operator in active state
>>>>>>> f6d1cc45
    function _onlyActiveOperator(address _operAddr) internal view returns (uint256 _operatorId) {
        _operatorId = operatorIDByAddress[_operAddr];
        if (_operatorId == 0) revert OperatorNotOnBoarded();
        if (!operatorStructById[_operatorId].active) revert OperatorIsDeactivate();
    }

<<<<<<< HEAD
    /// checks if validator is active, active validator are those having user share on beacon chain
=======
    // checks if validator is active, active validator are those having user share on beacon chain
>>>>>>> f6d1cc45
    function _isActiveValidator(uint256 _validatorId) internal view returns (bool) {
        Validator memory validator = validatorRegistry[_validatorId];
        if (
            validator.status == ValidatorStatus.INITIALIZED ||
            validator.status == ValidatorStatus.INVALID_SIGNATURE ||
            validator.status == ValidatorStatus.FRONT_RUN ||
            validator.status == ValidatorStatus.WITHDRAWN
        ) return false;
        return true;
    }

<<<<<<< HEAD
    /// checks if validator is withdrawn
=======
    // checks if validator is withdrawn
>>>>>>> f6d1cc45
    function _isWithdrawnValidator(uint256 _validatorId) internal view returns (bool) {
        Validator memory validator = validatorRegistry[_validatorId];
        if (validator.status == ValidatorStatus.WITHDRAWN) return true;
        return false;
    }

<<<<<<< HEAD
    /// only valid name with string length limit
=======
    // only valid name with string length limit
>>>>>>> f6d1cc45
    function _onlyValidName(string calldata _name) internal pure {
        if (bytes(_name).length == 0) revert EmptyNameString();
        if (bytes(_name).length > OPERATOR_MAX_NAME_LENGTH) revert NameCrossedMaxLength();
    }

<<<<<<< HEAD
    /// decreases the pool total active validator count
=======
    // decreases the pool total active validator count
>>>>>>> f6d1cc45
    function _decreaseTotalActiveValidatorCount(uint256 _count) internal {
        totalActiveValidatorCount -= _count;
    }
}<|MERGE_RESOLUTION|>--- conflicted
+++ resolved
@@ -22,6 +22,7 @@
     using Math for uint256;
 
     uint8 public constant override poolId = 2;
+    uint64 private constant PUBKEY_LENGTH = 48;
     uint64 private constant PUBKEY_LENGTH = 48;
     uint64 private constant SIGNATURE_LENGTH = 96;
 
@@ -557,97 +558,67 @@
         emit AddedKeys(msg.sender, _pubkey, nextValidatorId - 1);
     }
 
-<<<<<<< HEAD
     /// handle front run validator by changing their status and deactivating operator
-=======
-    // handle front run validator by changing their status and deactivating operator
->>>>>>> f6d1cc45
     function _handleFrontRun(uint256 _validatorId) internal {
         validatorRegistry[_validatorId].status = ValidatorStatus.FRONT_RUN;
         uint256 operatorId = validatorRegistry[_validatorId].operatorId;
         operatorStructById[operatorId].active = false;
     }
 
-<<<<<<< HEAD
     /// returns operator total queued validator count, internal use
-=======
-    // returns operator total queued validator count, internal use
->>>>>>> f6d1cc45
     function _getOperatorQueuedValidatorCount(uint256 _operatorId) internal view returns (uint256 _validatorCount) {
         _validatorCount =
             validatorIdsByOperatorId[_operatorId].length -
             nextQueuedValidatorIndexByOperatorId[_operatorId];
     }
 
-<<<<<<< HEAD
     /// checks for keys lengths, and if pubkey is already there
-=======
-    // checks for keys lengths, and if pubkey is already there
->>>>>>> f6d1cc45
     function _validateKeys(
         bytes calldata pubkey,
         bytes calldata preDepositSignature,
         bytes calldata depositSignature
     ) private view {
         if (pubkey.length != PUBKEY_LENGTH) revert InvalidLengthOfpubkey();
+        if (pubkey.length != PUBKEY_LENGTH) revert InvalidLengthOfpubkey();
         if (preDepositSignature.length != SIGNATURE_LENGTH) revert InvalidLengthOfSignature();
         if (depositSignature.length != SIGNATURE_LENGTH) revert InvalidLengthOfSignature();
         if (validatorIdByPubkey[pubkey] != 0) revert pubkeyAlreadyExist();
     }
 
-<<<<<<< HEAD
     /// operator in active state
-=======
-    // operator in active state
->>>>>>> f6d1cc45
     function _onlyActiveOperator(address _operAddr) internal view returns (uint256 _operatorId) {
         _operatorId = operatorIDByAddress[_operAddr];
         if (_operatorId == 0) revert OperatorNotOnBoarded();
         if (!operatorStructById[_operatorId].active) revert OperatorIsDeactivate();
     }
 
-<<<<<<< HEAD
     /// checks if validator is active, active validator are those having user share on beacon chain
-=======
-    // checks if validator is active, active validator are those having user share on beacon chain
->>>>>>> f6d1cc45
     function _isActiveValidator(uint256 _validatorId) internal view returns (bool) {
         Validator memory validator = validatorRegistry[_validatorId];
         if (
             validator.status == ValidatorStatus.INITIALIZED ||
             validator.status == ValidatorStatus.INVALID_SIGNATURE ||
+            validator.status == ValidatorStatus.INVALID_SIGNATURE ||
             validator.status == ValidatorStatus.FRONT_RUN ||
             validator.status == ValidatorStatus.WITHDRAWN
         ) return false;
         return true;
     }
 
-<<<<<<< HEAD
     /// checks if validator is withdrawn
-=======
-    // checks if validator is withdrawn
->>>>>>> f6d1cc45
     function _isWithdrawnValidator(uint256 _validatorId) internal view returns (bool) {
         Validator memory validator = validatorRegistry[_validatorId];
         if (validator.status == ValidatorStatus.WITHDRAWN) return true;
         return false;
     }
 
-<<<<<<< HEAD
     /// only valid name with string length limit
-=======
-    // only valid name with string length limit
->>>>>>> f6d1cc45
     function _onlyValidName(string calldata _name) internal pure {
         if (bytes(_name).length == 0) revert EmptyNameString();
         if (bytes(_name).length > OPERATOR_MAX_NAME_LENGTH) revert NameCrossedMaxLength();
     }
 
-<<<<<<< HEAD
     /// decreases the pool total active validator count
-=======
-    // decreases the pool total active validator count
->>>>>>> f6d1cc45
     function _decreaseTotalActiveValidatorCount(uint256 _count) internal {
         totalActiveValidatorCount -= _count;
     }
