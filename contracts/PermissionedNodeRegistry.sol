pragma solidity ^0.8.16;

import './library/Address.sol';
import './interfaces/IVaultFactory.sol';
<<<<<<< HEAD
import './interfaces/INodeRegistry.sol';
import './interfaces/SDCollateral/ISDCollateral.sol';
=======
import './interfaces/IPoolSelector.sol';
import './interfaces/INodeRegistry.sol';
>>>>>>> d5113878
import './interfaces/IPermissionedNodeRegistry.sol';

import '@openzeppelin/contracts/utils/math/Math.sol';
import '@openzeppelin/contracts-upgradeable/security/PausableUpgradeable.sol';
import '@openzeppelin/contracts-upgradeable/access/AccessControlUpgradeable.sol';

contract PermissionedNodeRegistry is
    INodeRegistry,
    IPermissionedNodeRegistry,
    Initializable,
    AccessControlUpgradeable,
    PausableUpgradeable
{
    using Math for uint256;

<<<<<<< HEAD
    uint8 public constant override poolId = 2;
    uint64 private constant pubkey_LENGTH = 48;
    uint64 private constant SIGNATURE_LENGTH = 96;

    address public override vaultFactoryAddress;
    address public override sdCollateral;
=======
    uint256 public initializedValidatorCount;
    uint256 public queuedValidatorCount;
    uint256 public activeValidatorCount;
    uint256 public withdrawnValidatorCount;

    address public override poolHelper;
    address public override vaultFactory;
>>>>>>> d5113878
    address public override elRewardSocializePool;
    uint256 public override nextOperatorId;
    uint256 public override nextValidatorId;
    uint256 public override maxKeyPerOperator;
    uint256 public override BATCH_KEY_DEPOSIT_LIMIT;
    uint256 public override operatorIdForExcessDeposit;

    uint256 public constant override OPERATOR_MAX_NAME_LENGTH = 255;

    bytes32 public constant override STADER_MANAGER_BOT = keccak256('STADER_MANAGER_BOT');
    bytes32 public constant override VALIDATOR_STATUS_ROLE = keccak256('VALIDATOR_STATUS_ROLE');
    bytes32 public constant override STADER_ORACLE = keccak256('STADER_ORACLE');
    bytes32 public constant override DEACTIVATE_OPERATOR_ROLE = keccak256('DEACTIVATE_OPERATOR_ROLE');
    bytes32 public constant override PERMISSIONED_POOL = keccak256('PERMISSIONED_POOL');
    bytes32 public constant override PERMISSIONED_NODE_REGISTRY_OWNER = keccak256('PERMISSIONED_NODE_REGISTRY_OWNER');
<<<<<<< HEAD

    // mapping of validator ID and Validator struct
    mapping(uint256 => Validator) public override validatorRegistry;
    // mapping of bytes public key and validator Id
    mapping(bytes => uint256) public override validatorIdBypubkey;
    // mapping of operaot ID and Operator struct
    mapping(uint256 => Operator) public override operatorStructById;
    // mapping of operator address and operator Id
    mapping(address => uint256) public override operatorIDByAddress;
    // mapping of whitelisted permissioned node operator
    mapping(address => bool) public override permissionList;
    //mapping of operator wise queued validator IDs arrays
=======
    bytes32 public constant override STADER_NETWORK_POOL = keccak256('STADER_NETWORK_POOL');

    struct Operator {
        bool active; // operator status
        string operatorName; // name of the operator
        address payable operatorRewardAddress; //Eth1 address of node for reward
        uint256 operatorId; //pool wise unique ID given by stader network
        uint256 nextQueuedValidatorIndex; //index of validator to pick from queuedValidators of a operator
        uint256 initializedValidatorCount; //validator whose keys added but not given pre signed msg for withdrawal
        uint256 queuedValidatorCount; // validator queued for deposit
        uint256 activeValidatorCount; // registered validator on beacon chain
        uint256 withdrawnValidatorCount; //withdrawn validator count
    }

    mapping(uint256 => Validator) public validatorRegistry;
    mapping(bytes => uint256) public override validatorIdByPubKey;

    mapping(address => Operator) public override operatorRegistry;
    mapping(uint256 => address) public override operatorByOperatorId;
    mapping(address => bool) public override permissionedNodeOperator;
>>>>>>> d5113878
    mapping(uint256 => uint256[]) public override operatorQueuedValidators;
    //mapping of operator ID and nextQueuedValidatorIndex
    mapping(uint256 => uint256) public override nextQueuedValidatorIndexByOperatorId;

    function initialize(
        address _adminOwner,
        address _vaultFactoryAddress,
        address _elRewardSocializePool
    ) external initializer {
        Address.checkNonZeroAddress(_adminOwner);
        Address.checkNonZeroAddress(_vaultFactoryAddress);
        Address.checkNonZeroAddress(_elRewardSocializePool);
        __AccessControl_init_unchained();
        __Pausable_init();
        vaultFactoryAddress = _vaultFactoryAddress;
        elRewardSocializePool = _elRewardSocializePool;
        nextOperatorId = 1;
        nextValidatorId = 1;
        operatorIdForExcessDeposit = 1;
        BATCH_KEY_DEPOSIT_LIMIT = 100;
        maxKeyPerOperator = 1000; //TODO decide on the value
        _grantRole(DEFAULT_ADMIN_ROLE, _adminOwner);
    }

    /**
     * @notice white list the permissioned node operator
     * @dev only admin can call, whitelisting a one way change there is no blacklisting
     * @param _permissionedNOs array of permissioned NOs address
     */
    function whitelistPermissionedNOs(address[] calldata _permissionedNOs)
        external
        override
        onlyRole(STADER_MANAGER_BOT)
    {
        for (uint256 i = 0; i < _permissionedNOs.length; i++) {
            Address.checkNonZeroAddress(_permissionedNOs[i]);
            permissionList[_permissionedNOs[i]] = true;
        }
    }

    /**
     * @notice onboard a node operator
     * @dev only whitelisted NOs can call
     * @param _operatorName name of operator
     * @param _operatorRewardAddress eth1 address of operator to get rewards and withdrawals
     * @return mevFeeRecipientAddress fee recipient address for all validator clients
     */
    function onboardNodeOperator(string calldata _operatorName, address payable _operatorRewardAddress)
        external
        override
        whenNotPaused
        returns (address mevFeeRecipientAddress)
    {
        _onlyValidName(_operatorName);
        Address.checkNonZeroAddress(_operatorRewardAddress);
        if (!permissionList[msg.sender]) revert NotAPermissionedNodeOperator();
        uint256 operatorId = operatorIDByAddress[msg.sender];
        if (operatorId != 0) revert OperatorAlreadyOnBoarded();
        mevFeeRecipientAddress = elRewardSocializePool;
        _onboardOperator(_operatorName, _operatorRewardAddress);
        return mevFeeRecipientAddress;
    }

    /**
     * @notice add signing keys
     * @dev only accepts if bond of 4 ETH per key provided along with sufficient SD lockup
     * @param _validatorpubkey public key of validators
     * @param _validatorSignature signature of a validators
     */
    function addValidatorKeys(bytes[] calldata _validatorpubkey, bytes[] calldata _validatorSignature)
        external
        override
        whenNotPaused
    {
        if (_validatorpubkey.length != _validatorSignature.length) revert InvalidSizeOfInputKeys();

        uint256 keyCount = _validatorpubkey.length;
        if (keyCount == 0 || keyCount > BATCH_KEY_DEPOSIT_LIMIT) revert InvalidCountOfKeys();

        uint256 operatorId = _onlyOnboardedOperator(msg.sender);

        Operator storage operator = operatorStructById[operatorId];

        uint256 totalNonWithdrawnKeys = this.getOperatorTotalKeys(msg.sender) - operator.withdrawnValidatorCount;

        if ((totalNonWithdrawnKeys + keyCount) > maxKeyPerOperator) revert maxKeyLimitReached();

        //check if operator has enough SD collateral for adding `keyCount` keys
        ISDCollateral(sdCollateral).hasEnoughXSDCollateral(msg.sender, poolId, totalNonWithdrawnKeys + keyCount);

        for (uint256 i = 0; i < keyCount; i++) {
            _addValidatorKey(_validatorpubkey[i], _validatorSignature[i], operatorId);
        }
<<<<<<< HEAD
        _increaseInitializedValidatorCount(operator, keyCount);
=======
        initializedValidatorCount += keyCount;
>>>>>>> d5113878
    }

    /**
     * @notice move validator state from INITIALIZE to PRE_DEPOSIT
     * after receiving pre-signed messages for withdrawal & offchain daemon verification
     * @dev only admin can call
     * @param _pubkeys array of pubkeys ready to be moved to PRE_DEPOSIT state
     */
    function markValidatorReadyToDeposit(bytes[] calldata _pubkeys)
        external
        override
        whenNotPaused
        onlyRole(STADER_MANAGER_BOT)
    {
        for (uint256 i = 0; i < _pubkeys.length; i++) {
            uint256 validatorId = validatorIdBypubkey[_pubkeys[i]];
            _markKeyReadyToDeposit(validatorId);
            emit ValidatorMarkedReadyToDeposit(_pubkeys[i], validatorId);
        }
<<<<<<< HEAD
=======
        initializedValidatorCount -= _pubKeys.length;
        queuedValidatorCount += _pubKeys.length;
>>>>>>> d5113878
    }

    /**
     * @notice operator selection logic
     * @dev first iteration is round robin based on capacity,
     * second iteration exhaust the capacity in sequential manner and
     * update the operatorId to pick operator for next sequence in next cycle
     * all array start with index 1
     * @param numValidators validator to deposit with permissioned pool
     * @return selectedOperatorCapacity operator wise count of validator to deposit
     */
    function computeOperatorAllocationForDeposit(uint256 numValidators)
        external
        override
        onlyRole(PERMISSIONED_POOL)
        returns (uint256[] memory selectedOperatorCapacity)
    {
        // nextOperatorId is total operator count plus 1
        selectedOperatorCapacity = new uint256[](nextOperatorId);
        uint256 activeOperatorCount = this.getTotalActiveOperatorCount();

        if (activeOperatorCount == 0) revert NOActiveOperator();

        uint256 validatorPerOperator = numValidators / activeOperatorCount;
        uint256[] memory remainingOperatorCapacity = new uint256[](nextOperatorId);
        uint256 totalValidatorToDeposit;
<<<<<<< HEAD

        for (uint256 i = 1; i < nextOperatorId; i++) {
            if (!operatorStructById[i].active) continue;
            remainingOperatorCapacity[i] = operatorStructById[i].queuedValidatorCount;
            selectedOperatorCapacity[i] = Math.min(remainingOperatorCapacity[i], validatorPerOperator);
            totalValidatorToDeposit += selectedOperatorCapacity[i];
            remainingOperatorCapacity[i] -= selectedOperatorCapacity[i];
=======
        for (uint256 i = 1; i <= totalOperators; i++) {
            address operator = operatorByOperatorId[i];
            if (!operatorRegistry[operator].active) continue;
            operatorCapacity[i] = operatorRegistry[operator].queuedValidatorCount;
            operatorWiseValidatorsToDeposit[i] = Math.min(operatorCapacity[i], validatorPerOperator);
            totalValidatorToDeposit += operatorWiseValidatorsToDeposit[i];
            operatorCapacity[i] -= operatorWiseValidatorsToDeposit[i];
>>>>>>> d5113878
        }

        // check for more validators to deposit and select operators with excess supply in a sequential order
        // and update the starting index of operator for next sequence after every iteration
        if (numValidators > totalValidatorToDeposit) {
            uint256 totalOperators = nextOperatorId - 1;
            uint256 remainingValidatorsToDeposit = numValidators - totalValidatorToDeposit;
            uint256[] memory operatorIdQueue = new uint256[](totalOperators);
            uint256 counter;
            for (uint256 i = operatorIdForExcessDeposit; i <= totalOperators; i++) {
                operatorIdQueue[counter++] = i;
            }
            for (uint256 i = 1; i < operatorIdForExcessDeposit; i++) {
                operatorIdQueue[counter++] = i;
            }

<<<<<<< HEAD
            for (uint256 i = 0; i < totalOperators; i++) {
                if (!operatorStructById[operatorIdQueue[i]].active) continue;
                uint256 newSelectedCapacity = Math.min(
                    remainingOperatorCapacity[operatorIdQueue[i]],
=======
            for (uint256 i = 0; i < operatorIdQueue.length; i++) {
                address operator = operatorByOperatorId[operatorIdQueue[i]];
                if (!operatorRegistry[operator].active) continue;
                uint256 moreValidatorToDepositForOperator = Math.min(
                    operatorCapacity[operatorIdQueue[i]],
>>>>>>> d5113878
                    remainingValidatorsToDeposit
                );
                selectedOperatorCapacity[operatorIdQueue[i]] += newSelectedCapacity;
                remainingValidatorsToDeposit -= newSelectedCapacity;
                if (remainingValidatorsToDeposit == 0) {
                    operatorIdForExcessDeposit = operatorIdQueue[(i + 1) % operatorIdQueue.length];
                    break;
                }
            }
        }
    }

    /**
     * @notice deactivate a node operator from running new validator clients
     * @dev only accept call from address having `DEACTIVATE_OPERATOR_ROLE` role
     * @param _operatorID ID of the operator to deactivate
     */
<<<<<<< HEAD
    function deactivateNodeOperator(uint256 _operatorID) external override onlyRole(DEACTIVATE_OPERATOR_ROLE) {
        operatorStructById[_operatorID].active = false;
=======
    function activateNodeOperator(address _nodeOperator) external override onlyRole(PERMISSIONED_NODE_REGISTRY_OWNER) {
        onlyOnboardedOperator(_nodeOperator);
        if (operatorRegistry[_nodeOperator].active) revert OperatorAlreadyActive();
        operatorRegistry[_nodeOperator].active = true;
        queuedValidatorCount += operatorRegistry[_nodeOperator].queuedValidatorCount;
        totalActiveOperators++;
>>>>>>> d5113878
    }

    /**
     * @notice reduce the queued validator count and increase active validator count for a operator
     * @dev only accept call from permissioned pool contract
     * @param _operatorID operator ID
     */
    function updateQueuedAndActiveValidatorsCount(uint256 _operatorID, uint256 _count)
        external
        override
        onlyRole(PERMISSIONED_POOL)
    {
<<<<<<< HEAD
        Operator storage operator = operatorStructById[_operatorID];
        operator.queuedValidatorCount -= _count;
        operator.activeValidatorCount += _count;
        emit UpdatedQueuedAndActiveValidatorsCount(
            _operatorID,
            operator.queuedValidatorCount,
            operator.activeValidatorCount
        );
=======
        onlyOnboardedOperator(_nodeOperator);
        if (!operatorRegistry[_nodeOperator].active) revert OperatorNotActive();
        operatorRegistry[_nodeOperator].active = false;
        queuedValidatorCount -= operatorRegistry[_nodeOperator].queuedValidatorCount;
        totalActiveOperators--;
>>>>>>> d5113878
    }

    /**
     * @notice reduce the active validator count and increase withdrawn validator count for a operator
     * @dev only accept call from accounts having `STADER_ORACLE` role
     * @param _operatorID operator ID
     */
<<<<<<< HEAD
    function updateActiveAndWithdrawnValidatorsCount(uint256 _operatorID, uint256 _count)
        external
        override
        onlyRole(STADER_ORACLE)
    {
        Operator storage operator = operatorStructById[_operatorID];
        operator.activeValidatorCount -= _count;
        operator.withdrawnValidatorCount += _count;
        emit UpdatedActiveAndWithdrawnValidatorsCount(
            _operatorID,
            operator.activeValidatorCount,
            operator.withdrawnValidatorCount
=======
    function reduceQueuedValidatorsCount(address _nodeOperator) external override onlyRole(STADER_NETWORK_POOL) {
        if (operatorRegistry[_nodeOperator].queuedValidatorCount == 0) revert NoQueuedValidatorLeft();
        operatorRegistry[_nodeOperator].queuedValidatorCount--;
        emit ReducedQueuedValidatorsCount(
            operatorRegistry[_nodeOperator].operatorId,
            operatorRegistry[_nodeOperator].queuedValidatorCount
>>>>>>> d5113878
        );
    }

    /**
     * @notice update the `nextQueuedValidatorIndex` for operator
     * @dev only permissioned pool can call
     * @param _operatorID ID of the node operator
     * @param _nextQueuedValidatorIndex updated next index of queued validator per operator
     */
<<<<<<< HEAD
    function updateQueuedValidatorIndex(uint256 _operatorID, uint256 _nextQueuedValidatorIndex)
        external
        override
        onlyRole(PERMISSIONED_POOL)
    {
        nextQueuedValidatorIndexByOperatorId[_operatorID] = _nextQueuedValidatorIndex;
        emit UpdatedQueuedValidatorIndex(_operatorID, _nextQueuedValidatorIndex);
=======
    function incrementActiveValidatorsCount(address _nodeOperator) external override onlyRole(STADER_NETWORK_POOL) {
        operatorRegistry[_nodeOperator].activeValidatorCount++;
        emit IncrementedActiveValidatorsCount(
            operatorRegistry[_nodeOperator].operatorId,
            operatorRegistry[_nodeOperator].activeValidatorCount
        );
>>>>>>> d5113878
    }

    /**
     * @notice update the isFrontRun value to true
     * @dev only permissioned pool can call
     * @param _validatorIds array of validator IDs which got front running deposit
     */
<<<<<<< HEAD
    function updateFrontRunValidator(uint256[] calldata _validatorIds) external override onlyRole(PERMISSIONED_POOL) {
        for (uint256 i = 0; i < _validatorIds.length; i++) {
            validatorRegistry[_validatorIds[i]].isFrontRun = true;
        }
=======
    function reduceActiveValidatorsCount(address _nodeOperator) external override onlyRole(STADER_NETWORK_POOL) {
        if (operatorRegistry[_nodeOperator].activeValidatorCount == 0) revert NoActiveValidatorLeft();
        operatorRegistry[_nodeOperator].activeValidatorCount--;
        emit ReducedActiveValidatorsCount(
            operatorRegistry[_nodeOperator].operatorId,
            operatorRegistry[_nodeOperator].activeValidatorCount
        );
>>>>>>> d5113878
    }

    /**
     * @notice update the status of a validator
     * @dev only `VALIDATOR_STATUS_ROLE` role can call
     * @param _pubkey public key of the validator
     * @param _status updated status of validator
     */
<<<<<<< HEAD

    //TODO decide on role as oracle might also call it along with permissioned pool
    function updateValidatorStatus(bytes calldata _pubkey, ValidatorStatus _status)
        external
        override
        onlyRole(VALIDATOR_STATUS_ROLE)
    {
        uint256 validatorId = validatorIdBypubkey[_pubkey];
        if (validatorId == 0) revert pubkeyDoesNotExist();
        validatorRegistry[validatorId].status = _status;
        emit UpdatedValidatorStatus(_pubkey, _status);
=======
    function incrementWithdrawValidatorsCount(address _nodeOperator) external override onlyRole(STADER_NETWORK_POOL) {
        operatorRegistry[_nodeOperator].withdrawnValidatorCount++;
        emit IncrementedWithdrawnValidatorsCount(
            operatorRegistry[_nodeOperator].operatorId,
            operatorRegistry[_nodeOperator].withdrawnValidatorCount
        );
>>>>>>> d5113878
    }

    /**
     * @notice update the address of vault factory
     * @dev only admin can call
     * @param _vaultFactoryAddress address of vault factory
     */
    function updateVaultFactoryAddress(address _vaultFactoryAddress)
        external
        override
        onlyRole(PERMISSIONED_NODE_REGISTRY_OWNER)
    {
<<<<<<< HEAD
        Address.checkNonZeroAddress(_vaultFactoryAddress);
        vaultFactoryAddress = _vaultFactoryAddress;
        emit UpdatedVaultFactoryAddress(_vaultFactoryAddress);
=======
        operatorRegistry[_nodeOperator].nextQueuedValidatorIndex = _nextQueuedValidatorIndex;
        emit UpdatedQueuedValidatorIndex(_nodeOperator, _nextQueuedValidatorIndex);
>>>>>>> d5113878
    }

    /**
     * @notice update the name and reward address of an operator
     * @dev only operator msg.sender can update
     * @param _operatorName new Name of the operator
     * @param _rewardAddress new reward address
     */
    function updateOperatorDetails(string calldata _operatorName, address payable _rewardAddress) external override {
        _onlyValidName(_operatorName);
        Address.checkNonZeroAddress(_rewardAddress);

        _onlyOnboardedOperator(msg.sender);
        uint256 operatorId = operatorIDByAddress[msg.sender];
        operatorStructById[operatorId].operatorName = _operatorName;
        operatorStructById[operatorId].operatorRewardAddress = _rewardAddress;
        emit UpdatedOperatorDetails(msg.sender, _operatorName, _rewardAddress);
    }

    /**
     * @notice update the maximum non withdrawn key limit per operator
     * @dev only admin can call
     * @param _maxKeyPerOperator updated maximum non withdrawn key per operator limit
     */
    function updateMaxKeyPerOperator(uint256 _maxKeyPerOperator)
        external
        override
        onlyRole(PERMISSIONED_NODE_REGISTRY_OWNER)
    {
        maxKeyPerOperator = _maxKeyPerOperator;
        emit UpdatedMaxKeyPerOperator(maxKeyPerOperator);
    }

    /**
     * @notice update maximum key to be deposited in a batch
     * @dev only admin can call
     * @param _batchKeyDepositLimit updated maximum key limit in a batch
     */
    function updateBatchKeyDepositLimit(uint256 _batchKeyDepositLimit)
        external
        override
        onlyRole(PERMISSIONED_NODE_REGISTRY_OWNER)
    {
        BATCH_KEY_DEPOSIT_LIMIT = _batchKeyDepositLimit;
        emit UpdatedBatchKeyDepositLimit(BATCH_KEY_DEPOSIT_LIMIT);
    }

    /**
     * @notice returns the total active operator count
     */
    function getTotalActiveOperatorCount() external view override returns (uint256 _activeOperatorCount) {
        for (uint256 i = 1; i < nextOperatorId; i++) {
            if (operatorStructById[i].active) {
                _activeOperatorCount++;
            }
        }
    }

    /**
     * @notice computes total queued keys for permissioned pool
     * @dev compute by looping over all the queued keys of all operators
     * @return _validatorCount queued validator count
     */
    function getTotalQueuedValidatorCount() public view override returns (uint256 _validatorCount) {
        for (uint256 i = 1; i < nextOperatorId; i++) {
            if (operatorStructById[i].active) {
                _validatorCount += operatorStructById[i].queuedValidatorCount;
            }
        }
    }

    /**
     * @notice computes total active keys for permissioned pool
     * @dev compute by looping over all the active keys of all operators
     * @return _validatorCount active validator count
     */
    function getTotalActiveValidatorCount() public view override returns (uint256 _validatorCount) {
        for (uint256 i = 1; i < nextOperatorId; i++) {
            _validatorCount += operatorStructById[i].activeValidatorCount;
        }
    }

    /**
     * @notice get the total deposited keys for an operator
     * @dev add initialized, queued, active and withdrawn validator key count to get total validators keys
     * @param _nodeOperator address of node operator
     */
    function getOperatorTotalKeys(address _nodeOperator) external view override returns (uint256 _totalKeys) {
        uint256 operatorId = operatorIDByAddress[_nodeOperator];
        _totalKeys =
            operatorStructById[operatorId].initializedValidatorCount +
            operatorStructById[operatorId].queuedValidatorCount +
            operatorStructById[operatorId].activeValidatorCount +
            operatorStructById[operatorId].withdrawnValidatorCount;
    }

    /**
     * @dev Triggers stopped state.
     * should not be paused
     */
    function pause() external override onlyRole(PERMISSIONED_NODE_REGISTRY_OWNER) {
        _pause();
    }

    /**
     * @dev Returns to normal state.
     * should not be paused
     */
    function unpause() external override onlyRole(PERMISSIONED_NODE_REGISTRY_OWNER) {
        _unpause();
    }

<<<<<<< HEAD
=======
    function getValidator(bytes memory _pubkey) external view returns (Validator memory) {
        return validatorRegistry[validatorIdByPubKey[_pubkey]];
    }

    function getValidator(uint256 _validatorId) external view returns (Validator memory) {
        return validatorRegistry[_validatorId];
    }

    /**
     * @notice returns the total operator count
     */
    function getOperatorCount() public view override returns (uint256 _operatorCount) {
        _operatorCount = nextOperatorId - 1;
    }

    function getTotalValidatorCount() public view override returns (uint256 _validatorCount) {
        return
            this.getInitializedValidatorCount() +
            this.getQueuedValidatorCount() +
            this.getActiveValidatorCount() +
            this.getWithdrawnValidatorCount();
    }

    function getInitializedValidatorCount() public view override returns (uint256 _validatorCount) {
        return initializedValidatorCount;
    }

    function getQueuedValidatorCount() public view override returns (uint256 _validatorCount) {
        return queuedValidatorCount;
    }

    function getActiveValidatorCount() public view override returns (uint256 _validatorCount) {
        return activeValidatorCount;
    }

    function getWithdrawnValidatorCount() public view override returns (uint256 _validatorCount) {
        return withdrawnValidatorCount;
    }

    /**
     * @notice get the total deposited keys for an operator
     * @dev add queued, active and withdrawn validator to get total validators keys
     * @param _nodeOperator owner of operator
     */
    function getTotalValidatorKeys(address _nodeOperator) public view returns (uint256 _totalKeys) {
        onlyOnboardedOperator(_nodeOperator);
        _totalKeys =
            operatorRegistry[_nodeOperator].initializedValidatorCount +
            operatorRegistry[_nodeOperator].queuedValidatorCount +
            operatorRegistry[_nodeOperator].activeValidatorCount +
            operatorRegistry[_nodeOperator].withdrawnValidatorCount;
    }

>>>>>>> d5113878
    function _onboardOperator(string calldata _operatorName, address payable _operatorRewardAddress) internal {
        operatorStructById[nextOperatorId] = Operator(
            true,
            false,
            _operatorName,
            _operatorRewardAddress,
            msg.sender,
            0,
            0,
            0,
            0
        );
<<<<<<< HEAD
        operatorIDByAddress[msg.sender] = nextOperatorId;
=======
        operatorByOperatorId[nextOperatorId] = msg.sender;
        totalActiveOperators++;
        emit OnboardedOperator(msg.sender, nextOperatorId);
>>>>>>> d5113878
        nextOperatorId++;
        emit OnboardedOperator(msg.sender, nextOperatorId - 1);
    }

    function _addValidatorKey(
        bytes calldata _pubkey,
        bytes calldata _signature,
        uint256 _operatorId
    ) internal {
        _validateKeys(_pubkey, _signature);
        uint256 totalKeys = this.getOperatorTotalKeys(msg.sender);

        address withdrawVault = IVaultFactory(vaultFactoryAddress).deployWithdrawVault(poolId, _operatorId, totalKeys);
        validatorRegistry[nextValidatorId] = Validator(
            ValidatorStatus.INITIALIZED,
            false,
            _pubkey,
            _signature,
<<<<<<< HEAD
            withdrawVault,
=======
            withdrawCredential,
>>>>>>> d5113878
            _operatorId,
            0
        );
        validatorIdBypubkey[_pubkey] = nextValidatorId;
        nextValidatorId++;
        emit AddedKeys(msg.sender, _pubkey, nextValidatorId - 1);
    }

    function _markKeyReadyToDeposit(uint256 _validatorId) internal {
        validatorRegistry[_validatorId].status = ValidatorStatus.PRE_DEPOSIT;
        uint256 operatorId = validatorRegistry[_validatorId].operatorId;
        operatorQueuedValidators[operatorId].push(_validatorId);
<<<<<<< HEAD
        _updateInitializedAndQueuedValidatorCount(operatorId);
=======
        address nodeOperator = operatorByOperatorId[operatorId];
        operatorRegistry[nodeOperator].initializedValidatorCount--;
        operatorRegistry[nodeOperator].queuedValidatorCount++;
>>>>>>> d5113878
    }

    function _validateKeys(bytes calldata pubkey, bytes calldata signature) private view {
        if (pubkey.length != pubkey_LENGTH) revert InvalidLengthOfpubkey();
        if (signature.length != SIGNATURE_LENGTH) revert InvalidLengthOfSignature();
        if (validatorIdBypubkey[pubkey] != 0) revert pubkeyAlreadyExist();
    }

    function _onlyOnboardedOperator(address _operAddr) internal view returns (uint256 _operatorId) {
        _operatorId = operatorIDByAddress[_operAddr];
        if (_operatorId == 0) revert OperatorNotOnBoarded();
    }

    function _increaseInitializedValidatorCount(Operator storage _operator, uint256 _count) internal {
        _operator.initializedValidatorCount += _count;
    }

    function _updateInitializedAndQueuedValidatorCount(uint256 _operatorId) internal {
        Operator storage operator = operatorStructById[_operatorId];
        operator.initializedValidatorCount--;
        operator.queuedValidatorCount++;
    }

    function _onlyValidName(string calldata _name) internal pure {
        if (bytes(_name).length == 0) revert EmptyNameString();
        if (bytes(_name).length > OPERATOR_MAX_NAME_LENGTH) revert NameCrossedMaxLength();
    }
}<|MERGE_RESOLUTION|>--- conflicted
+++ resolved
@@ -1,14 +1,11 @@
+// SPDX-License-Identifier: MIT
 pragma solidity ^0.8.16;
 
 import './library/Address.sol';
+import './library/ValidatorStatus.sol';
 import './interfaces/IVaultFactory.sol';
-<<<<<<< HEAD
 import './interfaces/INodeRegistry.sol';
 import './interfaces/SDCollateral/ISDCollateral.sol';
-=======
-import './interfaces/IPoolSelector.sol';
-import './interfaces/INodeRegistry.sol';
->>>>>>> d5113878
 import './interfaces/IPermissionedNodeRegistry.sol';
 
 import '@openzeppelin/contracts/utils/math/Math.sol';
@@ -24,22 +21,12 @@
 {
     using Math for uint256;
 
-<<<<<<< HEAD
     uint8 public constant override poolId = 2;
     uint64 private constant pubkey_LENGTH = 48;
     uint64 private constant SIGNATURE_LENGTH = 96;
 
     address public override vaultFactoryAddress;
     address public override sdCollateral;
-=======
-    uint256 public initializedValidatorCount;
-    uint256 public queuedValidatorCount;
-    uint256 public activeValidatorCount;
-    uint256 public withdrawnValidatorCount;
-
-    address public override poolHelper;
-    address public override vaultFactory;
->>>>>>> d5113878
     address public override elRewardSocializePool;
     uint256 public override nextOperatorId;
     uint256 public override nextValidatorId;
@@ -55,12 +42,11 @@
     bytes32 public constant override DEACTIVATE_OPERATOR_ROLE = keccak256('DEACTIVATE_OPERATOR_ROLE');
     bytes32 public constant override PERMISSIONED_POOL = keccak256('PERMISSIONED_POOL');
     bytes32 public constant override PERMISSIONED_NODE_REGISTRY_OWNER = keccak256('PERMISSIONED_NODE_REGISTRY_OWNER');
-<<<<<<< HEAD
 
     // mapping of validator ID and Validator struct
     mapping(uint256 => Validator) public override validatorRegistry;
     // mapping of bytes public key and validator Id
-    mapping(bytes => uint256) public override validatorIdBypubkey;
+    mapping(bytes => uint256) public override validatorIdByPubkey;
     // mapping of operaot ID and Operator struct
     mapping(uint256 => Operator) public override operatorStructById;
     // mapping of operator address and operator Id
@@ -68,28 +54,6 @@
     // mapping of whitelisted permissioned node operator
     mapping(address => bool) public override permissionList;
     //mapping of operator wise queued validator IDs arrays
-=======
-    bytes32 public constant override STADER_NETWORK_POOL = keccak256('STADER_NETWORK_POOL');
-
-    struct Operator {
-        bool active; // operator status
-        string operatorName; // name of the operator
-        address payable operatorRewardAddress; //Eth1 address of node for reward
-        uint256 operatorId; //pool wise unique ID given by stader network
-        uint256 nextQueuedValidatorIndex; //index of validator to pick from queuedValidators of a operator
-        uint256 initializedValidatorCount; //validator whose keys added but not given pre signed msg for withdrawal
-        uint256 queuedValidatorCount; // validator queued for deposit
-        uint256 activeValidatorCount; // registered validator on beacon chain
-        uint256 withdrawnValidatorCount; //withdrawn validator count
-    }
-
-    mapping(uint256 => Validator) public validatorRegistry;
-    mapping(bytes => uint256) public override validatorIdByPubKey;
-
-    mapping(address => Operator) public override operatorRegistry;
-    mapping(uint256 => address) public override operatorByOperatorId;
-    mapping(address => bool) public override permissionedNodeOperator;
->>>>>>> d5113878
     mapping(uint256 => uint256[]) public override operatorQueuedValidators;
     //mapping of operator ID and nextQueuedValidatorIndex
     mapping(uint256 => uint256) public override nextQueuedValidatorIndexByOperatorId;
@@ -183,11 +147,7 @@
         for (uint256 i = 0; i < keyCount; i++) {
             _addValidatorKey(_validatorpubkey[i], _validatorSignature[i], operatorId);
         }
-<<<<<<< HEAD
         _increaseInitializedValidatorCount(operator, keyCount);
-=======
-        initializedValidatorCount += keyCount;
->>>>>>> d5113878
     }
 
     /**
@@ -203,15 +163,10 @@
         onlyRole(STADER_MANAGER_BOT)
     {
         for (uint256 i = 0; i < _pubkeys.length; i++) {
-            uint256 validatorId = validatorIdBypubkey[_pubkeys[i]];
+            uint256 validatorId = validatorIdByPubkey[_pubkeys[i]];
             _markKeyReadyToDeposit(validatorId);
             emit ValidatorMarkedReadyToDeposit(_pubkeys[i], validatorId);
         }
-<<<<<<< HEAD
-=======
-        initializedValidatorCount -= _pubKeys.length;
-        queuedValidatorCount += _pubKeys.length;
->>>>>>> d5113878
     }
 
     /**
@@ -238,7 +193,6 @@
         uint256 validatorPerOperator = numValidators / activeOperatorCount;
         uint256[] memory remainingOperatorCapacity = new uint256[](nextOperatorId);
         uint256 totalValidatorToDeposit;
-<<<<<<< HEAD
 
         for (uint256 i = 1; i < nextOperatorId; i++) {
             if (!operatorStructById[i].active) continue;
@@ -246,15 +200,6 @@
             selectedOperatorCapacity[i] = Math.min(remainingOperatorCapacity[i], validatorPerOperator);
             totalValidatorToDeposit += selectedOperatorCapacity[i];
             remainingOperatorCapacity[i] -= selectedOperatorCapacity[i];
-=======
-        for (uint256 i = 1; i <= totalOperators; i++) {
-            address operator = operatorByOperatorId[i];
-            if (!operatorRegistry[operator].active) continue;
-            operatorCapacity[i] = operatorRegistry[operator].queuedValidatorCount;
-            operatorWiseValidatorsToDeposit[i] = Math.min(operatorCapacity[i], validatorPerOperator);
-            totalValidatorToDeposit += operatorWiseValidatorsToDeposit[i];
-            operatorCapacity[i] -= operatorWiseValidatorsToDeposit[i];
->>>>>>> d5113878
         }
 
         // check for more validators to deposit and select operators with excess supply in a sequential order
@@ -271,18 +216,10 @@
                 operatorIdQueue[counter++] = i;
             }
 
-<<<<<<< HEAD
             for (uint256 i = 0; i < totalOperators; i++) {
                 if (!operatorStructById[operatorIdQueue[i]].active) continue;
                 uint256 newSelectedCapacity = Math.min(
                     remainingOperatorCapacity[operatorIdQueue[i]],
-=======
-            for (uint256 i = 0; i < operatorIdQueue.length; i++) {
-                address operator = operatorByOperatorId[operatorIdQueue[i]];
-                if (!operatorRegistry[operator].active) continue;
-                uint256 moreValidatorToDepositForOperator = Math.min(
-                    operatorCapacity[operatorIdQueue[i]],
->>>>>>> d5113878
                     remainingValidatorsToDeposit
                 );
                 selectedOperatorCapacity[operatorIdQueue[i]] += newSelectedCapacity;
@@ -300,17 +237,8 @@
      * @dev only accept call from address having `DEACTIVATE_OPERATOR_ROLE` role
      * @param _operatorID ID of the operator to deactivate
      */
-<<<<<<< HEAD
     function deactivateNodeOperator(uint256 _operatorID) external override onlyRole(DEACTIVATE_OPERATOR_ROLE) {
         operatorStructById[_operatorID].active = false;
-=======
-    function activateNodeOperator(address _nodeOperator) external override onlyRole(PERMISSIONED_NODE_REGISTRY_OWNER) {
-        onlyOnboardedOperator(_nodeOperator);
-        if (operatorRegistry[_nodeOperator].active) revert OperatorAlreadyActive();
-        operatorRegistry[_nodeOperator].active = true;
-        queuedValidatorCount += operatorRegistry[_nodeOperator].queuedValidatorCount;
-        totalActiveOperators++;
->>>>>>> d5113878
     }
 
     /**
@@ -323,7 +251,6 @@
         override
         onlyRole(PERMISSIONED_POOL)
     {
-<<<<<<< HEAD
         Operator storage operator = operatorStructById[_operatorID];
         operator.queuedValidatorCount -= _count;
         operator.activeValidatorCount += _count;
@@ -332,13 +259,6 @@
             operator.queuedValidatorCount,
             operator.activeValidatorCount
         );
-=======
-        onlyOnboardedOperator(_nodeOperator);
-        if (!operatorRegistry[_nodeOperator].active) revert OperatorNotActive();
-        operatorRegistry[_nodeOperator].active = false;
-        queuedValidatorCount -= operatorRegistry[_nodeOperator].queuedValidatorCount;
-        totalActiveOperators--;
->>>>>>> d5113878
     }
 
     /**
@@ -346,7 +266,6 @@
      * @dev only accept call from accounts having `STADER_ORACLE` role
      * @param _operatorID operator ID
      */
-<<<<<<< HEAD
     function updateActiveAndWithdrawnValidatorsCount(uint256 _operatorID, uint256 _count)
         external
         override
@@ -359,14 +278,6 @@
             _operatorID,
             operator.activeValidatorCount,
             operator.withdrawnValidatorCount
-=======
-    function reduceQueuedValidatorsCount(address _nodeOperator) external override onlyRole(STADER_NETWORK_POOL) {
-        if (operatorRegistry[_nodeOperator].queuedValidatorCount == 0) revert NoQueuedValidatorLeft();
-        operatorRegistry[_nodeOperator].queuedValidatorCount--;
-        emit ReducedQueuedValidatorsCount(
-            operatorRegistry[_nodeOperator].operatorId,
-            operatorRegistry[_nodeOperator].queuedValidatorCount
->>>>>>> d5113878
         );
     }
 
@@ -376,7 +287,6 @@
      * @param _operatorID ID of the node operator
      * @param _nextQueuedValidatorIndex updated next index of queued validator per operator
      */
-<<<<<<< HEAD
     function updateQueuedValidatorIndex(uint256 _operatorID, uint256 _nextQueuedValidatorIndex)
         external
         override
@@ -384,14 +294,6 @@
     {
         nextQueuedValidatorIndexByOperatorId[_operatorID] = _nextQueuedValidatorIndex;
         emit UpdatedQueuedValidatorIndex(_operatorID, _nextQueuedValidatorIndex);
-=======
-    function incrementActiveValidatorsCount(address _nodeOperator) external override onlyRole(STADER_NETWORK_POOL) {
-        operatorRegistry[_nodeOperator].activeValidatorCount++;
-        emit IncrementedActiveValidatorsCount(
-            operatorRegistry[_nodeOperator].operatorId,
-            operatorRegistry[_nodeOperator].activeValidatorCount
-        );
->>>>>>> d5113878
     }
 
     /**
@@ -399,20 +301,10 @@
      * @dev only permissioned pool can call
      * @param _validatorIds array of validator IDs which got front running deposit
      */
-<<<<<<< HEAD
     function updateFrontRunValidator(uint256[] calldata _validatorIds) external override onlyRole(PERMISSIONED_POOL) {
         for (uint256 i = 0; i < _validatorIds.length; i++) {
             validatorRegistry[_validatorIds[i]].isFrontRun = true;
         }
-=======
-    function reduceActiveValidatorsCount(address _nodeOperator) external override onlyRole(STADER_NETWORK_POOL) {
-        if (operatorRegistry[_nodeOperator].activeValidatorCount == 0) revert NoActiveValidatorLeft();
-        operatorRegistry[_nodeOperator].activeValidatorCount--;
-        emit ReducedActiveValidatorsCount(
-            operatorRegistry[_nodeOperator].operatorId,
-            operatorRegistry[_nodeOperator].activeValidatorCount
-        );
->>>>>>> d5113878
     }
 
     /**
@@ -421,7 +313,6 @@
      * @param _pubkey public key of the validator
      * @param _status updated status of validator
      */
-<<<<<<< HEAD
 
     //TODO decide on role as oracle might also call it along with permissioned pool
     function updateValidatorStatus(bytes calldata _pubkey, ValidatorStatus _status)
@@ -429,18 +320,10 @@
         override
         onlyRole(VALIDATOR_STATUS_ROLE)
     {
-        uint256 validatorId = validatorIdBypubkey[_pubkey];
+        uint256 validatorId = validatorIdByPubkey[_pubkey];
         if (validatorId == 0) revert pubkeyDoesNotExist();
         validatorRegistry[validatorId].status = _status;
         emit UpdatedValidatorStatus(_pubkey, _status);
-=======
-    function incrementWithdrawValidatorsCount(address _nodeOperator) external override onlyRole(STADER_NETWORK_POOL) {
-        operatorRegistry[_nodeOperator].withdrawnValidatorCount++;
-        emit IncrementedWithdrawnValidatorsCount(
-            operatorRegistry[_nodeOperator].operatorId,
-            operatorRegistry[_nodeOperator].withdrawnValidatorCount
-        );
->>>>>>> d5113878
     }
 
     /**
@@ -453,14 +336,9 @@
         override
         onlyRole(PERMISSIONED_NODE_REGISTRY_OWNER)
     {
-<<<<<<< HEAD
         Address.checkNonZeroAddress(_vaultFactoryAddress);
         vaultFactoryAddress = _vaultFactoryAddress;
         emit UpdatedVaultFactoryAddress(_vaultFactoryAddress);
-=======
-        operatorRegistry[_nodeOperator].nextQueuedValidatorIndex = _nextQueuedValidatorIndex;
-        emit UpdatedQueuedValidatorIndex(_nodeOperator, _nextQueuedValidatorIndex);
->>>>>>> d5113878
     }
 
     /**
@@ -573,62 +451,26 @@
         _unpause();
     }
 
-<<<<<<< HEAD
-=======
+    function getAllActiveValidators() public view override returns (Validator[] memory) {
+        Validator[] memory validators = new Validator[](this.getTotalActiveValidatorCount());
+        uint256 validatorCount = 0;
+        for (uint256 i = 1; i < nextValidatorId; i++) {
+            if (_isActiveValidator(i)) {
+                validators[validatorCount] = validatorRegistry[i];
+                validatorCount++;
+            }
+        }
+        return validators;
+    }
+
     function getValidator(bytes memory _pubkey) external view returns (Validator memory) {
-        return validatorRegistry[validatorIdByPubKey[_pubkey]];
+        return validatorRegistry[validatorIdByPubkey[_pubkey]];
     }
 
     function getValidator(uint256 _validatorId) external view returns (Validator memory) {
         return validatorRegistry[_validatorId];
     }
 
-    /**
-     * @notice returns the total operator count
-     */
-    function getOperatorCount() public view override returns (uint256 _operatorCount) {
-        _operatorCount = nextOperatorId - 1;
-    }
-
-    function getTotalValidatorCount() public view override returns (uint256 _validatorCount) {
-        return
-            this.getInitializedValidatorCount() +
-            this.getQueuedValidatorCount() +
-            this.getActiveValidatorCount() +
-            this.getWithdrawnValidatorCount();
-    }
-
-    function getInitializedValidatorCount() public view override returns (uint256 _validatorCount) {
-        return initializedValidatorCount;
-    }
-
-    function getQueuedValidatorCount() public view override returns (uint256 _validatorCount) {
-        return queuedValidatorCount;
-    }
-
-    function getActiveValidatorCount() public view override returns (uint256 _validatorCount) {
-        return activeValidatorCount;
-    }
-
-    function getWithdrawnValidatorCount() public view override returns (uint256 _validatorCount) {
-        return withdrawnValidatorCount;
-    }
-
-    /**
-     * @notice get the total deposited keys for an operator
-     * @dev add queued, active and withdrawn validator to get total validators keys
-     * @param _nodeOperator owner of operator
-     */
-    function getTotalValidatorKeys(address _nodeOperator) public view returns (uint256 _totalKeys) {
-        onlyOnboardedOperator(_nodeOperator);
-        _totalKeys =
-            operatorRegistry[_nodeOperator].initializedValidatorCount +
-            operatorRegistry[_nodeOperator].queuedValidatorCount +
-            operatorRegistry[_nodeOperator].activeValidatorCount +
-            operatorRegistry[_nodeOperator].withdrawnValidatorCount;
-    }
-
->>>>>>> d5113878
     function _onboardOperator(string calldata _operatorName, address payable _operatorRewardAddress) internal {
         operatorStructById[nextOperatorId] = Operator(
             true,
@@ -641,13 +483,7 @@
             0,
             0
         );
-<<<<<<< HEAD
         operatorIDByAddress[msg.sender] = nextOperatorId;
-=======
-        operatorByOperatorId[nextOperatorId] = msg.sender;
-        totalActiveOperators++;
-        emit OnboardedOperator(msg.sender, nextOperatorId);
->>>>>>> d5113878
         nextOperatorId++;
         emit OnboardedOperator(msg.sender, nextOperatorId - 1);
     }
@@ -666,15 +502,11 @@
             false,
             _pubkey,
             _signature,
-<<<<<<< HEAD
             withdrawVault,
-=======
-            withdrawCredential,
->>>>>>> d5113878
             _operatorId,
             0
         );
-        validatorIdBypubkey[_pubkey] = nextValidatorId;
+        validatorIdByPubkey[_pubkey] = nextValidatorId;
         nextValidatorId++;
         emit AddedKeys(msg.sender, _pubkey, nextValidatorId - 1);
     }
@@ -683,19 +515,13 @@
         validatorRegistry[_validatorId].status = ValidatorStatus.PRE_DEPOSIT;
         uint256 operatorId = validatorRegistry[_validatorId].operatorId;
         operatorQueuedValidators[operatorId].push(_validatorId);
-<<<<<<< HEAD
         _updateInitializedAndQueuedValidatorCount(operatorId);
-=======
-        address nodeOperator = operatorByOperatorId[operatorId];
-        operatorRegistry[nodeOperator].initializedValidatorCount--;
-        operatorRegistry[nodeOperator].queuedValidatorCount++;
->>>>>>> d5113878
     }
 
     function _validateKeys(bytes calldata pubkey, bytes calldata signature) private view {
         if (pubkey.length != pubkey_LENGTH) revert InvalidLengthOfpubkey();
         if (signature.length != SIGNATURE_LENGTH) revert InvalidLengthOfSignature();
-        if (validatorIdBypubkey[pubkey] != 0) revert pubkeyAlreadyExist();
+        if (validatorIdByPubkey[pubkey] != 0) revert pubkeyAlreadyExist();
     }
 
     function _onlyOnboardedOperator(address _operAddr) internal view returns (uint256 _operatorId) {
@@ -713,6 +539,16 @@
         operator.queuedValidatorCount++;
     }
 
+    function _isActiveValidator(uint256 _validatorId) internal view returns (bool) {
+        Validator memory validator = validatorRegistry[_validatorId];
+        if (
+            validator.status == ValidatorStatus.INITIALIZED ||
+            validator.status == ValidatorStatus.PRE_DEPOSIT ||
+            validator.status == ValidatorStatus.WITHDRAWN
+        ) return false;
+        return true;
+    }
+
     function _onlyValidName(string calldata _name) internal pure {
         if (bytes(_name).length == 0) revert EmptyNameString();
         if (bytes(_name).length > OPERATOR_MAX_NAME_LENGTH) revert NameCrossedMaxLength();
