--- conflicted
+++ resolved
@@ -14,16 +14,11 @@
 - install foundry `curl -L https://foundry.paradigm.xyz | bash `
 - extra step for macOS `brew install libusb`
 - run `foundryup`
-<<<<<<< HEAD
-- npm install
-- forge test
-=======
 - npm install // to install hardhat-foundry plugin
 - forge install // to install submodule dependencies
 - forge build // to build all contracts
 - forge test
 - forge coverage
->>>>>>> 1e46fbd0
 
 # Repository Conventions
 
